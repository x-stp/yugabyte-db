--- conflicted
+++ resolved
@@ -173,21 +173,9 @@
 
   YBCInitPgGate(type_table, count, callbacks, nullptr, &ash_config);
 
-<<<<<<< HEAD
-  // Setup session.
-  CHECK_YBC_STATUS(
-      YBCPgInitSession(nullptr /* database_name */, session_stats, false /* is_binary_upgrade */));
-
-  if (use_existing_db.empty()) {
-    // Setup database
-    SetupDB();
-  } else {
-    ConnectDB(use_existing_db);
-=======
-  CHECK_YBC_STATUS(YBCPgInitSession(session_stats));
+  CHECK_YBC_STATUS(YBCPgInitSession(session_stats, false /* is_binary_upgrade */));
   if (should_create_db) {
     CreateDB();
->>>>>>> 23bb3f63
   }
 
   return Status::OK();
