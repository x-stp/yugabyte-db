--- conflicted
+++ resolved
@@ -946,11 +946,8 @@
 Result<PerformFuture> PgSession::DoRunAsync(
     const Generator& generator, HybridTime in_txn_limit, ForceNonBufferable force_non_bufferable,
     std::optional<CacheOptions>&& cache_options) {
-<<<<<<< HEAD
-  auto table_op = generator();
-  SCHECK(!table_op.IsEmpty(), IllegalState, "Operation list must not be empty");
-  const auto* table = table_op.table;
-  const auto* op = table_op.operation;
+  const auto first_table_op = generator();
+  SCHECK(!first_table_op.IsEmpty(), IllegalState, "Operation list must not be empty");
   // Previously, yb_non_ddl_txn_for_sys_tables_allowed flag caused CREATE VIEW to fail with
   // read restart error because subsequent cache refresh used an outdated txn to read from the
   // system catalog.
@@ -962,35 +959,23 @@
   const auto non_ddl_txn_for_sys_tables_allowed =
       yb_non_ddl_txn_for_sys_tables_allowed || is_major_pg_version_upgrade_;
   const auto group_session_type = VERIFY_RESULT(GetRequiredSessionType(
-      *pg_txn_manager_, *table, **op, non_ddl_txn_for_sys_tables_allowed));
-  RunHelper runner(this, group_session_type, in_txn_limit);
-  const auto ddl_mode = pg_txn_manager_->IsDdlMode();
-  for (; !table_op.IsEmpty(); table_op = generator()) {
-    table = table_op.table;
-    op = table_op.operation;
-    const auto op_session_type = VERIFY_RESULT(GetRequiredSessionType(
-        *pg_txn_manager_, *table, **op, non_ddl_txn_for_sys_tables_allowed));
-    SCHECK_EQ(
-        op_session_type, group_session_type,
-=======
-  const auto first_table_op = generator();
-  SCHECK(!first_table_op.IsEmpty(), IllegalState, "Operation list must not be empty");
-  const auto group_session_type = VERIFY_RESULT(GetRequiredSessionType(
-      *pg_txn_manager_, *first_table_op.table, **first_table_op.operation));
+      *pg_txn_manager_, *first_table_op.table, **first_table_op.operation,
+      non_ddl_txn_for_sys_tables_allowed));
   auto table_op = generator();
   const auto multiple_ops_for_processing = !table_op.IsEmpty();
   RunHelper runner(
       this, group_session_type, in_txn_limit, force_non_bufferable,
       ForceFlushBeforeNonBufferableOp{multiple_ops_for_processing});
   const auto is_ddl = pg_txn_manager_->IsDdlMode();
-  auto processor = [this, &runner, is_ddl, group_session_type](const auto& table_op) -> Status {
+  auto processor = [this, &runner, is_ddl, group_session_type,
+                    non_ddl_txn_for_sys_tables_allowed](const auto& table_op) -> Status {
     DCHECK(!table_op.IsEmpty());
     const auto& table = *table_op.table;
     const auto& op = *table_op.operation;
-    const auto session_type = VERIFY_RESULT(GetRequiredSessionType(*pg_txn_manager_, table, *op));
+    const auto session_type = VERIFY_RESULT(GetRequiredSessionType(
+        *pg_txn_manager_, table, *op, non_ddl_txn_for_sys_tables_allowed));
     RSTATUS_DCHECK_EQ(
         session_type, group_session_type,
->>>>>>> e2bd69b2
         IllegalState, "Operations on different sessions can't be mixed");
     has_write_ops_in_ddl_mode_ = has_write_ops_in_ddl_mode_ || (is_ddl && !IsReadOnly(*op));
     return runner.Apply(table, op);
