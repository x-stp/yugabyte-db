// Copyright (c) YugaByte, Inc.
//
// Licensed under the Apache License, Version 2.0 (the "License"); you may not use this file except
// in compliance with the License.  You may obtain a copy of the License at
//
// http://www.apache.org/licenses/LICENSE-2.0
//
// Unless required by applicable law or agreed to in writing, software distributed under the License
// is distributed on an "AS IS" BASIS, WITHOUT WARRANTIES OR CONDITIONS OF ANY KIND, either express
// or implied.  See the License for the specific language governing permissions and limitations
// under the License.

syntax = "proto2";

package yb.master;

option java_package = "org.yb.master";

import "yb/cdc/cdc_consumer.proto";
import "yb/cdc/xcluster_producer.proto";
import "yb/common/common.proto";
import "yb/common/common_net.proto";
import "yb/common/common_types.proto";
import "yb/common/wire_protocol.proto";
import "yb/consensus/metadata.proto";
import "yb/master/master_types.proto";

// This represents one instance of a placement constraint for a table. It is
// used to dictate what is the minimum number of expected replicas in a certain
// cloud/region/zone combo.
message PlacementBlockPB {
  // The cloud, region and zone information for this placement block.
  optional CloudInfoPB cloud_info = 1;

  // The minimum number of replicas that should always be up in this placement.
  optional int32 min_num_replicas = 2;
}

// This keeps track of the set of PlacementBlockPBs defining the placement
// requirements for a certain table. This is used both in the on-disk storage
// in SysCatalog, as well as in the actual table creation calls and in the
// schema returned to client queries.
//
// This is tightly coupled with the overall num_replicas for a certain table,
// as we want to both be able to specify requirements, per placement block, but
// also for the overall RF factor of the table.
message PlacementInfoPB {
  optional int32 num_replicas = 1;
  repeated PlacementBlockPB placement_blocks = 2;
  optional bytes placement_uuid = 3;
}

// Higher level structure to keep track of all types of replicas configured. This will have, at a
// minimum, the information about the replicas that are supposed to be active members of the raft
// configs, but can also include extra information, such as read only replicas.
message ReplicationInfoPB {
  optional PlacementInfoPB live_replicas = 1;
  repeated PlacementInfoPB read_replicas = 2;
  repeated CloudInfoPB affinitized_leaders = 3;
  repeated CloudInfoListPB multi_affinitized_leaders = 4;
}

message BackfillJobPB {
  repeated IndexInfoPB indexes = 1;

  enum State {
    IN_PROGRESS = 0;
    FAILED = 1;
    SUCCESS = 2;
  }
  // Index's TableId -> State for each index.
  map<string, State> backfill_state = 2;

  // Number of rows processed for this backfill task (the same for all indexes)
  optional uint64 num_rows_processed = 4 [ default = 0 ];

  optional uint64 backfilling_timestamp = 3;
}

  message YsqlDdlTxnVerifierStatePB {
    optional bool contains_create_table_op = 1;
    optional bool contains_alter_table_op = 2;
    optional bool contains_drop_table_op = 3;

    optional SchemaPB previous_schema = 4;
    optional string previous_table_name = 5;
  }

// The on-disk entry in the sys.catalog table ("metadata" column) for
// tables entries.
message SysTablesEntryPB {
  enum State {
    UNKNOWN = 0;
    PREPARING = 1;
    RUNNING = 2;
    ALTERING = 3;
    DELETING = 4;
    DELETED = 5;
  }

  enum HideState {
    VISIBLE = 0;
    HIDING = 1;
    HIDDEN = 2;
  }

  // Table name
  required bytes name = 1;

  // Table type
  optional TableType table_type = 10 [ default = DEFAULT_TABLE_TYPE ];

  // The table namespace ID.
  optional bytes namespace_id = 11;
  // The table namespace name.
  optional bytes namespace_name = 30;

  // sequence-id for the table metadata.
  // Used on tablet-report to avoid sending "alter-table" notifications.
  required uint32 version = 2;

  // Newest table schema (every TS will eventually have it).
  required SchemaPB schema = 3;

  // Last table schema that is guaranteed to have reached every TS, though
  // not necessarily the newest schema.
  //
  // This is the schema provided to the user on client->GetSchema(tableName).
  optional SchemaPB fully_applied_schema = 4;

  // The table's partitioning schema.
  optional PartitionSchemaPB partition_schema = 9;

  // The table's partitions version. Incremented each time partitions change.
  optional uint32 partition_list_version = 28;

  // The next column ID to assign to newly added columns in this table.
  // This prevents column ID reuse.
  optional int32 next_column_id = 8;

  // Replication information for this table.
  optional ReplicationInfoPB replication_info = 5;

  // Debug state for the table.
  optional State state = 6 [ default = UNKNOWN ];
  optional bytes state_msg = 7;

  // TODO(neil) OLDER INDEXes will always have the deprecated fields. To remove the old format, we
  // first need to come up with a way to convert existing catalog content to new format.
  // Secondary indexes of the table.
  repeated IndexInfoPB indexes = 12;

  // For index table: [to be deprecated and replaced by "index_info"]
  optional bytes indexed_table_id = 13; // Indexed table id of this index.
  optional bool is_local_index = 14 [ default = false ];  // Whether this is a local index.
  optional bool is_unique_index = 15 [ default = false ]; // Whether this is a unique index.

  // For index table: information about this index.
  optional IndexInfoPB index_info = 22;

  // For Postgres:
  optional bool is_pg_shared_table = 16 [ default = false ]; // Is this a shared table?

  optional uint32 wal_retention_secs = 24;

  // True if the table is colocated (including tablegroups, excluding YSQL system tables).
  optional bool colocated = 25 [ default = false ];
  // If the table is colocated and is not the parent table of the colocated tablet,
  // contains the table id of the parent table.
  optional bytes parent_table_id = 40;

  // For materialized views:
  optional bool is_matview = 37 [ default = false ]; // True if the table is a materialized view.

  // In case the table was rewritten, explicitly store the TableId containing the PG table OID
  // (as the table's TableId no longer matches).
  optional bytes pg_table_id = 36;

  optional uint32 fully_applied_schema_version = 23;
  repeated IndexInfoPB fully_applied_indexes = 26;
  optional IndexInfoPB fully_applied_index_info = 27;

  // During an alter table, which involves no schema change but only updating
  // a permission, is it sometimes acceptable for a client's request (which is
  // prepared with the current schema) to be accepted by a tserver which is
  // still running the previous version.
  // This is typically set during alters that are caused due to index
  // permissions being changed, when the table is backfilled.
  optional bool updates_only_index_permissions = 31 [ default = false ];
  // Keeps track of in-progress backfill jobs.
  // As of Apr 2021, we only have at most one outstanding backfill job, but
  // this restriction may be removed later on. Hence repeated.
  repeated BackfillJobPB backfill_jobs = 32;

  optional HideState hide_state = 33;

  // Tablespace ID for use with transaction tables only. Normal YSQL tables do not set this field,
  // and tablespace information for such tables are instead fetched by scanning the pg catalog.
  optional bytes transaction_table_tablespace_id = 34;
  // Time when the table was hidden.
  optional fixed64 hide_hybrid_time = 35;

  // State that indicates that this table is being changed by a YSQL transaction.
  // This repeated field contains only a single element as of now. When we support DDL + Savepoints,
  // we will have one element for every savepoint modifying this table in this field.
  repeated YsqlDdlTxnVerifierStatePB ysql_ddl_txn_verifier_state = 38;

  // YSQL transaction that is currently modifying this table state. The changes being performed by
  // it are detailed in 'ysql_ddl_txn_state' above.
  optional TransactionMetadataPB transaction = 29;

  repeated StatefulServiceKind hosted_stateful_services = 39;

  // Time when an admin compaction was last requested. Raw representation of a HybridTime.
  optional fixed64 last_full_compaction_request_time = 41;
}

// The on-disk entry in the sys.catalog table ("metadata" column) for
// tablets entries.
message SysTabletsEntryPB {
  reserved 15;

  enum State {
    UNKNOWN = 999;
    PREPARING = 0;
    CREATING = 1;
    RUNNING = 2;
    REPLACED = 3;
    DELETED = 4;
  }

  // DEPRECATED. Replaced by 'partition'.
  optional bytes OBSOLETE_start_key = 1;
  optional bytes OBSOLETE_end_key = 2;

  // Tablet partition.
  optional PartitionPB partition = 7;

  // The latest committed consensus configuration reported to the Master.
  optional consensus.ConsensusStatePB committed_consensus_state = 3;

  // Debug state for the tablet.
  optional State state = 4 [ default = UNKNOWN ];
  optional bytes state_msg = 5;

  // The table id for the tablet.
  required bytes table_id = 6;
  // Table ids for all the tables on this tablet.
  repeated bytes table_ids = 8;

  // True if the tablet is colocated.
  optional bool colocated = 9 [ default = false ];

  // Replaced by the map below.
  optional bytes DEPRECATED_backfilled_until = 10;

  // For tablets that are results of splitting we set this to split parent split_depth + 1.
  optional uint64 split_depth = 11;

  optional bytes split_parent_tablet_id = 13;

  // If the tablet is in the backfilling state, this is used to keep track
  // of how far along backfill has completed.
  // Key corresponds to the table_id for the index table. Value is encoded as
  // the DocKey for the next row to be backfilled.
  map<string, bytes> backfilled_until = 12;

  // Tablet IDs for the children of this tablet after splitting. It is possible for a tablet to
  // temporarily exist in this field but not be registered as part of the table or the catalog
  // manager's tablet map.
  repeated bytes split_tablet_ids = 14;

  // Time when tablet was hidden.
  optional fixed64 hide_hybrid_time = 16;

  // If tablet was hidden instead of deleting, here we keep list of schedule ids that prevented
  // actual deletion.
  repeated bytes retained_by_snapshot_schedules = 17;

  // Describes the persisted mapping scheme for colocated tablets. If set, the table_ids field of
  // this tablet is empty and child tables on this tablet have their parent_table_id field
  // filled. The table_id field of all tablets is filled with the parent table id. So the list of
  // tables hosted on this tablet is computed at load time by finding all child tables of the
  // parent table of this tablet.
  optional bool hosted_tables_mapped_by_parent_id = 18;

  // Whether this tablet was created by DB cloning. If true, we should not try to send
  // CreateTablet requests for this tablet (it should be created by tservers applying the clone op).
  optional bool created_by_clone = 19 [ default = false ];
}

// The data part of a SysRowEntry in the sys.catalog table for a namespace.
message SysNamespaceEntryPB {
  // There are significant differences between the state machines for YSQL vs non-YSQL.
  // The additional complexity for YSQL is due to the amount of work required for
  // database creation and deletion, requiring async tasks and additional states.

  // For YSQL:
  // PREPARING is the initial state.
  // PREPARING -> RUNNING - happy path of creation.
  // PREPARING -> FAILED  - unhappy path of creation.
  // RUNNING -> DELETING  - deletion requested.
  // DELETING -> DELETED  - happy path of deletion.
  // DELETING -> FAILED   - unhappy path of deletion.
  // FAILED -> DELETING   - deletion requested.

  // For non-YSQL:
  // PREPARING is the initial state.
  // PREPARING -> RUNNING - happy path of database creation.
  // PREPARING -> FAILED  - unhappy path of database creation.

  // During the deletion flow a non-YSQL namespace is removed from the maps and sys catalog table
  // directly instead of transitioning to any deletion states.
  enum State {
    UNKNOWN = 0;
    PREPARING = 1;
    FAILED = 2;
    RUNNING = 3;
    DELETING = 4;
    DELETED = 5;
  }
  // Note: The id of the namespace is not stored here as it is already part of
  // SysRowEntry's id component.

  // Namespace name.
  optional bytes name = 1;

  // Namespace/Database type.
  optional YQLDatabase database_type = 2 [ default = YQL_DATABASE_CQL ];

  // For Postgres:
  optional uint32 next_pg_oid = 3; // Next oid to assign.

  // True if the namespace is colocated.
  optional bool colocated = 4 [ default = false ];

  // Optional: Namespace dependent upon transaction success (abort removes NS). Used by YSQL.
  optional TransactionMetadataPB transaction = 6;

  optional State state = 5 [ default = UNKNOWN ];

<<<<<<< HEAD
  // During a YSQL major version upgrade, for example from PG11 to PG15, we use the existing
  // namespace entry for both the old and new versions' namespace. However, PG's upgrade process is
  // normally run on a clean unused system, and it does DROP DATABASE and CREATE DATABASE there in
  // order to fully restore the properties of the database. In YB, we simulate PG's environment, by
  // using a separate state for the new major version.
  // NEXT_VER_RUNNING is the initial state.
  // NEXT_VER_RUNNING -> NEXT_VER_DELETING  - deletion requested.
  // NEXT_VER_DELETING -> NEXT_VER_DELETED  - happy path of deletion.
  // NEXT_VER_DELETING -> NEXT_VER_FAILED   - unhappy path of deletion.
  // NEXT_VER_DELETED -> NEXT_VER_RUNNING   - re-populated.
  enum YsqlNextMajorVersionState {
    NEXT_VER_UNKNOWN = 0;
    NEXT_VER_FAILED = 1;
    NEXT_VER_RUNNING = 2;
    NEXT_VER_DELETING = 3;
    NEXT_VER_DELETED = 4;
  }
  optional YsqlNextMajorVersionState ysql_next_major_version_state = 7
      [ default = NEXT_VER_RUNNING ];
=======
  optional uint32 clone_request_seq_no = 7;
>>>>>>> e2bd69b2
}

// The data part of a SysRowEntry in the sys.catalog table for a User Defined Type.
message SysUDTypeEntryPB {
  optional string namespace_id = 1;
  optional string name = 2;
  repeated string field_names = 3;
  repeated QLTypePB field_types = 4;
}

// This is used to mark servers in the load balancer that should be considered
// for immediate removal of load and also prevented from being assigned any
// new load.
message BlacklistPB {
  repeated HostPortPB hosts = 1;

  // Fields to track the number of replicas/leaders in current set of tablets which have a
  // blacklist server/leader. Client should not set this. Set by server side when persisting
  // the blacklist load.
  optional int32 initial_replica_load = 2;
  optional int32 initial_leader_load = 3;
}

message EncryptionInfoPB {
  optional bool encryption_enabled = 1;
  optional bytes universe_key_registry_encoded = 2;
  optional string key_path = 3;
  optional string latest_version_id = 4;
  optional bool key_in_memory = 5;
}

// The on-disk entry in the sys.catalog table for configuration information
// that are relevant to the entire cluster. This has a version entry that is
// used for ensuring that client read-modify-writes are valid.
message SysClusterConfigEntryPB {
  optional int32 version = 1;
  optional string cluster_uuid = 4;
  optional ReplicationInfoPB replication_info = 2;
  optional BlacklistPB server_blacklist = 3;
  optional BlacklistPB leader_blacklist = 7;
  optional EncryptionInfoPB encryption_info = 5;
  optional cdc.ConsumerRegistryPB consumer_registry = 6;
  // This field is only generated internally by the master leader in PrepareDefaultClusterConfig (as
  // opposed to cluster_uuid which can be passed in as a flag). If not already set, it is set on
  // the VisitSysCatalog path.
  optional string universe_uuid = 8;
}

message SysXClusterConfigEntryPB {
  optional uint32 version = 1;
  optional xcluster.ProducerRegistryPB xcluster_producer_registry = 2;
}

// The data part of a SysRowEntry in the sys.catalog table for Redis Config.
message SysRedisConfigEntryPB {
  optional string key = 1;
  repeated bytes args = 2;
}

message ResourcePermissionsPB {
  optional string resource_name = 1;
  optional string canonical_resource = 11;
  optional string namespace_name = 12;
  optional ResourceType resource_type = 2;
  repeated PermissionType permissions = 13;
}

message SysRoleEntryPB {
  optional bytes role = 1;
  optional bool can_login = 2;
  optional bool is_superuser = 3;
  repeated bytes member_of = 4;
  optional bytes salted_hash = 5;
  repeated ResourcePermissionsPB resources = 7;
}

// Cluster security configuration.
message SysSecurityConfigEntryPB {
  // Roles configuration version. Every time a role gets created/deleted, or a permission gets
  // added/removed, we increase the version.
  optional uint64 roles_version = 1;
}

// Metadata about the YSQL catalog (current only version).
message SysYSQLCatalogConfigEntryPB {
  // YSQL catalog version. Every time the catalog tables are changed (i.e. by DDL statements)
  // this version gets incremented.
  optional uint64 version = 1;

  // This is true if the master ran initdb and it finished, succesfully or not.
  optional bool initdb_done = 2;

  // If this is set, initdb has failed.
  optional string initdb_error = 5;

  // true if transactional system catalogs have been enabled on this cluster. This means all
  // YSQL system catalog tables have been made transactional, both in their schema and in the tablet
  // metadata.
  optional bool transactional_sys_catalog_enabled = 6;
}

// Metadata about the current state of transaction tables.
message SysTransactionTablesConfigEntryPB {
  // Transaction status tables version. Every time a transaction table is added or has its placement
  // changed, this version gets incremented.
  optional uint64 version = 1;
}

// Various cluster configuration.
message SysConfigEntryPB {
  oneof config {
    SysSecurityConfigEntryPB security_config = 1;
    SysYSQLCatalogConfigEntryPB ysql_catalog_config = 2;
    SysTransactionTablesConfigEntryPB transaction_tables_config = 3;
  }
}

// The actual on disk abstract representation of a row in the sys catalog.
// This has to respect the fixed schema of the catalog. In case of changes to
// the schema, this proto must reflect them.
message SysRowEntry {
  // The type of entry we are storing. Since the data is serialized, we cannot
  // just store it with
  // the data, as we are not able to read into the appropriate type.
  optional SysRowEntryType type = 1;

  // The optional ID of the data that we are storing. This can be useful to only
  // read information
  // related to a single item, in the case of tables or tablets, for example.
  // This is optional.
  optional string id = 2;

  // This is the serialized format of the proto we store. This used to be of the "string" type, but
  // was giving warnings due to non-UTF8 data. This is safe, because "bytes" and "string" are
  // encoded the same way in Protobuf.
  // https://groups.google.com/forum/#!msg/protobuf/au6eQBkRT5s/Bhpctql7Q5sJ
  optional bytes data = 3;
}

message SysRowEntries {
  repeated SysRowEntry entries = 1;
}

message DdlLogEntryPB {
  optional TableType table_type = 1;
  optional string namespace_name = 2;
  optional string namespace_id = 3;
  optional string table_name = 4;
  optional string table_id = 5;
  optional string action = 6;
  optional fixed64 time = 7;
}

// Options for CDC stream. This will include details such as:
// Stream sink: YB Universe / Kafka / Elastic Search.
// Log retention time: Amount of time to retain logs for CDC.
// Sink details: For example, Kafka cluster IP, port.
message CDCStreamOptionsPB {
  optional string key = 1;
  optional bytes value = 2;
}

// The on-disk entry specific to CDCSDK streams
message CDCSDKStreamEntryPB {
  optional uint64 snapshot_time = 1;
  optional CDCSDKSnapshotOption consistent_snapshot_option = 2;
}

// The data part of a SysRowEntry in the sys.catalog table for a CDC stream.
message SysCDCStreamEntryPB {
  enum State {
    // Used to mark a stream that has been bootstrapped, but hasn't started streaming yet.
    INITIATED = 3;
    ACTIVE = 0;
    DELETING = 1;
    // Currently DELETED is not being used because we delete streams entries from sys catalog.
    DELETED = 2;
    // Used to handle the stream metadata cleanup as part of drop table.
    DELETING_METADATA = 4;
  }
  repeated string table_id = 1;
  repeated CDCStreamOptionsPB options = 2;
  optional State state = 3 [default = ACTIVE];
  optional string namespace_id = 4;
  optional bool transactional = 5; // [default = false]
  optional string cdcsdk_ysql_replication_slot_name = 6;
  optional CDCSDKStreamEntryPB cdcsdk_stream_metadata = 7;
  optional uint64 stream_creation_time = 8;
}



// The on-disk entry in the sys.catalog table ("metadata" column) for snapshots entries.
message SysSnapshotEntryPB {
  enum State {
    UNKNOWN = 0;
    CREATING = 1;
    COMPLETE = 2;
    DELETING = 3;
    DELETED = 4;
    FAILED = 5;
    CANCELLED = 6;
    RESTORING = 7;
    RESTORED = 8;
  }

  // Note: The id of the snapshot is not stored here as it is already part of
  // SysRowEntry's id component.

  optional State state = 1 [ default = UNKNOWN ];

  message TabletSnapshotPB {
    optional bytes id = 1;
    optional State state = 2;
  }

  repeated TabletSnapshotPB tablet_snapshots = 2;

  // Stored info about snapshot (1) namespaces (2) tables (3) tablets.
  repeated SysRowEntry entries = 3;

  optional fixed64 snapshot_hybrid_time = 4;

  optional int64 version = 5;

  optional bytes schedule_id = 6;

  optional fixed64 previous_snapshot_hybrid_time = 7;

  // Number of hours the snapshot needs to be kept around
  // before it is deleted. Set to -1 to retain indefinitely until
  // an explicit delete_snapshot.
  optional int32 retention_duration_hours = 8;
}

message SysCloneStatePB {
  // State for clone operation.
  enum State {
    CREATING = 1;
    RESTORING = 2;
    RESTORED = 3;
  }

  message TabletData {
    optional string source_tablet_id = 1;
    optional string target_tablet_id = 2;
  }

  repeated TabletData tablet_data = 1;
  optional bytes source_snapshot_id = 2;
  optional bytes target_snapshot_id = 3;
  optional string source_namespace_id = 4;
  optional uint32 clone_request_seq_no = 5;
  optional fixed64 restore_time = 6;

  // Aggregate state of the clone operation. Valid transitions:
  // CREATING --> RESTORING --> RESTORED
  optional State aggregate_state = 7;
}

message SchemaVersionMappingPB {
  required uint32 producer_schema_version = 1;
  required uint32 consumer_schema_version = 2;
}

message ColocatedSchemaVersionMappingPB {
  required uint32 colocation_id = 1;
  required SchemaVersionMappingPB schema_version_mapping = 2;
}

message SchemaVersionMappingEntryPB {
  optional SchemaVersionMappingPB schema_version_mapping = 1;
  repeated ColocatedSchemaVersionMappingPB colocated_schema_versions = 2;
}

// The data part of a SysRowEntry in the sys.catalog table for a universe replication record.
message SysUniverseReplicationEntryPB {
  enum State {
    // Setting up replication.
    INITIALIZING = 0;
    // Validated table schemas.
    VALIDATED = 1;
    // Active.
    ACTIVE = 2;
    // Failed.
    // Setting up universe replication consists of a sequence of steps like validating schemas,
    // creating CDC streams, starting subscribers. If any of these fail, we set the universe
    // replication state to FAILED.
    FAILED = 3;
    // Disabled.
    DISABLED = 6;
    // Deleted.
    DELETED = 4;
    // Error while cleaning up state of deleted entry. This indicates that universe replication has
    // been deleted but there is still some uncleaned up state - for example, there may be left over
    // CDC streams.
    DELETED_ERROR = 5;
    // Unfinished Delete
    DELETING = 7;
  }

  optional string replication_group_id = 1;
  repeated HostPortPB producer_master_addresses = 2;

  // producer table IDs.
  repeated string tables = 3;

  optional State state = 4 [default = INITIALIZING];

  // producer table ID -> consumer table ID map.
  map<string, string> validated_tables = 5;

  // producer table ID -> producer CDC stream ID map.
  map<string, string> table_streams = 6;

  // Namespace-level replication setup.
  optional bool is_ns_replication = 7 [default = false];
  optional NamespaceIdentifierPB producer_namespace = 8;
  optional NamespaceIdentifierPB consumer_namespace = 9;

  // Mapping from Producer Table ID to Producer->Consumer schema version mappings
  map<string, SchemaVersionMappingEntryPB> schema_version_mappings = 10;

  // Set when consistent transactions are enabled for a replication group.
  optional bool transactional = 11; // [default = false]

  optional uint32 validated_local_auto_flags_config_version = 12;

  // DB Scoped repication.
  message DBScopeInfo {
    message NamespaceInfo {
      required string consumer_namespace_id = 1;
      required string producer_namespace_id = 2;
    }
    repeated NamespaceInfo namespace_infos = 13;
  }
  optional DBScopeInfo db_scoped_info = 13;
}

message XClusterSafeTimePB {
  // Map[Local NamespaceId]: xCluster safe read HybridTime
  map<string, fixed64> safe_time_map = 1;
}

// The data part of a SysRowEntry in the sys.catalog table for a universe
// replication record.
message SysUniverseReplicationBootstrapEntryPB {
  enum State {
    // Setting up replication.
    INITIALIZING = 0;

    // Bootstrapping CDC streams on producer universe.
    BOOTSTRAP_PRODUCER = 1;

    // Creating snapshot on producer universe.
    CREATE_PRODUCER_SNAPSHOT = 2;

    // ImportSnapshotMeta on consumer universe.
    IMPORT_SNAPSHOT = 3;

    // CreateSnapshot on consumer universe, marking it as imported. This is the
    // same logic that occurs in the yb-admin import_snapshot command.
    CREATE_CONSUMER_SNAPSHOT = 4;

    // Downloading snapshot files from producer to consumer.
    TRANSFER_SNAPSHOT = 5;

    // Restore snapshot on consumer universe.
    RESTORE_SNAPSHOT = 6;

    // Call SetupUniverseReplication on consumer universe.
    SETUP_REPLICATION = 7;

    // Bootstrap is complete.
    DONE = 8;

    // Bootstrap failed on some task.
    FAILED = 9;

    // Deleted.
    DELETED = 10;
    // Error while cleaning up state of deleted entry. This indicates that universe replication has
    // been deleted but there is still some uncleaned up state - for example, there may be left over
    // CDC streams.
    DELETED_ERROR = 11;

    // Unfinished Delete
    DELETING = 12;
  }

  // The following PBs are used to represent the newly created objects during
  // CatalogManager::ImportSnapshotMeta. Specifically, these are all the
  // required fields used in CatalogManager::DeleteNewSnapshotObjects. We store
  // these PBs in case we need to cleanup on failure.
  message IdPairPB {
    optional string old_id = 1;
    optional string new_id = 2;
  }

  message TableDataPB {
    optional IdPairPB ids = 1;
    optional TableType table_type = 2;
    optional bytes indexed_table_id = 3; // Indexed table id of this index.
  }

  message UDTypeDataPB {
    optional IdPairPB ids = 1;
    optional bool existing = 2;
  }

  message NamespaceDataPB {
    optional IdPairPB ids = 1;
    optional YQLDatabase db_type = 2;
    optional bool existing = 3;
  }

  message NewSnapshotObjectsPB {
    repeated TableDataPB tables = 1;
    repeated UDTypeDataPB ud_types = 2;
    repeated NamespaceDataPB namespaces = 3;
  }

  optional State state = 1 [ default = INITIALIZING ];

  // There's different cleanup tasks depending on which state the flow failed
  // on, and so we store this on failure so that we can cleanup properly.
  optional State failed_on = 2 [ default = INITIALIZING ];

  optional string replication_group_id = 3;
  repeated HostPortPB producer_master_addresses = 4;

  // producer table ID -> producer CDC stream ID map.
  map<string, string> table_bootstrap_ids = 5;

  // In the xCluster native bootstrap flow, during the ImportSnapshot step the
  // consumer universe actually creates its own snapshot with a unique ID. In
  // this case, old_snapshot_id is the producer snapshot ID and new_snapshot_id
  // is the consumer snapshot ID.
  optional bytes old_snapshot_id = 6;
  optional bytes new_snapshot_id = 7;
  optional bytes restoration_id = 8;

  // Keeps track of newly created objects in case we need to cleanup on failure.
  optional NewSnapshotObjectsPB new_snapshot_objects = 9;

  // Set when consistent transactions are enabled for a replication group.
  optional bool transactional = 10; // [default = false]

  // According to https://phorge.dev.yugabyte.com/D24796, async tasks that
  // require epoch should retrieve it from the context that initiated the work.
  // These values store the epoch values passed from the initial RPC call to
  // SetupNamespaceReplicationWithBootstrap.
  optional int64 leader_term = 11;
  optional int32 pitr_count = 12;
}

message SysXClusterOutboundReplicationGroupEntryPB {
  message NamespaceInfoPB {
    enum State {
      CHECKPOINTING = 0;
      READY = 1;
      FAILED = 2;
    }
    required State state = 1;

    message TableInfoPB {
      optional bytes stream_id = 1;
      optional bool is_checkpointing = 2; // [default = false]
      // Was this stream checkpointed as part of the initial bootstrap, or was
      // it added later by a newly created table?
      optional bool is_part_of_initial_bootstrap = 3;
    }
    // Table id -> TableInfoPB
    map<string, TableInfoPB> table_infos = 2;

    optional bool initial_bootstrap_required = 3; // [default = false]

    optional AppStatusPB error_status = 4; // Set when state is FAILED
  }

  // Namespace Id -> NamespaceInfoPB
  map<string, NamespaceInfoPB> namespace_infos = 1;

  message TargetUniverseInfoPB {
    required bytes universe_uuid = 1;

    enum State {
      CREATING_REPLICATION_GROUP = 0;
      FAILED = 1;
      REPLICATING = 2;
    }
    required State state = 2 [ default = CREATING_REPLICATION_GROUP ];

    optional AppStatusPB error_status = 3; // Set when status is FAILED
  }

  optional TargetUniverseInfoPB target_universe_info = 2;

  enum State {
    READY = 0;
    DELETED = 1;
  }
  optional State state = 3 [ default = READY ];
}<|MERGE_RESOLUTION|>--- conflicted
+++ resolved
@@ -339,7 +339,6 @@
 
   optional State state = 5 [ default = UNKNOWN ];
 
-<<<<<<< HEAD
   // During a YSQL major version upgrade, for example from PG11 to PG15, we use the existing
   // namespace entry for both the old and new versions' namespace. However, PG's upgrade process is
   // normally run on a clean unused system, and it does DROP DATABASE and CREATE DATABASE there in
@@ -357,11 +356,10 @@
     NEXT_VER_DELETING = 3;
     NEXT_VER_DELETED = 4;
   }
-  optional YsqlNextMajorVersionState ysql_next_major_version_state = 7
+  optional YsqlNextMajorVersionState ysql_next_major_version_state = 8
       [ default = NEXT_VER_RUNNING ];
-=======
+
   optional uint32 clone_request_seq_no = 7;
->>>>>>> e2bd69b2
 }
 
 // The data part of a SysRowEntry in the sys.catalog table for a User Defined Type.
