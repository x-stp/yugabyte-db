--- conflicted
+++ resolved
@@ -232,7 +232,6 @@
 }
 
 bool
-<<<<<<< HEAD
 YBIsTestOnlinePg11ToPg15Upgrade()
 {
 	return YBCIsEnvVarTrue("FLAGS_TEST_online_pg11_to_pg15_upgrade");
@@ -250,7 +249,9 @@
 			return (Oid) full_oid;
 	}
 	return InvalidOid;
-=======
+}
+
+bool
 YBEnableAsh()
 {
 	static int cached_value = -1;
@@ -258,5 +259,4 @@
 		cached_value = YBCIsEnvVarTrue("FLAGS_TEST_yb_enable_ash");
 
 	return cached_value;
->>>>>>> 4a5799c9
 }