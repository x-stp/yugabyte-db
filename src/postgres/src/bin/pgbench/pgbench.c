/*
 * pgbench.c
 *
 * A simple benchmark program for PostgreSQL
 * Originally written by Tatsuo Ishii and enhanced by many contributors.
 *
 * src/bin/pgbench/pgbench.c
 * Copyright (c) 2000-2022, PostgreSQL Global Development Group
 * ALL RIGHTS RESERVED;
 *
 * Permission to use, copy, modify, and distribute this software and its
 * documentation for any purpose, without fee, and without a written agreement
 * is hereby granted, provided that the above copyright notice and this
 * paragraph and the following two paragraphs appear in all copies.
 *
 * IN NO EVENT SHALL THE AUTHOR OR DISTRIBUTORS BE LIABLE TO ANY PARTY FOR
 * DIRECT, INDIRECT, SPECIAL, INCIDENTAL, OR CONSEQUENTIAL DAMAGES, INCLUDING
 * LOST PROFITS, ARISING OUT OF THE USE OF THIS SOFTWARE AND ITS
 * DOCUMENTATION, EVEN IF THE AUTHOR OR DISTRIBUTORS HAVE BEEN ADVISED OF THE
 * POSSIBILITY OF SUCH DAMAGE.
 *
 * THE AUTHOR AND DISTRIBUTORS SPECIFICALLY DISCLAIMS ANY WARRANTIES,
 * INCLUDING, BUT NOT LIMITED TO, THE IMPLIED WARRANTIES OF MERCHANTABILITY
 * AND FITNESS FOR A PARTICULAR PURPOSE.  THE SOFTWARE PROVIDED HEREUNDER IS
 * ON AN "AS IS" BASIS, AND THE AUTHOR AND DISTRIBUTORS HAS NO OBLIGATIONS TO
 * PROVIDE MAINTENANCE, SUPPORT, UPDATES, ENHANCEMENTS, OR MODIFICATIONS.
 *
 */

#ifdef WIN32
#define FD_SETSIZE 1024			/* must set before winsock2.h is included */
#endif

#include "postgres_fe.h"

#include <ctype.h>
#include <float.h>
#include <limits.h>
#include <math.h>
#include <signal.h>
#include <time.h>
#include <sys/time.h>
#ifdef HAVE_SYS_RESOURCE_H
#include <sys/resource.h>		/* for getrlimit */
#endif

/* For testing, PGBENCH_USE_SELECT can be defined to force use of that code */
#if defined(HAVE_PPOLL) && !defined(PGBENCH_USE_SELECT)
#define POLL_USING_PPOLL
#ifdef HAVE_POLL_H
#include <poll.h>
#endif
#else							/* no ppoll(), so use select() */
#define POLL_USING_SELECT
#ifdef HAVE_SYS_SELECT_H
#include <sys/select.h>
#endif
#endif

#include "common/int.h"
#include "common/logging.h"
#include "common/pg_prng.h"
#include "common/string.h"
#include "common/username.h"
#include "fe_utils/cancel.h"
#include "fe_utils/conditional.h"
#include "fe_utils/option_utils.h"
#include "fe_utils/string_utils.h"
#include "getopt_long.h"
#include "libpq-fe.h"
#include "pgbench.h"
#include "port/pg_bitutils.h"
#include "portability/instr_time.h"

#ifndef M_PI
#define M_PI 3.14159265358979323846
#endif

#include "yb/yql/pggate/ysql_bench_metrics_handler/ysql_bench_metrics_handler.h"

#define ERRCODE_IN_FAILED_SQL_TRANSACTION  "25P02"
#define ERRCODE_T_R_SERIALIZATION_FAILURE  "40001"
#define ERRCODE_T_R_DEADLOCK_DETECTED  "40P01"
#define ERRCODE_UNDEFINED_TABLE  "42P01"

/*
 * Hashing constants
 */
#define FNV_PRIME			UINT64CONST(0x100000001b3)
#define FNV_OFFSET_BASIS	UINT64CONST(0xcbf29ce484222325)
#define MM2_MUL				UINT64CONST(0xc6a4a7935bd1e995)
#define MM2_MUL_TIMES_8		UINT64CONST(0x35253c9ade8f4ca8)
#define MM2_ROT				47

/*
 * Multi-platform socket set implementations
 */

#ifdef POLL_USING_PPOLL
#define SOCKET_WAIT_METHOD "ppoll"

typedef struct socket_set
{
	int			maxfds;			/* allocated length of pollfds[] array */
	int			curfds;			/* number currently in use */
	struct pollfd pollfds[FLEXIBLE_ARRAY_MEMBER];
} socket_set;

#endif							/* POLL_USING_PPOLL */

#ifdef POLL_USING_SELECT
#define SOCKET_WAIT_METHOD "select"

typedef struct socket_set
{
	int			maxfd;			/* largest FD currently set in fds */
	fd_set		fds;
} socket_set;

#endif							/* POLL_USING_SELECT */

/*
 * Multi-platform thread implementations
 */

#ifdef WIN32
/* Use Windows threads */
#include <windows.h>
#define GETERRNO() (_dosmaperr(GetLastError()), errno)
#define THREAD_T HANDLE
#define THREAD_FUNC_RETURN_TYPE unsigned
#define THREAD_FUNC_RETURN return 0
#define THREAD_FUNC_CC __stdcall
#define THREAD_CREATE(handle, function, arg) \
	((*(handle) = (HANDLE) _beginthreadex(NULL, 0, (function), (arg), 0, NULL)) == 0 ? errno : 0)
#define THREAD_JOIN(handle) \
	(WaitForSingleObject(handle, INFINITE) != WAIT_OBJECT_0 ? \
	GETERRNO() : CloseHandle(handle) ? 0 : GETERRNO())
#define THREAD_BARRIER_T SYNCHRONIZATION_BARRIER
#define THREAD_BARRIER_INIT(barrier, n) \
	(InitializeSynchronizationBarrier((barrier), (n), 0) ? 0 : GETERRNO())
#define THREAD_BARRIER_WAIT(barrier) \
	EnterSynchronizationBarrier((barrier), \
								SYNCHRONIZATION_BARRIER_FLAGS_BLOCK_ONLY)
#define THREAD_BARRIER_DESTROY(barrier)
#elif defined(ENABLE_THREAD_SAFETY)
/* Use POSIX threads */
#include "port/pg_pthread.h"
#define THREAD_T pthread_t
#define THREAD_FUNC_RETURN_TYPE void *
#define THREAD_FUNC_RETURN return NULL
#define THREAD_FUNC_CC
#define THREAD_CREATE(handle, function, arg) \
	pthread_create((handle), NULL, (function), (arg))
#define THREAD_JOIN(handle) \
	pthread_join((handle), NULL)
#define THREAD_BARRIER_T pthread_barrier_t
#define THREAD_BARRIER_INIT(barrier, n) \
	pthread_barrier_init((barrier), NULL, (n))
#define THREAD_BARRIER_WAIT(barrier) pthread_barrier_wait((barrier))
#define THREAD_BARRIER_DESTROY(barrier) pthread_barrier_destroy((barrier))
#else
/* No threads implementation, use none (-j 1) */
#define THREAD_T void *
#define THREAD_FUNC_RETURN_TYPE void *
#define THREAD_FUNC_RETURN return NULL
#define THREAD_FUNC_CC
#define THREAD_BARRIER_T int
#define THREAD_BARRIER_INIT(barrier, n) (*(barrier) = 0)
#define THREAD_BARRIER_WAIT(barrier)
#define THREAD_BARRIER_DESTROY(barrier)
#endif


/********************************************************************
 * some configurable parameters */

#define DEFAULT_INIT_STEPS "dtgp"	/* default -I setting */
#define ALL_INIT_STEPS "dtgGvpf"	/* all possible steps */

#define LOG_STEP_SECONDS	5	/* seconds between log messages */
#define DEFAULT_NXACTS	10		/* default nxacts */

#define MIN_GAUSSIAN_PARAM		2.0 /* minimum parameter for gauss */

#define MIN_ZIPFIAN_PARAM		1.001	/* minimum parameter for zipfian */
#define MAX_ZIPFIAN_PARAM		1000.0	/* maximum parameter for zipfian */

int			nxacts = 0;			/* number of transactions per client */
int			duration = 0;		/* duration in seconds */
int64		end_time = 0;		/* when to stop in micro seconds, under -T */

/*
 * scaling factor. for example, scale = 10 will make 1000000 tuples in
 * ysql_bench_accounts table.
 */
int			scale = 1;

/*
 * fillfactor. for example, fillfactor = 90 will use only 90 percent
 * space during inserts and leave 10 percent free.
 */
int			fillfactor = 100;
bool			set_fillfactor = false;

/*
 * use unlogged tables?
 */
bool		unlogged_tables = false;

/*
 * log sampling rate (1.0 = log everything, 0.0 = option not given)
 */
double		sample_rate = 0.0;

/*
 * When threads are throttled to a given rate limit, this is the target delay
 * to reach that rate in usec.  0 is the default and means no throttling.
 */
double		throttle_delay = 0;

/*
 * Transactions which take longer than this limit (in usec) are counted as
 * late, and reported as such, although they are completed anyway. When
 * throttling is enabled, execution time slots that are more than this late
 * are skipped altogether, and counted separately.
 */
int64		latency_limit = 0;

/*
 * tablespace selection
 */
char	   *tablespace = NULL;
char	   *index_tablespace = NULL;

/*
 * Number of "ysql_bench_accounts" partitions.  0 is the default and means no
 * partitioning.
 */
static int	partitions = 0;

/* partitioning strategy for "ysql_bench_accounts" */
typedef enum
{
	PART_NONE,					/* no partitioning */
	PART_RANGE,					/* range partitioning */
	PART_HASH					/* hash partitioning */
} partition_method_t;

static partition_method_t partition_method = PART_NONE;
static const char *PARTITION_METHOD[] = {"none", "range", "hash"};

/* random seed used to initialize base_random_sequence */
int64		random_seed = -1;

/*
 * end of configurable parameters
 *********************************************************************/

#define nbranches	1			/* Makes little sense to change this.  Change
								 * -s instead */
#define ntellers	10
#define naccounts	100000

/*
 * The scale factor at/beyond which 32bit integers are incapable of storing
 * 64bit values.
 *
 * Although the actual threshold is 21474, we use 20000 because it is easier to
 * document and remember, and isn't that far away from the real threshold.
 */
#define SCALE_32BIT_THRESHOLD 20000

bool		use_log;			/* log transaction latencies to a file */
bool		use_quiet;			/* quiet logging onto stderr */
int			agg_interval;		/* log aggregates instead of individual
								 * transactions */
bool		per_script_stats = false;	/* whether to collect stats per script */
int			progress = 0;		/* thread progress report every this seconds */
bool		progress_timestamp = false; /* progress report with Unix time */
int			nclients = 1;		/* number of clients */
int			nthreads = 1;		/* number of threads */
bool		is_connect;			/* establish connection for each transaction */
bool		report_per_command = false; /* report per-command latencies,
										 * retries after errors and failures
										 * (errors without retrying) */
int			main_pid;			/* main process id used in log filename */

#ifdef YB_TODO
/*
 * There are different types of restrictions for deciding that the current
 * transaction with a serialization/deadlock error can no longer be retried and
 * should be reported as failed:
 * - max_tries (--max-tries) can be used to limit the number of tries;
 * - latency_limit (-L) can be used to limit the total time of tries;
 * - duration (-T) can be used to limit the total benchmark time.
 *
 * They can be combined together, and you need to use at least one of them to
 * retry the transactions with serialization/deadlock errors. If none of them is
 * used, the default value of max_tries is 1 and such transactions will not be
 * retried.
 */

/*
 * We cannot retry a transaction after the serialization/deadlock error if its
 * number of tries reaches this maximum; if its value is zero, it is not used.
 */
uint32		max_tries = 1;
#endif

bool		failures_detailed = false;	/* whether to group failures in
										 * reports or logs by basic types */
const char *pghost = NULL;
const char *pgport = NULL;
const char *username = NULL;
const char *dbName = NULL;
uint32		batch_size = 1024;	/* Batch size used for a transaction */
int     yb_metrics_bind_port = 8080; /* Port used by the metrics webserver */
char    *yb_metrics_bind_address = "localhost"; /* Bind address used by the metrics webserver */
bool    yb_metrics_arg_set = false; /* Is any metrics server arg set? */
struct  WebserverWrapper *yb_metrics_webserver = NULL;
char    *yb_connection_init_sql; /* Connection init sql */

/*
 * There're different types of restrictions for deciding that the current failed
 * transaction can no longer be retried and should be reported as failed:
 * - max_tries can be used to limit the number of tries;
 * - latency_limit can be used to limit the total time of tries.
 *
 * They can be combined together, and you need to use at least one of them to
 * retry the failed transactions. By default, failed transactions are not
 * retried at all.
 */
uint32		max_tries = 0;		/* we cannot retry a failed transaction if its
								 * number of tries reaches this maximum; if its
								 * value is zero, it is not used */
char	   *logfile_prefix = NULL;
const char *progname;

#define WSEP '@'				/* weight separator */

volatile bool timer_exceeded = false;	/* flag from signal handler */

/*
 * We don't want to allocate variables one by one; for efficiency, add a
 * constant margin each time it overflows.
 */
#define VARIABLES_ALLOC_MARGIN	8

/*
 * Variable definitions.
 *
 * If a variable only has a string value, "svalue" is that value, and value is
 * "not set".  If the value is known, "value" contains the value (in any
 * variant).
 *
 * In this case "svalue" contains the string equivalent of the value, if we've
 * had occasion to compute that, or NULL if we haven't.
 */
typedef struct
{
	char	   *name;			/* variable's name */
	char	   *svalue;			/* its value in string form, if known */
	PgBenchValue value;			/* actual variable's value */
} Variable;

/*
 * Data structure for client variables.
 */
typedef struct
{
	Variable   *vars;			/* array of variable definitions */
	int			nvars;			/* number of variables */

	/*
	 * The maximum number of variables that we can currently store in 'vars'
	 * without having to reallocate more space. We must always have max_vars
	 * >= nvars.
	 */
	int			max_vars;

	bool		vars_sorted;	/* are variables sorted by name? */
} Variables;

#define MAX_SCRIPTS		128		/* max number of SQL scripts allowed */
#define SHELL_COMMAND_SIZE	256 /* maximum size allowed for shell command */

/*
 * Simple data structure to keep stats about something.
 *
 * XXX probably the first value should be kept and used as an offset for
 * better numerical stability...
 */
typedef struct SimpleStats
{
	int64		count;			/* how many values were encountered */
	double		min;			/* the minimum seen */
	double		max;			/* the maximum seen */
	double		sum;			/* sum of values */
	double		sum2;			/* sum of squared values */
} SimpleStats;

/*
 * The instr_time type is expensive when dealing with time arithmetic.  Define
 * a type to hold microseconds instead.  Type int64 is good enough for about
 * 584500 years.
 */
typedef int64 pg_time_usec_t;

/*
 * Data structure to hold various statistics: per-thread and per-script stats
 * are maintained and merged together.
 */
typedef struct StatsData
{
	pg_time_usec_t start_time;	/* interval start time, for aggregates */

	/*----------
	 * Transactions are counted depending on their execution and outcome.
	 * First a transaction may have started or not: skipped transactions occur
	 * under --rate and --latency-limit when the client is too late to execute
	 * them. Secondly, a started transaction may ultimately succeed or fail,
	 * possibly after some retries when --max-tries is not one. Thus
	 *
	 * the number of all transactions =
	 *   'skipped' (it was too late to execute them) +
	 *   'cnt' (the number of successful transactions) +
	 *   'failed' (the number of failed transactions).
	 *
	 * A successful transaction can have several unsuccessful tries before a
	 * successful run. Thus
	 *
	 * 'cnt' (the number of successful transactions) =
	 *   successfully retried transactions (they got a serialization or a
	 *                                      deadlock error(s), but were
	 *                                      successfully retried from the very
	 *                                      beginning) +
	 *   directly successful transactions (they were successfully completed on
	 *                                     the first try).
	 *
	 * A failed transaction is defined as unsuccessfully retried transactions.
	 * It can be one of two types:
	 *
	 * failed (the number of failed transactions) =
	 *   'serialization_failures' (they got a serialization error and were not
	 *                             successfully retried) +
	 *   'deadlock_failures' (they got a deadlock error and were not
	 *                        successfully retried).
	 *
	 * If the transaction was retried after a serialization or a deadlock
	 * error this does not guarantee that this retry was successful. Thus
	 *
	 * 'retries' (number of retries) =
	 *   number of retries in all retried transactions =
	 *   number of retries in (successfully retried transactions +
	 *                         failed transactions);
	 *
	 * 'retried' (number of all retried transactions) =
	 *   successfully retried transactions +
	 *   failed transactions.
	 *----------
	 */
	int64		cnt;			/* number of successful transactions, not
								 * including 'skipped' */
	int64		skipped;		/* number of transactions skipped under --rate
								 * and --latency-limit */
	int64		retries;		/* number of retries after a serialization or
								 * a deadlock error in all the transactions */
	int64		retried;		/* number of all transactions that were
								 * retried after a serialization or a deadlock
								 * error (perhaps the last try was
								 * unsuccessful) */
	int64		serialization_failures; /* number of transactions that were
										 * not successfully retried after a
										 * serialization error */
	int64		deadlock_failures;	/* number of transactions that were not
									 * successfully retried after a deadlock
									 * error */
	int64		errors;			/* number of transactions that were not retried
								 * after a serialization or a deadlock
								 * failure or had another error (including meta
								 * commands errors) */
	int64		errors_in_failed_tx;	/* number of transactions that failed in
										 * a error
										 * ERRCODE_IN_FAILED_SQL_TRANSACTION */
	SimpleStats latency;
	SimpleStats lag;
} StatsData;

/*
 * For displaying Unix epoch timestamps, as some time functions may have
 * another reference.
 */
pg_time_usec_t epoch_shift;

/*
 * Prometheus metrics
 */
YsqlBenchMetricEntry *ysql_bench_metric_entry = NULL;

/*
 * Struct to keep random state.
 */
typedef struct RandomState
{
	unsigned short xseed[3];

	/* YB_TODO(neil@yugabyte)
	 * Yugabyte name this attribute "data" in place of "xseed".
	 * - Need to replace "data" with "xseed" in YB code.
	 * - Remove this attribute from the structure.
	 */
	unsigned short data[3];
} RandomState;

/*
 * Error status for errors during script execution.
 */
typedef enum EStatus
{
	ESTATUS_NO_ERROR = 0,
	ESTATUS_META_COMMAND_ERROR,

	/* SQL errors */
	ESTATUS_SERIALIZATION_ERROR,
	ESTATUS_DEADLOCK_ERROR,
	ESTATUS_OTHER_SQL_ERROR
} EStatus;

/*
 * Transaction status at the end of a command.
 */
typedef enum TStatus
{
	TSTATUS_IDLE,
	TSTATUS_IN_BLOCK,
	TSTATUS_CONN_ERROR,
	TSTATUS_OTHER_ERROR
} TStatus;

/* Various random sequences are initialized from this one. */
static pg_prng_state base_random_sequence;

/* Synchronization barrier for start and connection */
static THREAD_BARRIER_T barrier;

#ifdef YB_TODO
/* Need to replace Yugabyte's code with Postgres's implementation. */
/*
 * Data structure for client variables.
 */
typedef struct Variables
{
	Variable   *array;			/* array of variable definitions */
	int			nvariables;		/* number of variables */
	bool		vars_sorted;	/* are variables sorted by name? */
} Variables;
#endif

/*
 * Data structure for repeating a transaction from the beginnning with the same
 * parameters.
 */
typedef struct RetryState
{
	RandomState random_state;	/* random seed */
	Variables   variables;		/* client variables */
} RetryState;

/*
 * For the failures during script execution.
 */
typedef enum FailureStatus
{
	NO_FAILURE = 0,
	ANOTHER_FAILURE,			/* other failures that are not listed by
								 * themselves below */
	SERIALIZATION_FAILURE,
	DEADLOCK_FAILURE,
	IN_FAILED_SQL_TRANSACTION
} FailureStatus;

typedef struct Failure
{
	FailureStatus status;		/* type of the failure */
	int			command;		/* command number in script where the failure
								 * occurred */
} Failure;

/*
 * Connection state machine states.
 */
typedef enum
{
	/*
	 * The client must first choose a script to execute.  Once chosen, it can
	 * either be throttled (state CSTATE_PREPARE_THROTTLE under --rate), start
	 * right away (state CSTATE_START_TX) or not start at all if the timer was
	 * exceeded (state CSTATE_FINISHED).
	 */
	CSTATE_CHOOSE_SCRIPT,

	/*
	 * CSTATE_START_TX performs start-of-transaction processing.  Establishes
	 * a new connection for the transaction in --connect mode, records the
	 * transaction start time, and proceed to the first command.
	 *
	 * Note: once a script is started, it will either error or run till its
	 * end, where it may be interrupted. It is not interrupted while running,
	 * so pgbench --time is to be understood as tx are allowed to start in
	 * that time, and will finish when their work is completed.
	 */
	CSTATE_START_TX,

	/*
	 * In CSTATE_PREPARE_THROTTLE state, we calculate when to begin the next
	 * transaction, and advance to CSTATE_THROTTLE.  CSTATE_THROTTLE state
	 * sleeps until that moment, then advances to CSTATE_START_TX, or
	 * CSTATE_FINISHED if the next transaction would start beyond the end of
	 * the run.
	 */
	CSTATE_PREPARE_THROTTLE,
	CSTATE_THROTTLE,

	/*
	 * We loop through these states, to process each command in the script:
	 *
	 * CSTATE_START_COMMAND starts the execution of a command.  On a SQL
	 * command, the command is sent to the server, and we move to
	 * CSTATE_WAIT_RESULT state unless in pipeline mode. On a \sleep
	 * meta-command, the timer is set, and we enter the CSTATE_SLEEP state to
	 * wait for it to expire. Other meta-commands are executed immediately. If
	 * the command about to start is actually beyond the end of the script,
	 * advance to CSTATE_END_TX.
	 *
	 * CSTATE_WAIT_RESULT waits until we get a result set back from the server
	 * for the current command.
	 *
	 * CSTATE_SLEEP waits until the end of \sleep.
	 *
	 * CSTATE_END_COMMAND records the end-of-command timestamp, increments the
	 * command counter, and loops back to CSTATE_START_COMMAND state.
	 *
	 * CSTATE_SKIP_COMMAND is used by conditional branches which are not
	 * executed. It quickly skip commands that do not need any evaluation.
	 * This state can move forward several commands, till there is something
	 * to do or the end of the script.
	 */
	CSTATE_START_COMMAND,
	CSTATE_WAIT_RESULT,
	CSTATE_SLEEP,
	CSTATE_END_COMMAND,
	CSTATE_SKIP_COMMAND,

	/*
	 * States for failed commands.
	 *
	 * If the SQL/meta command fails, in CSTATE_ERROR clean up after an error:
	 * (1) clear the conditional stack; (2) if we have an unterminated
	 * (possibly failed) transaction block, send the rollback command to the
	 * server and wait for the result in CSTATE_WAIT_ROLLBACK_RESULT.  If
	 * something goes wrong with rolling back, go to CSTATE_ABORTED.
	 *
	 * But if everything is ok we are ready for future transactions: if this
	 * is a serialization or deadlock error and we can re-execute the
	 * transaction from the very beginning, go to CSTATE_RETRY; otherwise go
	 * to CSTATE_FAILURE.
	 *
	 * In CSTATE_RETRY report an error, set the same parameters for the
	 * transaction execution as in the previous tries and process the first
	 * transaction command in CSTATE_START_COMMAND.
	 *
	 * In CSTATE_FAILURE report a failure, set the parameters for the
	 * transaction execution as they were before the first run of this
	 * transaction (except for a random state) and go to CSTATE_END_TX to
	 * complete this transaction.
	 */
	CSTATE_ERROR,
	CSTATE_WAIT_ROLLBACK_RESULT,
	CSTATE_RETRY,
	CSTATE_FAILURE,

	/*
	 * CSTATE_END_TX performs end-of-transaction processing.  It calculates
	 * latency, and logs the transaction.  In --connect mode, it closes the
	 * current connection.
	 *
	 * Then either starts over in CSTATE_CHOOSE_SCRIPT, or enters
	 * CSTATE_FINISHED if we have no more work to do.
	 */
	CSTATE_END_TX,

	/*
	 * Final states.  CSTATE_ABORTED means that the script execution was
	 * aborted because a command failed, CSTATE_FINISHED means success.
	 */
	CSTATE_ABORTED,
	CSTATE_FINISHED
} ConnectionStateEnum;

/*
 * Connection state.
 */
typedef struct
{
	PGconn	   *con;			/* connection handle to DB */
	int			id;				/* client No. */
	ConnectionStateEnum state;	/* state machine's current state. */
	ConditionalStack cstack;	/* enclosing conditionals state */

	/*
	 * Separate randomness for each client. This is used for random functions
	 * PGBENCH_RANDOM_* during the execution of the script.
	 */
#ifdef YB_TODO
	/* Need to replace this with Postgres's implementation. */
	RandomState random_state;	/* separate randomness for each client */
#endif
	pg_prng_state cs_func_rs;

	int			use_file;		/* index in sql_script for this client */
	int			command;		/* command number in script */

	/* client variables */
	Variables	variables;

	/* various times about current transaction in microseconds */
	pg_time_usec_t txn_scheduled;	/* scheduled start time of transaction */
	pg_time_usec_t sleep_until; /* scheduled start time of next cmd */
	pg_time_usec_t txn_begin;	/* used for measuring schedule lag times */
	pg_time_usec_t stmt_begin;	/* used for measuring statement latencies */

	bool		prepared[MAX_SCRIPTS];	/* whether client prepared the script */

	/*
	 * For processing failures and repeating transactions with serialization
	 * or deadlock errors:
	 */
	EStatus		estatus;		/* the error status of the current transaction
								 * execution; this is ESTATUS_NO_ERROR if
								 * there were no errors */
	pg_prng_state random_state; /* random state */
	uint32		tries;			/* how many times have we already tried the
								 * current transaction? */

	/* per client collected stats */
	int64		cnt;			/* client transaction count, for -t; skipped
								 * and failed transactions are also counted
								 * here */

	/*
	 * For processing errors and repeating transactions with serialization or
	 * deadlock failures:
	 */
	Failure		first_failure;	/* status and command number of the first
								 * failure in the current transaction execution;
								 * status NO_FAILURE if there were no failures
								 * or errors */
	RetryState  retry_state;
	uint32			retries;	/* how many times have we already retried the
								 * current transaction? */
} CState;

/*
 * Thread state
 */
typedef struct
{
	int			tid;			/* thread id */
	THREAD_T	thread;			/* thread handle */
	CState	   *state;			/* array of CState */
	int			nstate;			/* length of state[] */

	/*
	 * Separate randomness for each thread. Each thread option uses its own
	 * random state to make all of them independent of each other and
	 * therefore deterministic at the thread level.
	 */
#ifdef YB_TODO
	/* Need to replace this with Postgres's implementation. */
	RandomState ts_choose_rs;	/* random state for selecting a script */
	RandomState ts_throttle_rs; /* random state for transaction throttling */
	RandomState ts_sample_rs;	/* random state for log sampling */
	RandomState random_state; 	/* separate randomness for each thread */
#endif
	pg_prng_state ts_choose_rs; /* random state for selecting a script */
	pg_prng_state ts_throttle_rs;	/* random state for transaction throttling */
	pg_prng_state ts_sample_rs; /* random state for log sampling */

	int64		throttle_trigger;	/* previous/next throttling (us) */
	FILE	   *logfile;		/* where to log, or NULL */

	/* per thread collected stats in microseconds */
	pg_time_usec_t create_time; /* thread creation time */
	pg_time_usec_t started_time;	/* thread is running */
	pg_time_usec_t bench_start; /* thread is benchmarking */
	pg_time_usec_t conn_duration;	/* cumulated connection and disconnection
									 * delays */

	StatsData	stats;
	int64		latency_late;	/* executed but late transactions (including
								 * errors) */
} TState;

/*
 * queries read from files
 */
#define SQL_COMMAND		1
#define META_COMMAND	2

/*
 * max number of backslash command arguments or SQL variables,
 * including the command or SQL statement itself
 */
#define MAX_ARGS		256

typedef enum MetaCommand
{
	META_NONE,					/* not a known meta-command */
	META_SET,					/* \set */
	META_SETSHELL,				/* \setshell */
	META_SHELL,					/* \shell */
	META_SLEEP,					/* \sleep */
	META_GSET,					/* \gset */
	META_ASET,					/* \aset */
	META_IF,					/* \if */
	META_ELIF,					/* \elif */
	META_ELSE,					/* \else */
	META_ENDIF,					/* \endif */
	META_STARTPIPELINE,			/* \startpipeline */
	META_ENDPIPELINE			/* \endpipeline */
} MetaCommand;

typedef enum QueryMode
{
	QUERY_SIMPLE,				/* simple query */
	QUERY_EXTENDED,				/* extended query */
	QUERY_PREPARED,				/* extended query with prepared statements */
	NUM_QUERYMODE
} QueryMode;

static QueryMode querymode = QUERY_SIMPLE;
static const char *QUERYMODE[] = {"simple", "extended", "prepared"};

/*
 * struct Command represents one command in a script.
 *
 * lines		The raw, possibly multi-line command text.  Variable substitution
 *				not applied.
 * first_line	A short, single-line extract of 'lines', for error reporting.
 * type			SQL_COMMAND or META_COMMAND
 * meta			The type of meta-command, with META_NONE/GSET/ASET if command
 *				is SQL.
 * argc			Number of arguments of the command, 0 if not yet processed.
 * argv			Command arguments, the first of which is the command or SQL
 *				string itself.  For SQL commands, after post-processing
 *				argv[0] is the same as 'lines' with variables substituted.
 * varprefix 	SQL commands terminated with \gset or \aset have this set
 *				to a non NULL value.  If nonempty, it's used to prefix the
 *				variable name that receives the value.
 * aset			do gset on all possible queries of a combined query (\;).
 * expr			Parsed expression, if needed.
 * stats		Time spent in this command.
 * retries		Number of retries after a serialization or deadlock error in the
 *				current command.
 * failures		Number of errors in the current command that were not retried.
 */
typedef struct Command
{
	PQExpBufferData lines;
	char	   *first_line;
	int			type;
	MetaCommand meta;
	int			argc;
	char	   *argv[MAX_ARGS];
	char	   *varprefix;
	PgBenchExpr *expr;
	SimpleStats stats;
	int64		retries;
	int64		failures;
	int64		errors;			/* number of failures that were not retried */
	int64		errors_in_failed_tx;	/* number of errors
										 * ERRCODE_IN_FAILED_SQL_TRANSACTION */
} Command;

typedef struct ParsedScript
{
	const char *desc;			/* script descriptor (eg, file name) */
	int			weight;			/* selection weight */
	Command   **commands;		/* NULL-terminated array of Commands */
	StatsData	stats;			/* total time spent in script */
} ParsedScript;

static ParsedScript sql_script[MAX_SCRIPTS];	/* SQL script files */
static int	num_scripts;		/* number of scripts in sql_script[] */
static int64 total_weight = 0;

typedef enum DebugLevel
{
	NO_DEBUG = 0,				/* no debugging output (except PGBENCH_DEBUG) */
	DEBUG_FAILS,				/* print only failure messages, errors and
								 * retries */
	DEBUG_ALL,					/* print all debugging output (throttling,
								 * executed/sent/received commands etc.) */
	NUM_DEBUGLEVEL
} DebugLevel;

static DebugLevel debug_level = NO_DEBUG;	/* debug flag */
static const char *DEBUGLEVEL[] = {"no", "fails", "all"};

static bool verbose_errors = false; /* print verbose messages of all errors */

/* Builtin test scripts */
typedef struct BuiltinScript
{
	const char *name;			/* very short name for -b ... */
	const char *desc;			/* short description */
	const char *script;			/* actual pgbench script */
} BuiltinScript;

static const BuiltinScript builtin_script[] =
{
	{
		"tpcb-like",
		"<builtin: TPC-B (sort of)>",
		"\\set aid random(1, " CppAsString2(naccounts) " * :scale)\n"
		"\\set bid random(1, " CppAsString2(nbranches) " * :scale)\n"
		"\\set tid random(1, " CppAsString2(ntellers) " * :scale)\n"
		"\\set delta random(-5000, 5000)\n"
		"BEGIN;\n"
		"UPDATE ysql_bench_accounts SET abalance = abalance + :delta WHERE aid = :aid;\n"
		"SELECT abalance FROM ysql_bench_accounts WHERE aid = :aid;\n"
		"UPDATE ysql_bench_tellers SET tbalance = tbalance + :delta WHERE tid = :tid;\n"
		"UPDATE ysql_bench_branches SET bbalance = bbalance + :delta WHERE bid = :bid;\n"
		"INSERT INTO ysql_bench_history (tid, bid, aid, delta, mtime) VALUES (:tid, :bid, :aid, :delta, CURRENT_TIMESTAMP);\n"
		"END;\n"
	},
	{
		"simple-update",
		"<builtin: simple update>",
		"\\set aid random(1, " CppAsString2(naccounts) " * :scale)\n"
		"\\set bid random(1, " CppAsString2(nbranches) " * :scale)\n"
		"\\set tid random(1, " CppAsString2(ntellers) " * :scale)\n"
		"\\set delta random(-5000, 5000)\n"
		"BEGIN;\n"
		"UPDATE ysql_bench_accounts SET abalance = abalance + :delta WHERE aid = :aid;\n"
		"SELECT abalance FROM ysql_bench_accounts WHERE aid = :aid;\n"
		"INSERT INTO ysql_bench_history (tid, bid, aid, delta, mtime) VALUES (:tid, :bid, :aid, :delta, CURRENT_TIMESTAMP);\n"
		"END;\n"
	},
	{
		"select-only",
		"<builtin: select only>",
		"\\set aid random(1, " CppAsString2(naccounts) " * :scale)\n"
		"SELECT abalance FROM ysql_bench_accounts WHERE aid = :aid;\n"
	}
};

typedef enum ErrorLevel
{
	/*
	 * To report throttling, executed/sent/received commands etc.
	 */
	ELEVEL_DEBUG,

	/*
	 * Normal failure of the SQL/meta command, or processing of the failed
	 * transaction (its end/retry).
	 */
	ELEVEL_LOG_CLIENT_FAIL,

	/*
	 * Something serious e.g. connection with the backend was lost.. therefore
	 * abort the client.
	 */
	ELEVEL_LOG_CLIENT_ABORTED,

	/*
	 * To report the error/log messages of the main program and/or
	 * PGBENCH_DEBUG.
	 */
	ELEVEL_LOG_MAIN,

	/*
	 * To report the error messages of the main program and to exit immediately.
	 */
	ELEVEL_FATAL
} ErrorLevel;

typedef struct ErrorData
{
	ErrorLevel	elevel;
	PQExpBufferData message;
} ErrorData;

typedef ErrorData *Error;

#if defined(ENABLE_THREAD_SAFETY) && defined(HAVE__VA_ARGS)
/* use the local ErrorData in ereport */
#define LOCAL_ERROR_DATA()	ErrorData edata;

#define errstart(elevel)	errstartImpl(&edata, elevel)
#define errmsg(...)			errmsgImpl(&edata, __VA_ARGS__)
#define errfinish(...)		errfinishImpl(&edata, __VA_ARGS__)
#else							/* !(ENABLE_THREAD_SAFETY && HAVE__VA_ARGS) */
/* use the global ErrorData in ereport... */
#define LOCAL_ERROR_DATA()
static ErrorData edata;
static Error error = &edata;

/* ...and protect it with a mutex if necessary */
#ifdef ENABLE_THREAD_SAFETY
static pthread_mutex_t error_mutex = PTHREAD_MUTEX_INITIALIZER;
#endif							/* ENABLE_THREAD_SAFETY */

#define errstart	errstartImpl
#define errmsg		errmsgImpl
#define errfinish	errfinishImpl
#endif							/* ENABLE_THREAD_SAFETY && HAVE__VA_ARGS */

/* YB_TODO(neil@yugabyte)
 * Replace all "pgbench::ereport" with "pg_log_error".
 * Keep the same message contents as in "ereport()" but call "pg_log_error()" to record the errors.
 */
/*
 * Error reporting API: to be used in this way:
 *		ereport(ELEVEL_LOG,
 *				(errmsg("connection to database \"%s\" failed\n", dbName),
 *				... other errxxx() fields as needed ...));
 *
 * The error level is required, and so is a primary error message. All else is
 * optional.
 *
 * If elevel >= ELEVEL_FATAL, the call will not return; we try to inform the
 * compiler of that via abort(). However, no useful optimization effect is
 * obtained unless the compiler sees elevel as a compile-time constant, else
 * we're just adding code bloat. So, if __builtin_constant_p is available, use
 * that to cause the second if() to vanish completely for non-constant cases. We
 * avoid using a local variable because it's not necessary and prevents gcc from
 * making the unreachability deduction at optlevel -O0.
 */
#ifdef HAVE__BUILTIN_CONSTANT_P
#define ereport(elevel, rest) \
	do { \
		LOCAL_ERROR_DATA() \
		if (errstart(elevel)) \
			errfinish rest; \
		if (__builtin_constant_p(elevel) && (elevel) >= ELEVEL_FATAL) \
			abort(); \
	} while(0)
#else							/* !HAVE__BUILTIN_CONSTANT_P */
#define ereport(elevel, rest) \
	do { \
		const int elevel_ = (elevel); \
		LOCAL_ERROR_DATA() \
		if (errstart(elevel_)) \
			errfinish rest; \
		if (elevel_ >= ELEVEL_FATAL) \
			abort(); \
	} while(0)
#endif							/* HAVE__BUILTIN_CONSTANT_P */


/* Function prototypes */
static void setNullValue(PgBenchValue *pv);
static void setBoolValue(PgBenchValue *pv, bool bval);
static void setIntValue(PgBenchValue *pv, int64 ival);
static void setDoubleValue(PgBenchValue *pv, double dval);
static bool evaluateExpr(CState *st, PgBenchExpr *expr,
						 PgBenchValue *retval);
static ConnectionStateEnum executeMetaCommand(CState *st, pg_time_usec_t *now,
											  FailureStatus *failure_status);
static void doLog(TState *thread, CState *st,
				  StatsData *agg, bool skipped, double latency, double lag);
static void processXactStats(TState *thread, CState *st, pg_time_usec_t *now,
							 bool skipped, StatsData *agg);
static void addScript(const ParsedScript *script);
static THREAD_FUNC_RETURN_TYPE THREAD_FUNC_CC threadRun(void *arg);
static void finishCon(CState *st);
static void setalarm(int seconds);
static socket_set *alloc_socket_set(int count);
static void free_socket_set(socket_set *sa);
static void clear_socket_set(socket_set *sa);
static void add_socket_to_set(socket_set *sa, int fd, int idx);
static int	wait_on_socket_set(socket_set *sa, int64 usecs);
static bool socket_has_input(socket_set *sa, int fd, int idx);

#if defined(ENABLE_THREAD_SAFETY) && defined(HAVE__VA_ARGS)
static bool errstartImpl(Error error, ErrorLevel elevel);
static int  errmsgImpl(Error error,
					   const char *fmt,...) pg_attribute_printf(2, 3);
static void errfinishImpl(Error error, int dummy,...);
#else							/* !(ENABLE_THREAD_SAFETY && HAVE__VA_ARGS) */
static bool errstartImpl(ErrorLevel elevel);
static int  errmsgImpl(const char *fmt,...) pg_attribute_printf(1, 2);
static void errfinishImpl(int dummy,...);
#endif							/* ENABLE_THREAD_SAFETY && HAVE__VA_ARGS */

/* New YB functions */
static void YbInitMetricsWebserver(char *prog_name);
static void YbStopMetricsWebserver();

/* callback functions for our flex lexer */
static const PsqlScanCallbacks pgbench_callbacks = {
	NULL,						/* don't need get_variable functionality */
};

static inline pg_time_usec_t
pg_time_now(void)
{
	instr_time	now;

	INSTR_TIME_SET_CURRENT(now);

	return (pg_time_usec_t) INSTR_TIME_GET_MICROSEC(now);
}

static inline void
pg_time_now_lazy(pg_time_usec_t *now)
{
	if ((*now) == 0)
		(*now) = pg_time_now();
}

#define PG_TIME_GET_DOUBLE(t) (0.000001 * (t))

static void
usage(void)
{
	printf("%s is a benchmarking tool for YSQL.\n\n"
		   "Usage:\n"
		   "  %s [OPTION]... [DBNAME]\n"
		   "\nInitialization options:\n"
		   "  -i, --initialize         invokes initialization mode\n"
		   "  -I, --init-steps=[" ALL_INIT_STEPS "]+ (default \"" DEFAULT_INIT_STEPS "\")\n"
		   "                           run selected initialization steps\n"
		   "  -F, --fillfactor=NUM     set fill factor\n"
		   "  -n, --no-vacuum          do not run VACUUM during initialization\n"
		   "  -q, --quiet              quiet logging (one message each 5 seconds)\n"
		   "  -s, --scale=NUM          scaling factor\n"
		   "  --foreign-keys           create foreign key constraints between tables\n"
		   "  --index-tablespace=TABLESPACE\n"
		   "                           create indexes in the specified tablespace\n"
		   "  --partition-method=(range|hash)\n"
		   "                           partition ysql_bench_accounts with this method (default: range)\n"
		   "  --partitions=NUM         partition ysql_bench_accounts into NUM parts (default: 0)\n"
		   "  --tablespace=TABLESPACE  create tables in the specified tablespace\n"
		   "  --unlogged-tables        create tables as unlogged tables\n"
		   "\nOptions to select what to run:\n"
		   "  -b, --builtin=NAME[@W]   add builtin script NAME weighted at W (default: 1)\n"
		   "                           (use \"-b list\" to list available scripts)\n"
		   "  -f, --file=FILENAME[@W]  add script FILENAME weighted at W (default: 1)\n"
		   "  -N, --skip-some-updates  skip updates of ysql_bench_tellers and ysql_bench_branches\n"
		   "                           (same as \"-b simple-update\")\n"
		   "  -S, --select-only        perform SELECT-only transactions\n"
		   "                           (same as \"-b select-only\")\n"
		   "\nBenchmarking options:\n"
		   "  -c, --client=NUM         number of concurrent database clients (default: 1)\n"
		   "  -C, --connect            establish new connection for each transaction\n"
		   "  -D, --define=VARNAME=VALUE\n"
		   "                           define variable for use by custom script\n"
		   "  -j, --jobs=NUM           number of threads (default: 1)\n"
		   "  -l, --log                write transaction times to log file\n"
		   "  -L, --latency-limit=NUM  count transactions lasting more than NUM ms as late\n"
		   "  -M, --protocol=simple|extended|prepared\n"
		   "                           protocol for submitting queries (default: simple)\n"
		   "  -n, --no-vacuum          do not run VACUUM before tests\n"
		   "  -P, --progress=NUM       show thread progress report every NUM seconds\n"
		   "  -r, --report-per-command report latencies, failures, and retries per command\n"
		   "  -R, --rate=NUM           target rate in transactions per second\n"
		   "  -s, --scale=NUM          report this scale factor in output\n"
		   "  -t, --transactions=NUM   number of transactions each client runs (default: 10)\n"
		   "  -T, --time=NUM           duration of benchmark test in seconds\n"
		   "  -v, --vacuum-all         vacuum all four standard tables before tests\n"
		   "  --aggregate-interval=NUM aggregate data over NUM seconds\n"
		   "  --failures-detailed      report the failures grouped by basic types\n"
		   "  --log-prefix=PREFIX      prefix for transaction time log file\n"
		   "                           (default: \"pgbench_log\")\n"
		   "  --max-tries=NUM          max number of tries to run transaction (default: 1)\n"
		   "  --progress-timestamp     use Unix epoch timestamps for progress\n"
		   "  --random-seed=SEED       set random seed (\"time\", \"rand\", integer)\n"
		   "  --sampling-rate=NUM      fraction of transactions to log (e.g., 0.01 for 1%%)\n"
		   "  --show-script=NAME       show builtin script code, then exit\n"
		   "  --verbose-errors         print messages of all errors\n"
		   "\nPrometheus metrics options:\n"
		   "  --yb-metrics-bind-address=IP IP for webserver exporting prometheus metrics (default: localhost)\n"
		   "  --yb-metrics-bind-port=NUM  Port for webserver exporting prometheus metrics (default: 8080)\n"
		   "\nCommon options:\n"
		   "  --batch-size=NUM         batch size for a transaction\n"
		   "  -d, --debug              print debugging output\n"
		   "  -h, --host=HOSTNAME      database server host or socket directory\n"
		   "  -p, --port=PORT          database server port number\n"
		   "  -U, --username=USERNAME  connect as specified database user\n"
		   "  -V, --version            output version information, then exit\n"
		   "  -?, --help               show this help, then exit\n"
		   "\n"
		   "Report bugs on https://github.com/YugaByte/yugabyte-db/issues/new.\n",
		   progname, progname);
}

/* return whether str matches "^\s*[-+]?[0-9]+$" */
static bool
is_an_int(const char *str)
{
	const char *ptr = str;

	/* skip leading spaces; cast is consistent with strtoint64 */
	while (*ptr && isspace((unsigned char) *ptr))
		ptr++;

	/* skip sign */
	if (*ptr == '+' || *ptr == '-')
		ptr++;

	/* at least one digit */
	if (*ptr && !isdigit((unsigned char) *ptr))
		return false;

	/* eat all digits */
	while (*ptr && isdigit((unsigned char) *ptr))
		ptr++;

	/* must have reached end of string */
	return *ptr == '\0';
}


/*
 * strtoint64 -- convert a string to 64-bit integer
 *
 * This function is a slightly modified version of pg_strtoint64() from
 * src/backend/utils/adt/numutils.c.
 *
 * The function returns whether the conversion worked, and if so
 * "*result" is set to the result.
 *
 * If not errorOK, an error message is also printed out on errors.
 */
bool
strtoint64(const char *str, bool errorOK, int64 *result)
{
	const char *ptr = str;
	int64		tmp = 0;
	bool		neg = false;

	/*
	 * Do our own scan, rather than relying on sscanf which might be broken
	 * for long long.
	 *
	 * As INT64_MIN can't be stored as a positive 64 bit integer, accumulate
	 * value as a negative number.
	 */

	/* skip leading spaces */
	while (*ptr && isspace((unsigned char) *ptr))
		ptr++;

	/* handle sign */
	if (*ptr == '-')
	{
		ptr++;
		neg = true;
	}
	else if (*ptr == '+')
		ptr++;

	/* require at least one digit */
	if (unlikely(!isdigit((unsigned char) *ptr)))
		goto invalid_syntax;

	/* process digits */
	while (*ptr && isdigit((unsigned char) *ptr))
	{
		int8		digit = (*ptr++ - '0');

		if (unlikely(pg_mul_s64_overflow(tmp, 10, &tmp)) ||
			unlikely(pg_sub_s64_overflow(tmp, digit, &tmp)))
			goto out_of_range;
	}

	/* allow trailing whitespace, but not other trailing chars */
	while (*ptr != '\0' && isspace((unsigned char) *ptr))
		ptr++;

	if (unlikely(*ptr != '\0'))
		goto invalid_syntax;

	if (!neg)
	{
		if (unlikely(tmp == PG_INT64_MIN))
			goto out_of_range;
		tmp = -tmp;
	}

	*result = tmp;
	return true;

out_of_range:
	if (!errorOK)
		ereport(ELEVEL_LOG_MAIN,
				(errmsg("value \"%s\" is out of range for type bigint", str)));
	return false;

invalid_syntax:
	if (!errorOK)
		ereport(ELEVEL_LOG_MAIN,
				(errmsg("invalid input syntax for type bigint: \"%s\"", str)));
	return false;
}

/* convert string to double, detecting overflows/underflows */
bool
strtodouble(const char *str, bool errorOK, double *dv)
{
	char	   *end;

	errno = 0;
	*dv = strtod(str, &end);

	if (unlikely(errno != 0))
	{
		if (!errorOK)
			pg_log_error("value \"%s\" is out of range for type double", str);
		return false;
	}

	if (unlikely(end == str || *end != '\0'))
	{
		if (!errorOK)
			pg_log_error("invalid input syntax for type double: \"%s\"", str);
		return false;
	}
	return true;
}

/*
 * Initialize a prng state struct.
 *
 * We derive the seed from base_random_sequence, which must be set up already.
 */
#ifdef YB_TODO
static void
initRandomState(RandomState *random_state)
{
	random_state->data[0] = (unsigned short)
                (pg_jrand48(base_random_sequence.data) & 0xFFFF);
	random_state->data[1] =(unsigned short)
                (pg_jrand48(base_random_sequence.data) & 0xFFFF);
	random_state->data[2] = (unsigned short)
                (pg_jrand48(base_random_sequence.data) & 0xFFFF);

	random_state->xseed[0] = (unsigned short)
		(pg_jrand48(base_random_sequence.xseed) & 0xFFFF);
	random_state->xseed[1] = (unsigned short)
		(pg_jrand48(base_random_sequence.xseed) & 0xFFFF);
	random_state->xseed[2] = (unsigned short)
		(pg_jrand48(base_random_sequence.xseed) & 0xFFFF);
}
#endif

static void
initRandomState(pg_prng_state *state)
{
	pg_prng_seed(state, pg_prng_uint64(&base_random_sequence));
}


/*
 * random number generator: uniform distribution from min to max inclusive.
 *
 * Although the limits are expressed as int64, you can't generate the full
 * int64 range in one call, because the difference of the limits mustn't
 * overflow int64.  This is not checked.
 */
static int64
getrand(pg_prng_state *state, int64 min, int64 max)
{
	return min + (int64) pg_prng_uint64_range(state, 0, max - min);
}

/*
 * random number generator: exponential distribution from min to max inclusive.
 * the parameter is so that the density of probability for the last cut-off max
 * value is exp(-parameter).
 */
static int64
getExponentialRand(pg_prng_state *state, int64 min, int64 max,
				   double parameter)
{
	double		cut,
				uniform,
				rand;

	/* abort if wrong parameter, but must really be checked beforehand */
	Assert(parameter > 0.0);
	cut = exp(-parameter);
	/* pg_prng_double value in [0, 1), uniform in (0, 1] */
	uniform = 1.0 - pg_prng_double(state);

	/*
	 * inner expression in (cut, 1] (if parameter > 0), rand in [0, 1)
	 */
	Assert((1.0 - cut) != 0.0);
	rand = -log(cut + (1.0 - cut) * uniform) / parameter;
	/* return int64 random number within between min and max */
	return min + (int64) ((max - min + 1) * rand);
}

/* random number generator: gaussian distribution from min to max inclusive */
static int64
getGaussianRand(pg_prng_state *state, int64 min, int64 max,
				double parameter)
{
	double		stdev;
	double		rand;

	/* abort if parameter is too low, but must really be checked beforehand */
	Assert(parameter >= MIN_GAUSSIAN_PARAM);

	/*
	 * Get user specified random number from this loop, with -parameter <
	 * stdev <= parameter
	 *
	 * This loop is executed until the number is in the expected range.
	 *
	 * As the minimum parameter is 2.0, the probability of looping is low:
	 * sqrt(-2 ln(r)) <= 2 => r >= e^{-2} ~ 0.135, then when taking the
	 * average sinus multiplier as 2/pi, we have a 8.6% looping probability in
	 * the worst case. For a parameter value of 5.0, the looping probability
	 * is about e^{-5} * 2 / pi ~ 0.43%.
	 */
	do
	{
		/*
		 * pg_prng_double generates [0, 1), but for the basic version of the
		 * Box-Muller transform the two uniformly distributed random numbers
		 * are expected to be in (0, 1] (see
		 * https://en.wikipedia.org/wiki/Box-Muller_transform)
		 */
		double		rand1 = 1.0 - pg_prng_double(state);
		double		rand2 = 1.0 - pg_prng_double(state);

		/* Box-Muller basic form transform */
		double		var_sqrt = sqrt(-2.0 * log(rand1));

		stdev = var_sqrt * sin(2.0 * M_PI * rand2);

		/*
		 * we may try with cos, but there may be a bias induced if the
		 * previous value fails the test. To be on the safe side, let us try
		 * over.
		 */
	}
	while (stdev < -parameter || stdev >= parameter);

	/* stdev is in [-parameter, parameter), normalization to [0,1) */
	rand = (stdev + parameter) / (parameter * 2.0);

	/* return int64 random number within between min and max */
	return min + (int64) ((max - min + 1) * rand);
}

/*
 * random number generator: generate a value, such that the series of values
 * will approximate a Poisson distribution centered on the given value.
 *
 * Individual results are rounded to integers, though the center value need
 * not be one.
 */
static int64
getPoissonRand(pg_prng_state *state, double center)
{
	/*
	 * Use inverse transform sampling to generate a value > 0, such that the
	 * expected (i.e. average) value is the given argument.
	 */
	double		uniform;

	/* pg_prng_double value in [0, 1), uniform in (0, 1] */
	uniform = 1.0 - pg_prng_double(state);

	return (int64) (-log(uniform) * center + 0.5);
}

/*
 * Computing zipfian using rejection method, based on
 * "Non-Uniform Random Variate Generation",
 * Luc Devroye, p. 550-551, Springer 1986.
 *
 * This works for s > 1.0, but may perform badly for s very close to 1.0.
 */
static int64
computeIterativeZipfian(pg_prng_state *state, int64 n, double s)
{
	double		b = pow(2.0, s - 1.0);
	double		x,
				t,
				u,
				v;

	/* Ensure n is sane */
	if (n <= 1)
		return 1;

	while (true)
	{
		/* random variates */
		u = pg_prng_double(state);
		v = pg_prng_double(state);

		x = floor(pow(u, -1.0 / (s - 1.0)));

		t = pow(1.0 + 1.0 / x, s - 1.0);
		/* reject if too large or out of bound */
		if (v * x * (t - 1.0) / (b - 1.0) <= t / b && x <= n)
			break;
	}
	return (int64) x;
}

/* random number generator: zipfian distribution from min to max inclusive */
static int64
getZipfianRand(pg_prng_state *state, int64 min, int64 max, double s)
{
	int64		n = max - min + 1;

	/* abort if parameter is invalid */
	Assert(MIN_ZIPFIAN_PARAM <= s && s <= MAX_ZIPFIAN_PARAM);

	return min - 1 + computeIterativeZipfian(state, n, s);
}

/*
 * FNV-1a hash function
 */
static int64
getHashFnv1a(int64 val, uint64 seed)
{
	int64		result;
	int			i;

	result = FNV_OFFSET_BASIS ^ seed;
	for (i = 0; i < 8; ++i)
	{
		int32		octet = val & 0xff;

		val = val >> 8;
		result = result ^ octet;
		result = result * FNV_PRIME;
	}

	return result;
}

/*
 * Murmur2 hash function
 *
 * Based on original work of Austin Appleby
 * https://github.com/aappleby/smhasher/blob/master/src/MurmurHash2.cpp
 */
static int64
getHashMurmur2(int64 val, uint64 seed)
{
	uint64		result = seed ^ MM2_MUL_TIMES_8;	/* sizeof(int64) */
	uint64		k = (uint64) val;

	k *= MM2_MUL;
	k ^= k >> MM2_ROT;
	k *= MM2_MUL;

	result ^= k;
	result *= MM2_MUL;

	result ^= result >> MM2_ROT;
	result *= MM2_MUL;
	result ^= result >> MM2_ROT;

	return (int64) result;
}

/*
 * Pseudorandom permutation function
 *
 * For small sizes, this generates each of the (size!) possible permutations
 * of integers in the range [0, size) with roughly equal probability.  Once
 * the size is larger than 20, the number of possible permutations exceeds the
 * number of distinct states of the internal pseudorandom number generator,
 * and so not all possible permutations can be generated, but the permutations
 * chosen should continue to give the appearance of being random.
 *
 * THIS FUNCTION IS NOT CRYPTOGRAPHICALLY SECURE.
 * DO NOT USE FOR SUCH PURPOSE.
 */
static int64
permute(const int64 val, const int64 isize, const int64 seed)
{
	/* using a high-end PRNG is probably overkill */
	pg_prng_state state;
	uint64		size;
	uint64		v;
	int			masklen;
	uint64		mask;
	int			i;

	if (isize < 2)
		return 0;				/* nothing to permute */

	/* Initialize prng state using the seed */
	pg_prng_seed(&state, (uint64) seed);

	/* Computations are performed on unsigned values */
	size = (uint64) isize;
	v = (uint64) val % size;

	/* Mask to work modulo largest power of 2 less than or equal to size */
	masklen = pg_leftmost_one_pos64(size);
	mask = (((uint64) 1) << masklen) - 1;

	/*
	 * Permute the input value by applying several rounds of pseudorandom
	 * bijective transformations.  The intention here is to distribute each
	 * input uniformly randomly across the range, and separate adjacent inputs
	 * approximately uniformly randomly from each other, leading to a fairly
	 * random overall choice of permutation.
	 *
	 * To separate adjacent inputs, we multiply by a random number modulo
	 * (mask + 1), which is a power of 2.  For this to be a bijection, the
	 * multiplier must be odd.  Since this is known to lead to less randomness
	 * in the lower bits, we also apply a rotation that shifts the topmost bit
	 * into the least significant bit.  In the special cases where size <= 3,
	 * mask = 1 and each of these operations is actually a no-op, so we also
	 * XOR the value with a different random number to inject additional
	 * randomness.  Since the size is generally not a power of 2, we apply
	 * this bijection on overlapping upper and lower halves of the input.
	 *
	 * To distribute the inputs uniformly across the range, we then also apply
	 * a random offset modulo the full range.
	 *
	 * Taken together, these operations resemble a modified linear
	 * congruential generator, as is commonly used in pseudorandom number
	 * generators.  The number of rounds is fairly arbitrary, but six has been
	 * found empirically to give a fairly good tradeoff between performance
	 * and uniform randomness.  For small sizes it selects each of the (size!)
	 * possible permutations with roughly equal probability.  For larger
	 * sizes, not all permutations can be generated, but the intended random
	 * spread is still produced.
	 */
	for (i = 0; i < 6; i++)
	{
		uint64		m,
					r,
					t;

		/* Random multiply (by an odd number), XOR and rotate of lower half */
		m = (pg_prng_uint64(&state) & mask) | 1;
		r = pg_prng_uint64(&state) & mask;
		if (v <= mask)
		{
			v = ((v * m) ^ r) & mask;
			v = ((v << 1) & mask) | (v >> (masklen - 1));
		}

		/* Random multiply (by an odd number), XOR and rotate of upper half */
		m = (pg_prng_uint64(&state) & mask) | 1;
		r = pg_prng_uint64(&state) & mask;
		t = size - 1 - v;
		if (t <= mask)
		{
			t = ((t * m) ^ r) & mask;
			t = ((t << 1) & mask) | (t >> (masklen - 1));
			v = size - 1 - t;
		}

		/* Random offset */
		r = pg_prng_uint64_range(&state, 0, size - 1);
		v = (v + r) % size;
	}

	return (int64) v;
}

/*
 * Initialize the given SimpleStats struct to all zeroes
 */
static void
initSimpleStats(SimpleStats *ss)
{
	memset(ss, 0, sizeof(SimpleStats));
}

/*
 * Accumulate one value into a SimpleStats struct.
 */
static void
addToSimpleStats(SimpleStats *ss, double val)
{
	if (ss->count == 0 || val < ss->min)
		ss->min = val;
	if (ss->count == 0 || val > ss->max)
		ss->max = val;
	ss->count++;
	ss->sum += val;
	ss->sum2 += val * val;
}

/*
 * Merge two SimpleStats objects
 */
static void
mergeSimpleStats(SimpleStats *acc, SimpleStats *ss)
{
	if (acc->count == 0 || ss->min < acc->min)
		acc->min = ss->min;
	if (acc->count == 0 || ss->max > acc->max)
		acc->max = ss->max;
	acc->count += ss->count;
	acc->sum += ss->sum;
	acc->sum2 += ss->sum2;
}

/*
 * Initialize a StatsData struct to mostly zeroes, with its start time set to
 * the given value.
 */
static void
initStats(StatsData *sd, pg_time_usec_t start)
{
	sd->start_time = start;
	sd->cnt = 0;
	sd->skipped = 0;
	sd->retries = 0;
	sd->retried = 0;
	sd->errors = 0;
	sd->errors_in_failed_tx = 0;
	sd->serialization_failures = 0;
	sd->deadlock_failures = 0;
	initSimpleStats(&sd->latency);
	initSimpleStats(&sd->lag);
}

/*
 * Accumulate one additional item into the given stats object.
 */
static void
accumStats(StatsData *stats, bool skipped, double lat, double lag,
		   EStatus estatus, int64 tries,
		   FailureStatus first_error, int64 retries)
{
	/*
	 * Record the number of retries regardless of whether the transaction was
	 * successful or failed.
	 */
	stats->retries += retries;
	if (retries > 0)
		stats->retried++;

	/* Record the failed transaction */
	if (first_error != NO_FAILURE)
	{
		stats->errors++;

		if (first_error == IN_FAILED_SQL_TRANSACTION)
			stats->errors_in_failed_tx++;

		return;
	}

	/* Record the successful transaction */

	stats->cnt++;


	/* Record the skipped transaction */
	if (skipped)
	{
		/* no latency to record on skipped transactions */
		stats->skipped++;
		return;
	}

	/*
	 * Record the number of retries regardless of whether the transaction was
	 * successful or failed.
	 */
	if (tries > 1)
	{
		stats->retries += (tries - 1);
		stats->retried++;
	}

	switch (estatus)
	{
			/* Record the successful transaction */
		case ESTATUS_NO_ERROR:
			stats->cnt++;

			addToSimpleStats(&stats->latency, lat);

			/* and possibly the same for schedule lag */
			if (throttle_delay)
				addToSimpleStats(&stats->lag, lag);
			break;

			/* Record the failed transaction */
		case ESTATUS_SERIALIZATION_ERROR:
			stats->serialization_failures++;
			break;
		case ESTATUS_DEADLOCK_ERROR:
			stats->deadlock_failures++;
			break;
		default:
			/* internal error which should never occur */
			pg_fatal("unexpected error status: %d", estatus);
	}
}

/* call PQexec() and exit() on failure */
static void
executeStatement(PGconn *con, const char *sql)
{
	PGresult   *res;

	res = PQexec(con, sql);
	if (PQresultStatus(res) != PGRES_COMMAND_OK)
	{
#ifdef YB_TODO
		pg_log_fatal("query failed: %s", PQerrorMessage(con));
		pg_log_info("query was: %s", sql);
		ereport(ELEVEL_FATAL, (errmsg("%s", PQerrorMessage(con))));
#endif
		pg_log_error("query failed: %s", PQerrorMessage(con));
		pg_log_error_detail("Query was: %s", sql);
		exit(1);
	}
	PQclear(res);
}

/* call PQexec() and complain, but without exiting, on failure */
static void
tryExecuteStatement(PGconn *con, const char *sql)
{
	PGresult   *res;

	res = PQexec(con, sql);
	if (PQresultStatus(res) != PGRES_COMMAND_OK)
	{
		pg_log_error("%s", PQerrorMessage(con));
#ifdef YB_TODO
		pg_log_info("(ignoring this error and continuing anyway)");
		ereport(ELEVEL_LOG_MAIN,
				(errmsg("%s(ignoring this error and continuing anyway)\n",
						PQerrorMessage(con))));
#endif
		pg_log_error_detail("(ignoring this error and continuing anyway)");
	}
	PQclear(res);
}

/* set up a connection to the backend */
static PGconn *
doConnect(void)
{
	PGconn	   *conn;
	bool		new_pass;
	static char *password = NULL;

	/*
	 * Start the connection.  Loop until we have a password if requested by
	 * backend.
	 */
	do
	{
#define PARAMS_ARRAY_SIZE	7

		const char *keywords[PARAMS_ARRAY_SIZE];
		const char *values[PARAMS_ARRAY_SIZE];

		keywords[0] = "host";
		values[0] = pghost;
		keywords[1] = "port";
		values[1] = pgport;
		keywords[2] = "user";
		values[2] = username;
		keywords[3] = "password";
		values[3] = password;
		keywords[4] = "dbname";
		values[4] = dbName;
		keywords[5] = "fallback_application_name";
		values[5] = progname;
		keywords[6] = NULL;
		values[6] = NULL;

		new_pass = false;

		conn = PQconnectdbParams(keywords, values, true);

		if (!conn)
		{
			pg_log_error("connection to database \"%s\" failed", dbName);
			ereport(ELEVEL_LOG_MAIN,
					(errmsg("connection to database \"%s\" failed\n", dbName)));
			return NULL;
		}

		if (PQstatus(conn) == CONNECTION_BAD &&
			PQconnectionNeedsPassword(conn) &&
			!password)
		{
			PQfinish(conn);
			password = simple_prompt("Password: ", false);
			new_pass = true;
		}
	} while (new_pass);

	/* check to see that the backend connection was successfully made */
	if (PQstatus(conn) == CONNECTION_BAD)
	{
		pg_log_error("%s", PQerrorMessage(conn));
		PQfinish(conn);
		ereport(ELEVEL_LOG_MAIN,
				(errmsg("connection to database \"%s\" failed:\n%s",
						dbName, PQerrorMessage(conn))));
		return NULL;
	}

	return conn;
}

/* qsort comparator for Variable array */
static int
compareVariableNames(const void *v1, const void *v2)
{
	return strcmp(((const Variable *) v1)->name,
				  ((const Variable *) v2)->name);
}

/* Locate a variable by name; returns NULL if unknown */
static Variable *
lookupVariable(Variables *variables, char *name)
{
	Variable	key;

	/* On some versions of Solaris, bsearch of zero items dumps core */
	if (variables->nvars <= 0)
		return NULL;

	/* Sort if we have to */
	if (!variables->vars_sorted)
	{
		qsort((void *) variables->vars, variables->nvars, sizeof(Variable),
			  compareVariableNames);
		variables->vars_sorted = true;
	}

	/* Now we can search */
	key.name = name;
	return (Variable *) bsearch((void *) &key,
								(void *) variables->vars,
								variables->nvars,
								sizeof(Variable),
								compareVariableNames);
}

/* YB_TODO(neil@yugabyte)
 * - Need to use PG13 code.
 * - Remove "Variables" structure and use "CState" instead.
 */

/* Locate a variable by name; returns NULL if unknown */
static Variable *
YbLookupVariable(Variables *variables, char *name)
{
#ifdef YB_TODO
	/* Need to replace this with Postgres's implementation. */
 	Variable	key;

	/* On some versions of Solaris, bsearch of zero items dumps core */
	if (variables->nvariables <= 0)
		return NULL;

	/* Sort if we have to */
	if (!variables->vars_sorted)
	{
		qsort((void *) variables->array, variables->nvariables,
			  sizeof(Variable), compareVariableNames);
		variables->vars_sorted = true;
	}

	/* Now we can search */
	key.name = name;
	return (Variable *) bsearch((void *) &key,
								(void *) variables->array,
								variables->nvariables,
								sizeof(Variable),
								compareVariableNames);
#endif
	return NULL;
}

/* Get the value of a variable, in string form; returns NULL if unknown */
static char *
getVariable(Variables *variables, char *name)
{
	Variable   *var;
	char		stringform[64];

	var = lookupVariable(variables, name);
	if (var == NULL)
		return NULL;			/* not found */

	if (var->svalue)
		return var->svalue;		/* we have it in string form */

	/* We need to produce a string equivalent of the value */
	Assert(var->value.type != PGBT_NO_VALUE);
	if (var->value.type == PGBT_NULL)
		snprintf(stringform, sizeof(stringform), "NULL");
	else if (var->value.type == PGBT_BOOLEAN)
		snprintf(stringform, sizeof(stringform),
				 "%s", var->value.u.bval ? "true" : "false");
	else if (var->value.type == PGBT_INT)
		snprintf(stringform, sizeof(stringform),
				 INT64_FORMAT, var->value.u.ival);
	else if (var->value.type == PGBT_DOUBLE)
		snprintf(stringform, sizeof(stringform),
				 "%.*g", DBL_DIG, var->value.u.dval);
	else						/* internal error, unexpected type */
		Assert(0);
	var->svalue = pg_strdup(stringform);
	return var->svalue;
}

/* Get the value of a variable, in string form; returns NULL if unknown */
static char *
YbGetVariable(Variables *variables, char *name)
{
	Variable   *var;
	char		stringform[64];

	var = YbLookupVariable(variables, name);
	if (var == NULL)
		return NULL;			/* not found */

	if (var->svalue)
		return var->svalue;		/* we have it in string form */

	/* We need to produce a string equivalent of the value */
	Assert(var->value.type != PGBT_NO_VALUE);
	if (var->value.type == PGBT_NULL)
		snprintf(stringform, sizeof(stringform), "NULL");
	else if (var->value.type == PGBT_BOOLEAN)
		snprintf(stringform, sizeof(stringform),
				 "%s", var->value.u.bval ? "true" : "false");
	else if (var->value.type == PGBT_INT)
		snprintf(stringform, sizeof(stringform),
				 INT64_FORMAT, var->value.u.ival);
	else if (var->value.type == PGBT_DOUBLE)
		snprintf(stringform, sizeof(stringform),
				 "%.*g", DBL_DIG, var->value.u.dval);
	else						/* internal error, unexpected type */
		Assert(0);
	var->svalue = pg_strdup(stringform);
	return var->svalue;
}

/* Try to convert variable to a value; return false on failure */
static bool
makeVariableValue(Variable *var)
{
	size_t		slen;

	if (var->value.type != PGBT_NO_VALUE)
		return true;			/* no work */

	slen = strlen(var->svalue);

	if (slen == 0)
		/* what should it do on ""? */
		return false;

	if (pg_strcasecmp(var->svalue, "null") == 0)
	{
		setNullValue(&var->value);
	}

	/*
	 * accept prefixes such as y, ye, n, no... but not for "o". 0/1 are
	 * recognized later as an int, which is converted to bool if needed.
	 */
	else if (pg_strncasecmp(var->svalue, "true", slen) == 0 ||
			 pg_strncasecmp(var->svalue, "yes", slen) == 0 ||
			 pg_strcasecmp(var->svalue, "on") == 0)
	{
		setBoolValue(&var->value, true);
	}
	else if (pg_strncasecmp(var->svalue, "false", slen) == 0 ||
			 pg_strncasecmp(var->svalue, "no", slen) == 0 ||
			 pg_strcasecmp(var->svalue, "off") == 0 ||
			 pg_strcasecmp(var->svalue, "of") == 0)
	{
		setBoolValue(&var->value, false);
	}
	else if (is_an_int(var->svalue))
	{
		/* if it looks like an int, it must be an int without overflow */
		int64		iv;

		if (!strtoint64(var->svalue, false, &iv))
			return false;

		setIntValue(&var->value, iv);
	}
	else						/* type should be double */
	{
		double		dv;

		if (!strtodouble(var->svalue, true, &dv))
		{
			pg_log_error("malformed variable \"%s\" value: \"%s\"",
						 var->name, var->svalue);
			ereport(ELEVEL_LOG_CLIENT_FAIL,
					(errmsg("malformed variable \"%s\" value: \"%s\"\n",
							var->name, var->svalue)));
			return false;
		}
		setDoubleValue(&var->value, dv);
	}
	return true;
}

/*
 * Check whether a variable's name is allowed.
 *
 * We allow any non-ASCII character, as well as ASCII letters, digits, and
 * underscore.
 *
 * Keep this in sync with the definitions of variable name characters in
 * "src/fe_utils/psqlscan.l", "src/bin/psql/psqlscanslash.l" and
 * "src/bin/pgbench/exprscan.l".  Also see parseVariable(), below.
 *
 * Note: this static function is copied from "src/bin/psql/variables.c"
 * but changed to disallow variable names starting with a digit.
 */
static bool
valid_variable_name(const char *name)
{
	const unsigned char *ptr = (const unsigned char *) name;

	/* Mustn't be zero-length */
	if (*ptr == '\0')
		return false;

	/* must not start with [0-9] */
	if (IS_HIGHBIT_SET(*ptr) ||
		strchr("ABCDEFGHIJKLMNOPQRSTUVWXYZ" "abcdefghijklmnopqrstuvwxyz"
			   "_", *ptr) != NULL)
		ptr++;
	else
		return false;

	/* remaining characters can include [0-9] */
	while (*ptr)
	{
		if (IS_HIGHBIT_SET(*ptr) ||
			strchr("ABCDEFGHIJKLMNOPQRSTUVWXYZ" "abcdefghijklmnopqrstuvwxyz"
				   "_0123456789", *ptr) != NULL)
			ptr++;
		else
			return false;
	}

	return true;
}

/*
 * Make sure there is enough space for 'needed' more variable in the variables
 * array.
 */
static void
enlargeVariables(Variables *variables, int needed)
{
	/* total number of variables required now */
	needed += variables->nvars;

	if (variables->max_vars < needed)
	{
		variables->max_vars = needed + VARIABLES_ALLOC_MARGIN;
		variables->vars = (Variable *)
			pg_realloc(variables->vars, variables->max_vars * sizeof(Variable));
	}
}

/*
 * Lookup a variable by name, creating it if need be.
 * Caller is expected to assign a value to the variable.
 * Returns NULL on failure (bad name).
 */
static Variable *
lookupCreateVariable(Variables *variables, const char *context, char *name)
{
	Variable   *var;

	var = lookupVariable(variables, name);
	if (var == NULL)
	{
		/*
		 * Check for the name only when declaring a new variable to avoid
		 * overhead.
		 */
		if (!valid_variable_name(name))
		{
			pg_log_error("%s: invalid variable name: \"%s\"", context, name);
			return NULL;
		}

		/* Create variable at the end of the array */
		enlargeVariables(variables, 1);

		var = &(variables->vars[variables->nvars]);

		var->name = pg_strdup(name);
		var->svalue = NULL;
		/* caller is expected to initialize remaining fields */

		variables->nvars++;
		/* we don't re-sort the array till we have to */
		variables->vars_sorted = false;
	}

	return var;
}

/*
 * Lookup a variable by name, creating it if need be.
 * Caller is expected to assign a value to the variable.
 * On failure (bad name): if this is a client run returns NULL; exits the
 * program otherwise.
 */
static Variable *
YbLookupCreateVariable(Variables *variables, const char *context, char *name,
					   bool client)
{
#ifdef YB_TODO
	/* Need to replace this with Postgres's implementation. */
	Variable   *var;

	var = YbLookupVariable(variables, name);
	if (var == NULL)
	{
		Variable   *newvars;

		/*
		 * Check for the name only when declaring a new variable to avoid
		 * overhead.
		 */
		if (!valid_variable_name(name))
		{
			pg_log_error("%s: invalid variable name: \"%s\"", context, name);
			/*
			 * About the error level used: if we process client commands, it a
			 * normal failure; otherwise it is not and we exit the program.
			 */
			ereport(client ? ELEVEL_LOG_CLIENT_FAIL : ELEVEL_FATAL,
					(errmsg("%s: invalid variable name: \"%s\"\n",
							context, name)));
			return NULL;
		}

		/* Create variable at the end of the array */
		if (variables->array)
			newvars = (Variable *) pg_realloc(variables->array,
								(variables->nvariables + 1) * sizeof(Variable));
		else
			newvars = (Variable *) pg_malloc(sizeof(Variable));

		variables->array = newvars;

		var = &newvars[variables->nvariables];

		var->name = pg_strdup(name);
		var->svalue = NULL;
		/* caller is expected to initialize remaining fields */

		variables->nvariables++;
		/* we don't re-sort the array till we have to */
		variables->vars_sorted = false;
	}

	return var;
#endif
	return NULL;
}

/* Assign a string value to a variable, creating it if need be */
/* Returns false on failure (bad name) */
static bool
putVariable(Variables *variables, const char *context, char *name,
			const char *value)
{
	Variable   *var;
	char	   *val;

	var = lookupCreateVariable(variables, context, name);
	if (!var)
		return false;

	/* dup then free, in case value is pointing at this variable */
	val = pg_strdup(value);

	if (var->svalue)
		free(var->svalue);
	var->svalue = val;
	var->value.type = PGBT_NO_VALUE;

	return true;
}

/* Assign a string value to a variable, creating it if need be */
/* Exits on failure (bad name) */
static void
YbPutVariable(Variables *variables, const char *context, char *name,
			  const char *value)
{
	Variable   *var;
	char	   *val;

	var = YbLookupCreateVariable(variables, context, name, false);

	/* dup then free, in case value is pointing at this variable */
	val = pg_strdup(value);

	if (var->svalue)
		free(var->svalue);
	var->svalue = val;
	var->value.type = PGBT_NO_VALUE;
}

/* Assign a value to a variable, creating it if need be */
/* Returns false on failure (bad name) */
static bool
putVariableValue(Variables *variables, const char *context, char *name,
				 const PgBenchValue *value)
{
	Variable   *var;

	var = lookupCreateVariable(variables, context, name);
	if (!var)
		return false;

	if (var->svalue)
		free(var->svalue);
	var->svalue = NULL;
	var->value = *value;

	return true;
}

/*
 * Assign a value to a variable, creating it if need be.
 * On failure (bad name): if this is a client run returns false; exits the
 * program otherwise.
 */
static bool
YbPutVariableValue(Variables *variables, const char *context, char *name,
				   const PgBenchValue *value, bool client)
{
	Variable   *var;

	var = YbLookupCreateVariable(variables, context, name, client);
	if (!var)
		return false;

	if (var->svalue)
		free(var->svalue);
	var->svalue = NULL;
	var->value = *value;

	return true;
}

/* Assign an integer value to a variable, creating it if need be */
/* Returns false on failure (bad name) */
static bool
putVariableInt(Variables *variables, const char *context, char *name,
			   int64 value)
{
	PgBenchValue val;

	setIntValue(&val, value);
	return putVariableValue(variables, context, name, &val);
}

/*
 * Assign an integer value to a variable, creating it if need be.
 * On failure (bad name): if this is a client run returns false; exits the
 * program otherwise.
 */
static bool
YbPutVariableInt(Variables *variables, const char *context, char *name,
			   int64 value, bool client)
{
	PgBenchValue val;

	setIntValue(&val, value);
	return YbPutVariableValue(variables, context, name, &val, client);
}

/*
 * Parse a possible variable reference (:varname).
 *
 * "sql" points at a colon.  If what follows it looks like a valid
 * variable name, return a malloc'd string containing the variable name,
 * and set *eaten to the number of characters consumed (including the colon).
 * Otherwise, return NULL.
 */
static char *
parseVariable(const char *sql, int *eaten)
{
	int			i = 1;			/* starting at 1 skips the colon */
	char	   *name;

	/* keep this logic in sync with valid_variable_name() */
	if (IS_HIGHBIT_SET(sql[i]) ||
		strchr("ABCDEFGHIJKLMNOPQRSTUVWXYZ" "abcdefghijklmnopqrstuvwxyz"
			   "_", sql[i]) != NULL)
		i++;
	else
		return NULL;

	while (IS_HIGHBIT_SET(sql[i]) ||
		   strchr("ABCDEFGHIJKLMNOPQRSTUVWXYZ" "abcdefghijklmnopqrstuvwxyz"
				  "_0123456789", sql[i]) != NULL)
		i++;

	name = pg_malloc(i);
	memcpy(name, &sql[1], i - 1);
	name[i - 1] = '\0';

	*eaten = i;
	return name;
}

static char *
replaceVariable(char **sql, char *param, int len, char *value)
{
	int			valueln = strlen(value);

	if (valueln > len)
	{
		size_t		offset = param - *sql;

		*sql = pg_realloc(*sql, strlen(*sql) - len + valueln + 1);
		param = *sql + offset;
	}

	if (valueln != len)
		memmove(param + valueln, param + len, strlen(param + len) + 1);
	memcpy(param, value, valueln);

	return param + valueln;
}

static char *
assignVariables(Variables *variables, char *sql)
{
	char	   *p,
			   *name,
			   *val;

	p = sql;
	while ((p = strchr(p, ':')) != NULL)
	{
		int			eaten;

		name = parseVariable(p, &eaten);
		if (name == NULL)
		{
			while (*p == ':')
			{
				p++;
			}
			continue;
		}

		val = getVariable(variables, name);
		free(name);
		if (val == NULL)
		{
			p++;
			continue;
		}

		p = replaceVariable(&sql, p, eaten, val);
	}

	return sql;
}

static char *
YbAssignVariables(Variables *variables, char *sql)
{
	char	   *p,
			   *name,
			   *val;

	p = sql;
	while ((p = strchr(p, ':')) != NULL)
	{
		int			eaten;

		name = parseVariable(p, &eaten);
		if (name == NULL)
		{
			while (*p == ':')
			{
				p++;
			}
			continue;
		}

		val = YbGetVariable(variables, name);
		free(name);
		if (val == NULL)
		{
			p++;
			continue;
		}

		p = replaceVariable(&sql, p, eaten, val);
	}

	return sql;
}

static void
getQueryParams(Variables *variables, const Command *command,
			   const char **params)
{
	int			i;

	for (i = 0; i < command->argc - 1; i++)
		params[i] = getVariable(variables, command->argv[i + 1]);
}

static void
YbGetQueryParams(Variables *variables, const Command *command,
			   const char **params)
{
	int			i;

	for (i = 0; i < command->argc - 1; i++)
		params[i] = YbGetVariable(variables, command->argv[i + 1]);
}

static char *
valueTypeName(PgBenchValue *pval)
{
	if (pval->type == PGBT_NO_VALUE)
		return "none";
	else if (pval->type == PGBT_NULL)
		return "null";
	else if (pval->type == PGBT_INT)
		return "int";
	else if (pval->type == PGBT_DOUBLE)
		return "double";
	else if (pval->type == PGBT_BOOLEAN)
		return "boolean";
	else
	{
		/* internal error, should never get there */
		Assert(false);
		return NULL;
	}
}

/* get a value as a boolean, or tell if there is a problem */
static bool
coerceToBool(PgBenchValue *pval, bool *bval)
{
	if (pval->type == PGBT_BOOLEAN)
	{
		*bval = pval->u.bval;
		return true;
	}
	else						/* NULL, INT or DOUBLE */
	{
		pg_log_error("cannot coerce %s to boolean", valueTypeName(pval));
		*bval = false;			/* suppress uninitialized-variable warnings */
		ereport(ELEVEL_LOG_CLIENT_FAIL,
				(errmsg("cannot coerce %s to boolean\n", valueTypeName(pval))));
		return false;
	}
}

/*
 * Return true or false from an expression for conditional purposes.
 * Non zero numerical values are true, zero and NULL are false.
 */
static bool
valueTruth(PgBenchValue *pval)
{
	switch (pval->type)
	{
		case PGBT_NULL:
			return false;
		case PGBT_BOOLEAN:
			return pval->u.bval;
		case PGBT_INT:
			return pval->u.ival != 0;
		case PGBT_DOUBLE:
			return pval->u.dval != 0.0;
		default:
			/* internal error, unexpected type */
			Assert(0);
			return false;
	}
}

/* get a value as an int, tell if there is a problem */
static bool
coerceToInt(PgBenchValue *pval, int64 *ival)
{
	if (pval->type == PGBT_INT)
	{
		*ival = pval->u.ival;
		return true;
	}
	else if (pval->type == PGBT_DOUBLE)
	{
		double		dval = rint(pval->u.dval);

		if (isnan(dval) || !FLOAT8_FITS_IN_INT64(dval))
		{
			pg_log_error("double to int overflow for %f", dval);
			ereport(ELEVEL_LOG_CLIENT_FAIL,
					(errmsg("double to int overflow for %f\n", dval)));
			return false;
		}
		*ival = (int64) dval;
		return true;
	}
	else						/* BOOLEAN or NULL */
	{
		pg_log_error("cannot coerce %s to int", valueTypeName(pval));
		ereport(ELEVEL_LOG_CLIENT_FAIL,
				(errmsg("cannot coerce %s to int\n", valueTypeName(pval))));
		return false;
	}
}

/* get a value as a double, or tell if there is a problem */
static bool
coerceToDouble(PgBenchValue *pval, double *dval)
{
	if (pval->type == PGBT_DOUBLE)
	{
		*dval = pval->u.dval;
		return true;
	}
	else if (pval->type == PGBT_INT)
	{
		*dval = (double) pval->u.ival;
		return true;
	}
	else						/* BOOLEAN or NULL */
	{
		pg_log_error("cannot coerce %s to double", valueTypeName(pval));
		ereport(ELEVEL_LOG_CLIENT_FAIL,
				(errmsg("cannot coerce %s to double\n", valueTypeName(pval))));
		return false;
	}
}

/* assign a null value */
static void
setNullValue(PgBenchValue *pv)
{
	pv->type = PGBT_NULL;
	pv->u.ival = 0;
}

/* assign a boolean value */
static void
setBoolValue(PgBenchValue *pv, bool bval)
{
	pv->type = PGBT_BOOLEAN;
	pv->u.bval = bval;
}

/* assign an integer value */
static void
setIntValue(PgBenchValue *pv, int64 ival)
{
	pv->type = PGBT_INT;
	pv->u.ival = ival;
}

/* assign a double value */
static void
setDoubleValue(PgBenchValue *pv, double dval)
{
	pv->type = PGBT_DOUBLE;
	pv->u.dval = dval;
}

static bool
isLazyFunc(PgBenchFunction func)
{
	return func == PGBENCH_AND || func == PGBENCH_OR || func == PGBENCH_CASE;
}

/* lazy evaluation of some functions */
static bool
evalLazyFunc(CState *st,
			 PgBenchFunction func, PgBenchExprLink *args, PgBenchValue *retval)
{
	PgBenchValue a1,
				a2;
	bool		ba1,
				ba2;

	Assert(isLazyFunc(func) && args != NULL && args->next != NULL);

	/* args points to first condition */
	if (!evaluateExpr(st, args->expr, &a1))
		return false;

	/* second condition for AND/OR and corresponding branch for CASE */
	args = args->next;

	switch (func)
	{
		case PGBENCH_AND:
			if (a1.type == PGBT_NULL)
			{
				setNullValue(retval);
				return true;
			}

			if (!coerceToBool(&a1, &ba1))
				return false;

			if (!ba1)
			{
				setBoolValue(retval, false);
				return true;
			}

			if (!evaluateExpr(st, args->expr, &a2))
				return false;

			if (a2.type == PGBT_NULL)
			{
				setNullValue(retval);
				return true;
			}
			else if (!coerceToBool(&a2, &ba2))
				return false;
			else
			{
				setBoolValue(retval, ba2);
				return true;
			}

			return true;

		case PGBENCH_OR:

			if (a1.type == PGBT_NULL)
			{
				setNullValue(retval);
				return true;
			}

			if (!coerceToBool(&a1, &ba1))
				return false;

			if (ba1)
			{
				setBoolValue(retval, true);
				return true;
			}

			if (!evaluateExpr(st, args->expr, &a2))
				return false;

			if (a2.type == PGBT_NULL)
			{
				setNullValue(retval);
				return true;
			}
			else if (!coerceToBool(&a2, &ba2))
				return false;
			else
			{
				setBoolValue(retval, ba2);
				return true;
			}

		case PGBENCH_CASE:
			/* when true, execute branch */
			if (valueTruth(&a1))
				return evaluateExpr(st, args->expr, retval);

			/* now args contains next condition or final else expression */
			args = args->next;

			/* final else case? */
			if (args->next == NULL)
				return evaluateExpr(st, args->expr, retval);

			/* no, another when, proceed */
			return evalLazyFunc(st, PGBENCH_CASE, args, retval);

		default:
			/* internal error, cannot get here */
			Assert(0);
			break;
	}
	return false;
}

/* maximum number of function arguments */
#define MAX_FARGS 16

/*
 * Recursive evaluation of standard functions,
 * which do not require lazy evaluation.
 */
static bool
evalStandardFunc(CState *st,
				 PgBenchFunction func, PgBenchExprLink *args,
				 PgBenchValue *retval)
{
	/* evaluate all function arguments */
	int			nargs = 0;
	PgBenchValue vargs[MAX_FARGS];
	PgBenchExprLink *l = args;
	bool		has_null = false;

	for (nargs = 0; nargs < MAX_FARGS && l != NULL; nargs++, l = l->next)
	{
		if (!evaluateExpr(st, l->expr, &vargs[nargs]))
			return false;
		has_null |= vargs[nargs].type == PGBT_NULL;
	}

	if (l != NULL)
	{
		pg_log_error("too many function arguments, maximum is %d", MAX_FARGS);
		ereport(ELEVEL_LOG_CLIENT_FAIL,
				(errmsg("too many function arguments, maximum is %d\n",
					   MAX_FARGS)));
		return false;
	}

	/* NULL arguments */
	if (has_null && func != PGBENCH_IS && func != PGBENCH_DEBUG)
	{
		setNullValue(retval);
		return true;
	}

	/* then evaluate function */
	switch (func)
	{
			/* overloaded operators */
		case PGBENCH_ADD:
		case PGBENCH_SUB:
		case PGBENCH_MUL:
		case PGBENCH_DIV:
		case PGBENCH_MOD:
		case PGBENCH_EQ:
		case PGBENCH_NE:
		case PGBENCH_LE:
		case PGBENCH_LT:
			{
				PgBenchValue *lval = &vargs[0],
						   *rval = &vargs[1];

				Assert(nargs == 2);

				/* overloaded type management, double if some double */
				if ((lval->type == PGBT_DOUBLE ||
					 rval->type == PGBT_DOUBLE) && func != PGBENCH_MOD)
				{
					double		ld,
								rd;

					if (!coerceToDouble(lval, &ld) ||
						!coerceToDouble(rval, &rd))
						return false;

					switch (func)
					{
						case PGBENCH_ADD:
							setDoubleValue(retval, ld + rd);
							return true;

						case PGBENCH_SUB:
							setDoubleValue(retval, ld - rd);
							return true;

						case PGBENCH_MUL:
							setDoubleValue(retval, ld * rd);
							return true;

						case PGBENCH_DIV:
							setDoubleValue(retval, ld / rd);
							return true;

						case PGBENCH_EQ:
							setBoolValue(retval, ld == rd);
							return true;

						case PGBENCH_NE:
							setBoolValue(retval, ld != rd);
							return true;

						case PGBENCH_LE:
							setBoolValue(retval, ld <= rd);
							return true;

						case PGBENCH_LT:
							setBoolValue(retval, ld < rd);
							return true;

						default:
							/* cannot get here */
							Assert(0);
					}
				}
				else			/* we have integer operands, or % */
				{
					int64		li,
								ri,
								res;

					if (!coerceToInt(lval, &li) ||
						!coerceToInt(rval, &ri))
						return false;

					switch (func)
					{
						case PGBENCH_ADD:
							if (pg_add_s64_overflow(li, ri, &res))
							{
								pg_log_error("bigint add out of range");
								return false;
							}
							setIntValue(retval, res);
							return true;

						case PGBENCH_SUB:
							if (pg_sub_s64_overflow(li, ri, &res))
							{
								pg_log_error("bigint sub out of range");
								return false;
							}
							setIntValue(retval, res);
							return true;

						case PGBENCH_MUL:
							if (pg_mul_s64_overflow(li, ri, &res))
							{
								pg_log_error("bigint mul out of range");
								return false;
							}
							setIntValue(retval, res);
							return true;

						case PGBENCH_EQ:
							setBoolValue(retval, li == ri);
							return true;

						case PGBENCH_NE:
							setBoolValue(retval, li != ri);
							return true;

						case PGBENCH_LE:
							setBoolValue(retval, li <= ri);
							return true;

						case PGBENCH_LT:
							setBoolValue(retval, li < ri);
							return true;

						case PGBENCH_DIV:
						case PGBENCH_MOD:
							if (ri == 0)
							{
								pg_log_error("division by zero");
								ereport(ELEVEL_LOG_CLIENT_FAIL,
										(errmsg("division by zero\n")));
								return false;
							}
							/* special handling of -1 divisor */
							if (ri == -1)
							{
								if (func == PGBENCH_DIV)
								{
									/* overflow check (needed for INT64_MIN) */
									if (li == PG_INT64_MIN)
									{
										pg_log_error("bigint div out of range");
										ereport(
											ELEVEL_LOG_CLIENT_FAIL,
											(errmsg("bigint out of range\n")));
										return false;
									}
									else
										setIntValue(retval, -li);
								}
								else
									setIntValue(retval, 0);
								return true;
							}
							/* else divisor is not -1 */
							if (func == PGBENCH_DIV)
								setIntValue(retval, li / ri);
							else	/* func == PGBENCH_MOD */
								setIntValue(retval, li % ri);

							return true;

						default:
							/* cannot get here */
							Assert(0);
					}
				}

				Assert(0);
				return false;	/* NOTREACHED */
			}

			/* integer bitwise operators */
		case PGBENCH_BITAND:
		case PGBENCH_BITOR:
		case PGBENCH_BITXOR:
		case PGBENCH_LSHIFT:
		case PGBENCH_RSHIFT:
			{
				int64		li,
							ri;

				if (!coerceToInt(&vargs[0], &li) || !coerceToInt(&vargs[1], &ri))
					return false;

				if (func == PGBENCH_BITAND)
					setIntValue(retval, li & ri);
				else if (func == PGBENCH_BITOR)
					setIntValue(retval, li | ri);
				else if (func == PGBENCH_BITXOR)
					setIntValue(retval, li ^ ri);
				else if (func == PGBENCH_LSHIFT)
					setIntValue(retval, li << ri);
				else if (func == PGBENCH_RSHIFT)
					setIntValue(retval, li >> ri);
				else			/* cannot get here */
					Assert(0);

				return true;
			}

			/* logical operators */
		case PGBENCH_NOT:
			{
				bool		b;

				if (!coerceToBool(&vargs[0], &b))
					return false;

				setBoolValue(retval, !b);
				return true;
			}

			/* no arguments */
		case PGBENCH_PI:
			setDoubleValue(retval, M_PI);
			return true;

			/* 1 overloaded argument */
		case PGBENCH_ABS:
			{
				PgBenchValue *varg = &vargs[0];

				Assert(nargs == 1);

				if (varg->type == PGBT_INT)
				{
					int64		i = varg->u.ival;

					setIntValue(retval, i < 0 ? -i : i);
				}
				else
				{
					double		d = varg->u.dval;

					Assert(varg->type == PGBT_DOUBLE);
					setDoubleValue(retval, d < 0.0 ? -d : d);
				}

				return true;
			}

		case PGBENCH_DEBUG:
			{
				PgBenchValue *varg = &vargs[0];
				PQExpBufferData errormsg_buf;

				Assert(nargs == 1);

				initPQExpBuffer(&errormsg_buf);
				printfPQExpBuffer(&errormsg_buf,
								  "debug(script=%d,command=%d): ",
								  st->use_file, st->command + 1);

				if (varg->type == PGBT_NULL)
				{
					appendPQExpBuffer(&errormsg_buf, "null\n");
				}
				else if (varg->type == PGBT_BOOLEAN)
				{
					appendPQExpBuffer(&errormsg_buf,
									  "boolean %s\n",
									  varg->u.bval ? "true" : "false");
				}
				else if (varg->type == PGBT_INT)
				{
					appendPQExpBuffer(&errormsg_buf,
									  "int " INT64_FORMAT "\n", varg->u.ival);
				}
				else if (varg->type == PGBT_DOUBLE)
				{
					appendPQExpBuffer(&errormsg_buf,
									  "double %.*g\n", DBL_DIG, varg->u.dval);
				}
				else			/* internal error, unexpected type */
				{
					Assert(0);
				}

				ereport(ELEVEL_LOG_MAIN, (errmsg("%s", errormsg_buf.data)));
				termPQExpBuffer(&errormsg_buf);

				*retval = *varg;

				return true;
			}

			/* 1 double argument */
		case PGBENCH_DOUBLE:
		case PGBENCH_SQRT:
		case PGBENCH_LN:
		case PGBENCH_EXP:
			{
				double		dval;

				Assert(nargs == 1);

				if (!coerceToDouble(&vargs[0], &dval))
					return false;

				if (func == PGBENCH_SQRT)
					dval = sqrt(dval);
				else if (func == PGBENCH_LN)
					dval = log(dval);
				else if (func == PGBENCH_EXP)
					dval = exp(dval);
				/* else is cast: do nothing */

				setDoubleValue(retval, dval);
				return true;
			}

			/* 1 int argument */
		case PGBENCH_INT:
			{
				int64		ival;

				Assert(nargs == 1);

				if (!coerceToInt(&vargs[0], &ival))
					return false;

				setIntValue(retval, ival);
				return true;
			}

			/* variable number of arguments */
		case PGBENCH_LEAST:
		case PGBENCH_GREATEST:
			{
				bool		havedouble;
				int			i;

				Assert(nargs >= 1);

				/* need double result if any input is double */
				havedouble = false;
				for (i = 0; i < nargs; i++)
				{
					if (vargs[i].type == PGBT_DOUBLE)
					{
						havedouble = true;
						break;
					}
				}
				if (havedouble)
				{
					double		extremum;

					if (!coerceToDouble(&vargs[0], &extremum))
						return false;
					for (i = 1; i < nargs; i++)
					{
						double		dval;

						if (!coerceToDouble(&vargs[i], &dval))
							return false;
						if (func == PGBENCH_LEAST)
							extremum = Min(extremum, dval);
						else
							extremum = Max(extremum, dval);
					}
					setDoubleValue(retval, extremum);
				}
				else
				{
					int64		extremum;

					if (!coerceToInt(&vargs[0], &extremum))
						return false;
					for (i = 1; i < nargs; i++)
					{
						int64		ival;

						if (!coerceToInt(&vargs[i], &ival))
							return false;
						if (func == PGBENCH_LEAST)
							extremum = Min(extremum, ival);
						else
							extremum = Max(extremum, ival);
					}
					setIntValue(retval, extremum);
				}
				return true;
			}

			/* random functions */
		case PGBENCH_RANDOM:
		case PGBENCH_RANDOM_EXPONENTIAL:
		case PGBENCH_RANDOM_GAUSSIAN:
		case PGBENCH_RANDOM_ZIPFIAN:
			{
				int64		imin,
							imax,
							delta;

				Assert(nargs >= 2);

				if (!coerceToInt(&vargs[0], &imin) ||
					!coerceToInt(&vargs[1], &imax))
					return false;

				/* check random range */
				if (unlikely(imin > imax))
				{
					pg_log_error("empty range given to random");
					ereport(ELEVEL_LOG_CLIENT_FAIL,
							(errmsg("empty range given to random\n")));
					return false;
				}
				else if (unlikely(pg_sub_s64_overflow(imax, imin, &delta) ||
								  pg_add_s64_overflow(delta, 1, &delta)))
				{
					/* prevent int overflows in random functions */
					pg_log_error("random range is too large");
					ereport(ELEVEL_LOG_CLIENT_FAIL,
							(errmsg("random range is too large\n")));
					return false;
				}

				if (func == PGBENCH_RANDOM)
				{
					Assert(nargs == 2);
					setIntValue(retval, getrand(&st->random_state, imin, imax));
				}
				else			/* gaussian & exponential */
				{
					double		param;

					Assert(nargs == 3);

					if (!coerceToDouble(&vargs[2], &param))
						return false;

					if (func == PGBENCH_RANDOM_GAUSSIAN)
					{
						if (param < MIN_GAUSSIAN_PARAM)
						{
							pg_log_error("gaussian parameter must be at least %f (not %f)",
										 MIN_GAUSSIAN_PARAM, param);
							ereport(ELEVEL_LOG_CLIENT_FAIL,
									(errmsg("gaussian parameter must be at least %f (not %f)\n",
											MIN_GAUSSIAN_PARAM, param)));
							return false;
						}

						setIntValue(retval,
									getGaussianRand(&st->random_state, imin,
													imax, param));
					}
					else if (func == PGBENCH_RANDOM_ZIPFIAN)
					{
						if (param < MIN_ZIPFIAN_PARAM || param > MAX_ZIPFIAN_PARAM)
						{
							pg_log_error("zipfian parameter must be in range [%.3f, %.0f] (not %f)",
										 MIN_ZIPFIAN_PARAM, MAX_ZIPFIAN_PARAM, param);
							return false;
						}

						setIntValue(retval,
									getZipfianRand(&st->random_state, imin, imax, param));
					}
					else		/* exponential */
					{
						if (param <= 0.0)
						{
							pg_log_error("exponential parameter must be greater than zero (not %f)",
										 param);
							ereport(ELEVEL_LOG_CLIENT_FAIL,
									(errmsg("exponential parameter must be greater than zero (got %f)\n",
											param)));
							return false;
						}

						setIntValue(retval,
									getExponentialRand(&st->random_state, imin,
													   imax, param));
					}
				}

				return true;
			}

		case PGBENCH_POW:
			{
				PgBenchValue *lval = &vargs[0];
				PgBenchValue *rval = &vargs[1];
				double		ld,
							rd;

				Assert(nargs == 2);

				if (!coerceToDouble(lval, &ld) ||
					!coerceToDouble(rval, &rd))
					return false;

				setDoubleValue(retval, pow(ld, rd));

				return true;
			}

		case PGBENCH_IS:
			{
				Assert(nargs == 2);

				/*
				 * note: this simple implementation is more permissive than
				 * SQL
				 */
				setBoolValue(retval,
							 vargs[0].type == vargs[1].type &&
							 vargs[0].u.bval == vargs[1].u.bval);
				return true;
			}

			/* hashing */
		case PGBENCH_HASH_FNV1A:
		case PGBENCH_HASH_MURMUR2:
			{
				int64		val,
							seed;

				Assert(nargs == 2);

				if (!coerceToInt(&vargs[0], &val) ||
					!coerceToInt(&vargs[1], &seed))
					return false;

				if (func == PGBENCH_HASH_MURMUR2)
					setIntValue(retval, getHashMurmur2(val, seed));
				else if (func == PGBENCH_HASH_FNV1A)
					setIntValue(retval, getHashFnv1a(val, seed));
				else
					/* cannot get here */
					Assert(0);

				return true;
			}

		case PGBENCH_PERMUTE:
			{
				int64		val,
							size,
							seed;

				Assert(nargs == 3);

				if (!coerceToInt(&vargs[0], &val) ||
					!coerceToInt(&vargs[1], &size) ||
					!coerceToInt(&vargs[2], &seed))
					return false;

				if (size <= 0)
				{
					pg_log_error("permute size parameter must be greater than zero");
					return false;
				}

				setIntValue(retval, permute(val, size, seed));
				return true;
			}

		default:
			/* cannot get here */
			Assert(0);
			/* dead code to avoid a compiler warning */
			return false;
	}
}

/* evaluate some function */
static bool
evalFunc(CState *st,
		 PgBenchFunction func, PgBenchExprLink *args, PgBenchValue *retval)
{
	if (isLazyFunc(func))
		return evalLazyFunc(st, func, args, retval);
	else
		return evalStandardFunc(st, func, args, retval);
}

/*
 * Recursive evaluation of an expression in a pgbench script
 * using the current state of variables.
 * Returns whether the evaluation was ok,
 * the value itself is returned through the retval pointer.
 */
static bool
evaluateExpr(CState *st, PgBenchExpr *expr, PgBenchValue *retval)
{
	switch (expr->etype)
	{
		case ENODE_CONSTANT:
			{
				*retval = expr->u.constant;
				return true;
			}

		case ENODE_VARIABLE:
			{
				Variable   *var;

				if ((var = lookupVariable(&st->variables, expr->u.variable.varname)) == NULL)
				{
					pg_log_error("undefined variable \"%s\"", expr->u.variable.varname);
					ereport(ELEVEL_LOG_CLIENT_FAIL,
							(errmsg("undefined variable \"%s\"\n",
									expr->u.variable.varname)));
					return false;
				}

				if (!makeVariableValue(var))
					return false;

				*retval = var->value;
				return true;
			}

		case ENODE_FUNCTION:
			return evalFunc(st,
							expr->u.function.function,
							expr->u.function.args,
							retval);

		default:
			/* internal error which should never occur */
#ifdef YB_TODO
			pg_log_fatal("unexpected enode type in evaluation: %d", expr->etype);
			ereport(ELEVEL_FATAL,
					(errmsg("unexpected enode type in evaluation: %d\n",
							expr->etype)));
			exit(1);
#endif
			pg_fatal("unexpected enode type in evaluation: %d", expr->etype);
	}
}

/*
 * Convert command name to meta-command enum identifier
 */
static MetaCommand
getMetaCommand(const char *cmd)
{
	MetaCommand mc;

	if (cmd == NULL)
		mc = META_NONE;
	else if (pg_strcasecmp(cmd, "set") == 0)
		mc = META_SET;
	else if (pg_strcasecmp(cmd, "setshell") == 0)
		mc = META_SETSHELL;
	else if (pg_strcasecmp(cmd, "shell") == 0)
		mc = META_SHELL;
	else if (pg_strcasecmp(cmd, "sleep") == 0)
		mc = META_SLEEP;
	else if (pg_strcasecmp(cmd, "if") == 0)
		mc = META_IF;
	else if (pg_strcasecmp(cmd, "elif") == 0)
		mc = META_ELIF;
	else if (pg_strcasecmp(cmd, "else") == 0)
		mc = META_ELSE;
	else if (pg_strcasecmp(cmd, "endif") == 0)
		mc = META_ENDIF;
	else if (pg_strcasecmp(cmd, "gset") == 0)
		mc = META_GSET;
	else if (pg_strcasecmp(cmd, "aset") == 0)
		mc = META_ASET;
	else if (pg_strcasecmp(cmd, "startpipeline") == 0)
		mc = META_STARTPIPELINE;
	else if (pg_strcasecmp(cmd, "endpipeline") == 0)
		mc = META_ENDPIPELINE;
	else
		mc = META_NONE;
	return mc;
}

/*
 * Run a shell command. The result is assigned to the variable if not NULL.
 * Return true if succeeded, or false on error.
 */
static bool
runShellCommand(Variables *variables, char *variable, char **argv, int argc)
{
	char		command[SHELL_COMMAND_SIZE];
	int			i,
				len = 0;
	FILE	   *fp;
	char		res[64];
	char	   *endptr;
	int			retval;

	/*----------
	 * Join arguments with whitespace separators. Arguments starting with
	 * exactly one colon are treated as variables:
	 *	name - append a string "name"
	 *	:var - append a variable named 'var'
	 *	::name - append a string ":name"
	 *----------
	 */
	for (i = 0; i < argc; i++)
	{
		char	   *arg;
		int			arglen;

		if (argv[i][0] != ':')
		{
			arg = argv[i];		/* a string literal */
		}
		else if (argv[i][1] == ':')
		{
			arg = argv[i] + 1;	/* a string literal starting with colons */
		}
		else if ((arg = getVariable(variables, argv[i] + 1)) == NULL)
		{
			pg_log_error("%s: undefined variable \"%s\"", argv[0], argv[i]);
			return false;
		}

		arglen = strlen(arg);
		if (len + arglen + (i > 0 ? 1 : 0) >= SHELL_COMMAND_SIZE - 1)
		{
			pg_log_error("%s: shell command is too long", argv[0]);
			return false;
		}

		if (i > 0)
			command[len++] = ' ';
		memcpy(command + len, arg, arglen);
		len += arglen;
	}

	command[len] = '\0';

	/* Fast path for non-assignment case */
	if (variable == NULL)
	{
		if (system(command))
		{
			if (!timer_exceeded)
				pg_log_error("%s: could not launch shell command", argv[0]);
			return false;
		}
		return true;
	}

	/* Execute the command with pipe and read the standard output. */
	if ((fp = popen(command, "r")) == NULL)
	{
		pg_log_error("%s: could not launch shell command", argv[0]);
		return false;
	}
	if (fgets(res, sizeof(res), fp) == NULL)
	{
		if (!timer_exceeded)
			pg_log_error("%s: could not read result of shell command", argv[0]);
		(void) pclose(fp);
		return false;
	}
	if (pclose(fp) < 0)
	{
		pg_log_error("%s: could not close shell command", argv[0]);
		return false;
	}

	/* Check whether the result is an integer and assign it to the variable */
	retval = (int) strtol(res, &endptr, 10);
	while (*endptr != '\0' && isspace((unsigned char) *endptr))
		endptr++;
	if (*res == '\0' || *endptr != '\0')
	{
		pg_log_error("%s: shell command must return an integer (not \"%s\")", argv[0], res);
		return false;
	}
	if (!putVariableInt(variables, "setshell", variable, retval))
		return false;

	pg_log_debug("%s: shell parameter name: \"%s\", value: \"%s\"", argv[0], argv[1], res);

	return true;
}

/*
 * Run a shell command. The result is assigned to the variable if not NULL.
 * Return true if succeeded, or false on error.
 */
static bool
YbRunShellCommand(Variables *variables, char *variable, char **argv, int argc)
{
	char		command[SHELL_COMMAND_SIZE];
	int			i,
				len = 0;
	FILE	   *fp;
	char		res[64];
	char	   *endptr;
	int			retval;

	/*----------
	 * Join arguments with whitespace separators. Arguments starting with
	 * exactly one colon are treated as variables:
	 *	name - append a string "name"
	 *	:var - append a variable named 'var'
	 *	::name - append a string ":name"
	 *----------
	 */
	for (i = 0; i < argc; i++)
	{
		char	   *arg;
		int			arglen;

		if (argv[i][0] != ':')
		{
			arg = argv[i];		/* a string literal */
		}
		else if (argv[i][1] == ':')
		{
			arg = argv[i] + 1;	/* a string literal starting with colons */
		}
		else if ((arg = YbGetVariable(variables, argv[i] + 1)) == NULL)
		{
			pg_log_error("%s: undefined variable \"%s\"", argv[0], argv[i]);
			ereport(ELEVEL_LOG_CLIENT_FAIL,
					(errmsg("%s: undefined variable \"%s\"\n",
							argv[0], argv[i])));
			return false;
		}

		arglen = strlen(arg);
		if (len + arglen + (i > 0 ? 1 : 0) >= SHELL_COMMAND_SIZE - 1)
		{
			pg_log_error("%s: shell command is too long", argv[0]);
			ereport(ELEVEL_LOG_CLIENT_FAIL,
					(errmsg("%s: shell command is too long\n", argv[0])));
			return false;
		}

		if (i > 0)
			command[len++] = ' ';
		memcpy(command + len, arg, arglen);
		len += arglen;
	}

	command[len] = '\0';

	/* Fast path for non-assignment case */
	if (variable == NULL)
	{
		if (system(command))
		{
			if (!timer_exceeded)
			{
				pg_log_error("%s: could not launch shell command", argv[0]);
				ereport(ELEVEL_LOG_CLIENT_FAIL,
						(errmsg("%s: could not launch shell command\n",
								argv[0])));
			}
			return false;
		}
		return true;
	}

	/* Execute the command with pipe and read the standard output. */
	if ((fp = popen(command, "r")) == NULL)
	{
		pg_log_error("%s: could not launch shell command", argv[0]);
		ereport(ELEVEL_LOG_CLIENT_FAIL,
				(errmsg("%s: could not launch shell command\n", argv[0])));
		return false;
	}
	if (fgets(res, sizeof(res), fp) == NULL)
	{
		if (!timer_exceeded)
		{
			pg_log_error("%s: could not read result of shell command", argv[0]);
			ereport(ELEVEL_LOG_CLIENT_FAIL,
					(errmsg("%s: could not read result of shell command\n",
							argv[0])));
		}
		(void) pclose(fp);
		return false;
	}
	if (pclose(fp) < 0)
	{
		pg_log_error("%s: could not close shell command", argv[0]);
		ereport(ELEVEL_LOG_CLIENT_FAIL,
				(errmsg("%s: could not close shell command\n", argv[0])));
		return false;
	}

	/* Check whether the result is an integer and assign it to the variable */
	retval = (int) strtol(res, &endptr, 10);
	while (*endptr != '\0' && isspace((unsigned char) *endptr))
		endptr++;
	if (*res == '\0' || *endptr != '\0')
	{
		pg_log_error("%s: shell command must return an integer (not \"%s\")", argv[0], res);
		ereport(ELEVEL_LOG_CLIENT_FAIL,
				(errmsg("%s: shell command must return an integer (not \"%s\")\n",
						argv[0], res)));
		return false;
	}
	if (!YbPutVariableInt(variables, "setshell", variable, retval, true))
		return false;

	pg_log_debug("%s: shell parameter name: \"%s\", value: \"%s\"", argv[0], argv[1], res);

	return true;
}

#define MAX_PREPARE_NAME		32
static void
preparedStatementName(char *buffer, int file, int state)
{
	sprintf(buffer, "P%d_%d", file, state);
}

/*
 * Report the abortion of the client when processing SQL commands.
 */
static void
commandFailed(CState *st, const char *cmd, const char *message,
			  ErrorLevel elevel)
{
	pg_log_error("client %d aborted in command %d (%s) of script %d; %s",
				 st->id, st->command, cmd, st->use_file, message);
	switch (elevel)
	{
		case ELEVEL_LOG_CLIENT_FAIL:
			if (st->first_failure.status == NO_FAILURE)
			{
				/*
				 * This is the first failure during the execution of the current
				 * script.
				 */
				ereport(ELEVEL_LOG_CLIENT_FAIL,
						(errmsg("client %d got a failure in command %d (%s) of script %d; %s\n",
								st->id, st->command, cmd, st->use_file,
								message)));
			}
			else
			{
				/*
				 * This is not the first failure during the execution of the
				 * current script.
				 */
				ereport(ELEVEL_LOG_CLIENT_FAIL,
						(errmsg("client %d continues a failed transaction in command %d (%s) of script %d; %s\n",
								st->id, st->command, cmd, st->use_file,
								message)));
			}
			break;
		case ELEVEL_LOG_CLIENT_ABORTED:
			ereport(ELEVEL_LOG_CLIENT_ABORTED,
					(errmsg("client %d aborted in command %d (%s) of script %d; %s\n",
							st->id, st->command, cmd, st->use_file, message)));
			break;
		case ELEVEL_DEBUG:
		case ELEVEL_LOG_MAIN:
		case ELEVEL_FATAL:
		default:
			/* internal error which should never occur */
			ereport(ELEVEL_FATAL,
					(errmsg("unexpected error level when the command failed: %d\n",
							elevel)));
			break;
	}
}

/*
 * Report the error in the command while the script is executing.
 */
static void
commandError(CState *st, const char *message)
{
	Assert(sql_script[st->use_file].commands[st->command]->type == SQL_COMMAND);
	pg_log_info("client %d got an error in command %d (SQL) of script %d; %s",
				st->id, st->command, st->use_file, message);
}

/* return a script number with a weighted choice. */
static int
chooseScript(TState *thread)
{
#ifdef YB_TODO
	/* Need to replace Yugabyte's code with Postgres's implementation. */
	int			i = 0;
	int64		w;

	if (num_scripts == 1)
		return 0;
	w = getrand(&thread->random_state, 0, total_weight - 1);
	do
	{
		w -= sql_script[i++].weight;
	} while (w >= 0);

	return i - 1;
#endif
	return 0;
}

/* Send a SQL command, using the chosen querymode */
static bool
sendCommand(CState *st, Command *command)
{
	int			r;

	if (querymode == QUERY_SIMPLE)
	{
		char	   *sql;

		sql = pg_strdup(command->argv[0]);
		sql = assignVariables(&st->variables, sql);

		pg_log_debug("client %d sending %s", st->id, sql);
		ereport(ELEVEL_DEBUG, (errmsg("client %d sending %s\n", st->id, sql)));
		r = PQsendQuery(st->con, sql);
		free(sql);
	}
	else if (querymode == QUERY_EXTENDED)
	{
		const char *sql = command->argv[0];
		const char *params[MAX_ARGS];

		getQueryParams(&st->variables, command, params);

		pg_log_debug("client %d sending %s", st->id, sql);
		ereport(ELEVEL_DEBUG, (errmsg("client %d sending %s\n", st->id, sql)));
		r = PQsendQueryParams(st->con, sql, command->argc - 1,
							  NULL, params, NULL, NULL, 0);
	}
	else if (querymode == QUERY_PREPARED)
	{
		char		name[MAX_PREPARE_NAME];
		const char *params[MAX_ARGS];

		if (!st->prepared[st->use_file])
		{
			int			j;
			Command   **commands = sql_script[st->use_file].commands;

			for (j = 0; commands[j] != NULL; j++)
			{
				PGresult   *res;
				char		name[MAX_PREPARE_NAME];

				if (commands[j]->type != SQL_COMMAND)
					continue;
				preparedStatementName(name, st->use_file, j);
				if (PQpipelineStatus(st->con) == PQ_PIPELINE_OFF)
				{
					res = PQprepare(st->con, name,
									commands[j]->argv[0], commands[j]->argc - 1, NULL);
					if (PQresultStatus(res) != PGRES_COMMAND_OK)
					{
						pg_log_error("%s", PQerrorMessage(st->con));
						ereport(ELEVEL_LOG_MAIN,
								(errmsg("%s", PQerrorMessage(st->con))));

					}
					PQclear(res);
				}
				else
				{
					/*
					 * In pipeline mode, we use asynchronous functions. If a
					 * server-side error occurs, it will be processed later
					 * among the other results.
					 */
					if (!PQsendPrepare(st->con, name,
									   commands[j]->argv[0], commands[j]->argc - 1, NULL))
					{
						pg_log_error("%s", PQerrorMessage(st->con));
						ereport(ELEVEL_LOG_MAIN,
								(errmsg("%s", PQerrorMessage(st->con))));
					}
				}
			}
			st->prepared[st->use_file] = true;
		}

		getQueryParams(&st->variables, command, params);
		preparedStatementName(name, st->use_file, st->command);

		pg_log_debug("client %d sending %s", st->id, name);
		ereport(ELEVEL_DEBUG, (errmsg("client %d sending %s\n", st->id, name)));
		r = PQsendQueryPrepared(st->con, name, command->argc - 1,
								params, NULL, NULL, 0);
	}
	else						/* unknown sql mode */
		r = 0;

	if (r == 0)
	{
		pg_log_debug("client %d could not send %s", st->id, command->argv[0]);
		ereport(ELEVEL_DEBUG,
				(errmsg("client %d could not send %s\n",
						st->id, command->argv[0])));
		/* YB_TODO(neil@yugabyte) ecnt is no longer used in PG13
		 * Removed code: st->ecnt++;
		 */
		return false;
	}
	else
		return true;
}

/*
 * Get the error status from the error code.
 */
static EStatus
getSQLErrorStatus(const char *sqlState)
{
	if (sqlState != NULL)
	{
		if (strcmp(sqlState, ERRCODE_T_R_SERIALIZATION_FAILURE) == 0)
			return ESTATUS_SERIALIZATION_ERROR;
		else if (strcmp(sqlState, ERRCODE_T_R_DEADLOCK_DETECTED) == 0)
			return ESTATUS_DEADLOCK_ERROR;
	}

	return ESTATUS_OTHER_SQL_ERROR;
}

/*
 * Returns true if this type of error can be retried.
 */
static bool
canRetryError(EStatus estatus)
{
	return (estatus == ESTATUS_SERIALIZATION_ERROR ||
			estatus == ESTATUS_DEADLOCK_ERROR);
}

/*
 * Get the failure status from the error code.
 */
static FailureStatus
getFailureStatus(char *sqlState)
{
	if (sqlState)
	{
		if (strcmp(sqlState, ERRCODE_T_R_SERIALIZATION_FAILURE) == 0)
			return SERIALIZATION_FAILURE;
		else if (strcmp(sqlState, ERRCODE_T_R_DEADLOCK_DETECTED) == 0)
			return DEADLOCK_FAILURE;
		else if (strcmp(sqlState, ERRCODE_IN_FAILED_SQL_TRANSACTION) == 0)
			return IN_FAILED_SQL_TRANSACTION;
	}

	return ANOTHER_FAILURE;
}

/*
 * Process query response from the backend.
 *
 * If varprefix is not NULL, it's the variable name prefix where to store
 * the results of the *last* command (META_GSET) or *all* commands
 * (META_ASET).
 *
 * Returns true if everything is A-OK, false if any error occurs.
 */
static bool
readCommandResponse(CState *st, MetaCommand meta, char *varprefix,
					FailureStatus *failure_status)
{
#ifdef YB_TODO
	/* Need to replace Yugabyte'code with Postgres's implementation. */
	PGresult   *res;
	PGresult   *next_res;
	int			qrynum = 0;
	char	*sqlState;

	/*
	 * varprefix should be set only with \gset or \aset, and \endpipeline and
	 * SQL commands do not need it.
	 */
	Assert((meta == META_NONE && varprefix == NULL) ||
		   ((meta == META_ENDPIPELINE) && varprefix == NULL) ||
		   ((meta == META_GSET || meta == META_ASET) && varprefix != NULL));

	res = PQgetResult(st->con);

	while (res != NULL)
	{
		bool		is_last;

		/* peek at the next result to know whether the current is last */
		next_res = PQgetResult(st->con);
		is_last = (next_res == NULL);

		sqlState = PQresultErrorField(res, PG_DIAG_SQLSTATE);
		switch (PQresultStatus(res))
		{
			case PGRES_COMMAND_OK:	/* non-SELECT commands */
			case PGRES_EMPTY_QUERY: /* may be used for testing no-op overhead */
				*failure_status = NO_FAILURE;
				if (is_last && meta == META_GSET)
				{
					pg_log_error("client %d script %d command %d query %d: expected one row, got %d",
								 st->id, st->use_file, st->command, qrynum, 0);
					st->estatus = ESTATUS_META_COMMAND_ERROR;
					goto error;
				}
				break;

			case PGRES_TUPLES_OK:
				*failure_status = NO_FAILURE;
				if ((is_last && meta == META_GSET) || meta == META_ASET)
				{
					int			ntuples = PQntuples(res);

					if (meta == META_GSET && ntuples != 1)
					{
						/* under \gset, report the error */
						pg_log_error("client %d script %d command %d query %d: expected one row, got %d",
									 st->id, st->use_file, st->command, qrynum, PQntuples(res));
						st->estatus = ESTATUS_META_COMMAND_ERROR;
						goto error;
					}
					else if (meta == META_ASET && ntuples <= 0)
					{
						/* coldly skip empty result under \aset */
						break;
					}

					/* store results into variables */
					for (int fld = 0; fld < PQnfields(res); fld++)
					{
						char	   *varname = PQfname(res, fld);

						/* allocate varname only if necessary, freed below */
						if (*varprefix != '\0')
							varname = psprintf("%s%s", varprefix, varname);

						/* store last row result as a string */
						if (!putVariable(&st->variables, meta == META_ASET ? "aset" : "gset", varname,
										 PQgetvalue(res, ntuples - 1, fld)))
						{
							/* internal error */
							pg_log_error("client %d script %d command %d query %d: error storing into variable %s",
										 st->id, st->use_file, st->command, qrynum, varname);
							st->estatus = ESTATUS_META_COMMAND_ERROR;
							goto error;
						}

						if (*varprefix != '\0')
							pg_free(varname);
					}
				}
				/* otherwise the result is simply thrown away by PQclear below */
				break;

			case PGRES_PIPELINE_SYNC:
				pg_log_debug("client %d pipeline ending", st->id);
				if (PQexitPipelineMode(st->con) != 1)
					pg_log_error("client %d failed to exit pipeline mode: %s", st->id,
								 PQerrorMessage(st->con));
				break;

			case PGRES_NONFATAL_ERROR:
			case PGRES_FATAL_ERROR:
#ifdef YB_TODO
				*failure_status = getFailureStatus(sqlState);
				commandFailed(st, "SQL", PQerrorMessage(st->con),
							  ELEVEL_LOG_CLIENT_FAIL);
				PQclear(res);
				st->state = CSTATE_FAILURE;
				break;
#endif
				st->estatus = getSQLErrorStatus(PQresultErrorField(res,
																   PG_DIAG_SQLSTATE));
				if (canRetryError(st->estatus))
				{
					if (verbose_errors)
						commandError(st, PQerrorMessage(st->con));
					goto error;
				}
				/* fall through */

			default:
				/* anything else is unexpected */
				pg_log_error("client %d script %d aborted in command %d query %d: %s",
							 st->id, st->use_file, st->command, qrynum,
							 PQerrorMessage(st->con));
				goto error;
		}

		PQclear(res);
		qrynum++;
		res = next_res;
	}

	if (qrynum == 0)
	{
		pg_log_error("client %d command %d: no results", st->id, st->command);
		return false;
	}

	return true;

error:
	PQclear(res);
	PQclear(next_res);
	do
	{
		res = PQgetResult(st->con);
		PQclear(res);
	} while (res);

	return false;
#endif
	return false;
}

/*
 * Parse the argument to a \sleep command, and return the requested amount
 * of delay, in microseconds.  Returns true on success, false on error.
 */
static bool
evaluateSleep(Variables *variables, int argc, char **argv, int *usecs)
{
	char	   *var;
	int			usec;

	if (*argv[1] == ':')
	{
		if ((var = getVariable(variables, argv[1] + 1)) == NULL)
		{
			pg_log_error("%s: undefined variable \"%s\"", argv[0], argv[1] + 1);
			return false;
		}

		usec = atoi(var);

		/* Raise an error if the value of a variable is not a number */
		if (usec == 0 && !isdigit((unsigned char) *var))
		{
			pg_log_error("%s: invalid sleep time \"%s\" for variable \"%s\"",
						 argv[0], var, argv[1] + 1);
			return false;
		}
	}
	else
		usec = atoi(argv[1]);

	if (argc > 2)
	{
		if (pg_strcasecmp(argv[2], "ms") == 0)
			usec *= 1000;
		else if (pg_strcasecmp(argv[2], "s") == 0)
			usec *= 1000000;
	}
	else
		usec *= 1000000;

	*usecs = usec;
	return true;
}

/*
 * Parse the argument to a \sleep command, and return the requested amount
 * of delay, in microseconds.  Returns true on success, false on error.
 */
static bool
YbEvaluateSleep(Variables *variables, int argc, char **argv, int *usecs)
{
	char	   *var;
	int			usec;

	if (*argv[1] == ':')
	{
		if ((var = YbGetVariable(variables, argv[1] + 1)) == NULL)
		{
			pg_log_error("%s: undefined variable \"%s\"", argv[0], argv[1] + 1);
			ereport(ELEVEL_LOG_CLIENT_FAIL,
					(errmsg("%s: undefined variable \"%s\"\n",
							argv[0], argv[1])));
			return false;
		}

		usec = atoi(var);

		/* Raise an error if the value of a variable is not a number */
		if (usec == 0 && !isdigit((unsigned char) *var))
		{
			pg_log_error("%s: invalid sleep time \"%s\" for variable \"%s\"",
						 argv[0], var, argv[1] + 1);
			return false;
		}
	}
	else
		usec = atoi(argv[1]);

	if (argc > 2)
	{
		if (pg_strcasecmp(argv[2], "ms") == 0)
			usec *= 1000;
		else if (pg_strcasecmp(argv[2], "s") == 0)
			usec *= 1000000;
	}
	else
		usec *= 1000000;

	*usecs = usec;
	return true;
}

/*
 * Get the number of all processed transactions including skipped ones and
 * errors.
 */
static int64
getTotalCnt(const CState *st)
{
	/* YB_TODO(neil@yugabyte) ecnt is no longer used in PG13
	 * Removed code: return st->cnt + st->ecnt;
	 */
	return st->cnt;
}

/*
 * Copy an array of random state.
 */
static void
copyRandomState(RandomState *destination, const RandomState *source)
{
	memcpy(destination->data, source->data, sizeof(unsigned short) * 3);
}

/*
 * Make a deep copy of variables array.
 */
/* YB_TODO(neil@yugabyte)
 * CopyVariable need to be updated to use PG13 structure.
 */
static void
YbCopyVariables(Variables *destination_vars, const Variables *source_vars)
{
#ifdef YB_TODO
    /* Need to replace Yugabyte's code with Postgres's implementation. */
	Variable   *destination;
	Variable   *current_destination;
	const Variable *source;
	const Variable *current_source;
	int			nvariables;

	if (!destination_vars || !source_vars)
		return;

	destination = destination_vars->array;
	source = source_vars->array;
	nvariables = source_vars->nvariables;

	for (current_destination = destination;
		 current_destination - destination < destination_vars->nvariables;
		 ++current_destination)
	{
		pg_free(current_destination->name);
		pg_free(current_destination->svalue);
	}

	destination_vars->array = pg_realloc(destination_vars->array,
										 sizeof(Variable) * nvariables);
	destination = destination_vars->array;

	for (current_source = source, current_destination = destination;
		 current_source - source < nvariables;
		 ++current_source, ++current_destination)
	{
		current_destination->name = pg_strdup(current_source->name);
		if (current_source->svalue)
			current_destination->svalue = pg_strdup(current_source->svalue);
		else
			current_destination->svalue = NULL;
		current_destination->value = current_source->value;
	}

	destination_vars->nvariables = nvariables;
	destination_vars->vars_sorted = source_vars->vars_sorted;
#endif
}

/*
 * Returns true if this type of failure can be retried.
 */
static bool
canRetryFailure(FailureStatus failure_status)
{
	return (failure_status == SERIALIZATION_FAILURE ||
			failure_status == DEADLOCK_FAILURE);
}

/*
 * Returns true if the failure can be retried.
 */
/* YB_TODO(neil@yugabyte)
 * - Need to resolve conflict in datatype for "now".
 * - Yb uses "instr_time" while Pg13 uses "pg_time_usec_t".
 */
static bool
canRetry(CState *st, pg_time_usec_t *now)
{
	return false;
}

#ifdef YB_TODO
static bool
canRetry(CState *st, instr_time *now)
{
	FailureStatus failure_status = st->first_failure.status;

	Assert(failure_status != NO_FAILURE);

	/* We can only retry serialization or deadlock failures. */
	if (!canRetryFailure(failure_status))
		return false;

	/*
	 * We must have at least one option to limit the retrying of failed
	 * transactions.
	 */
	Assert(max_tries || latency_limit);

	/*
	 * We cannot retry the failure if we have reached the maximum number of
	 * tries.
	 */
	if (max_tries && st->retries + 1 >= max_tries)
		return false;

	/*
	 * We cannot retry the failure if we spent too much time on this
	 * transaction.
	 */
	if (latency_limit)
	{
		if (INSTR_TIME_IS_ZERO(*now))
			INSTR_TIME_SET_CURRENT(*now);

		if (INSTR_TIME_GET_MICROSEC(*now) - st->txn_scheduled >= latency_limit)
			return false;
	}

	/* OK */
	return true;
}
#endif

/*
 * Process the conditional stack depending on the condition value; is used for
 * the meta commands \if and \elif.
 */
static void
executeCondition(CState *st, bool condition)
{
	Command    *command = sql_script[st->use_file].commands[st->command];

	/* execute or not depending on evaluated condition */
	if (command->meta == META_IF)
	{
		conditional_stack_push(st->cstack,
							   condition ? IFSTATE_TRUE : IFSTATE_FALSE);
	}
	else if (command->meta == META_ELIF)
	{
		/* we should get here only if the "elif" needed evaluation */
		Assert(conditional_stack_peek(st->cstack) == IFSTATE_FALSE);
		conditional_stack_poke(st->cstack,
							   condition ? IFSTATE_TRUE : IFSTATE_FALSE);
	}
}

/* YB_TODO(neil@yugabyte)
 * - Need to resolve conflict in datatype for "now".
 * - Yb uses "instr_time" while Pg13 uses "pg_time_usec_t".
 */
/*
 * If the latency limit is used, return a percentage of the current transaction
 * latency from the latency limit. Otherwise return zero.
 */
static double
getLatencyUsed(CState *st, pg_time_usec_t *now)
{
	return 0;
}

#ifdef YB_TODO
static double
getLatencyUsed(CState *st, instr_time *now)
{
	if (!latency_limit)
		return 0;

	if (INSTR_TIME_IS_ZERO(*now))
		INSTR_TIME_SET_CURRENT(*now);

	return (100.0 * (INSTR_TIME_GET_MICROSEC(*now) - st->txn_scheduled) /
			latency_limit);
}
#endif

/*
 * Returns true if the error can be retried.
 */
static bool
doRetry(CState *st, pg_time_usec_t *now)
{
	Assert(st->estatus != ESTATUS_NO_ERROR);

	/* We can only retry serialization or deadlock errors. */
	if (!canRetryError(st->estatus))
		return false;

	/*
	 * We must have at least one option to limit the retrying of transactions
	 * that got an error.
	 */
	Assert(max_tries || latency_limit || duration > 0);

	/*
	 * We cannot retry the error if we have reached the maximum number of
	 * tries.
	 */
	if (max_tries && st->tries >= max_tries)
		return false;

	/*
	 * We cannot retry the error if we spent too much time on this
	 * transaction.
	 */
	if (latency_limit)
	{
		pg_time_now_lazy(now);
		if (*now - st->txn_scheduled > latency_limit)
			return false;
	}

	/*
	 * We cannot retry the error if the benchmark duration is over.
	 */
	if (timer_exceeded)
		return false;

	/* OK */
	return true;
}

/*
 * Read results and discard it until a sync point.
 */
static int
discardUntilSync(CState *st)
{
	/* send a sync */
	if (!PQpipelineSync(st->con))
	{
		pg_log_error("client %d aborted: failed to send a pipeline sync",
					 st->id);
		return 0;
	}

	/* receive PGRES_PIPELINE_SYNC and null following it */
	for (;;)
	{
		PGresult   *res = PQgetResult(st->con);

		if (PQresultStatus(res) == PGRES_PIPELINE_SYNC)
		{
			PQclear(res);
			res = PQgetResult(st->con);
			Assert(res == NULL);
			break;
		}
		PQclear(res);
	}

	/* exit pipeline */
	if (PQexitPipelineMode(st->con) != 1)
	{
		pg_log_error("client %d aborted: failed to exit pipeline mode for rolling back the failed transaction",
					 st->id);
		return 0;
	}
	return 1;
}

/*
 * Get the transaction status at the end of a command especially for
 * checking if we are in a (failed) transaction block.
 */
static TStatus
getTransactionStatus(PGconn *con)
{
#ifdef YB_TODO
/* Need to replace Yugabyte's code with Postgres's implementation. */
	PGTransactionStatusType tx_status;

	tx_status = PQtransactionStatus(con);
	switch (tx_status)
	{
		case PQTRANS_IDLE:
			return TSTATUS_IDLE;
		case PQTRANS_INTRANS:
		case PQTRANS_INERROR:
			return TSTATUS_IN_BLOCK;
		case PQTRANS_UNKNOWN:
			/* PQTRANS_UNKNOWN is expected given a broken connection */
			if (PQstatus(con) == CONNECTION_BAD)
				return TSTATUS_CONN_ERROR;
			/* fall through */
		case PQTRANS_ACTIVE:
		default:

			/*
			 * We cannot find out whether we are in a transaction block or
			 * not. Internal error which should never occur.
			 */
			pg_log_error("unexpected transaction status %d", tx_status);
			return TSTATUS_OTHER_ERROR;
	}

	/* not reached */
	Assert(false);
#endif
	return TSTATUS_OTHER_ERROR;
}

/*
 * Print verbose messages of an error
 */
static void
printVerboseErrorMessages(CState *st, pg_time_usec_t *now, bool is_retry)
{
	static PQExpBuffer buf = NULL;

	if (buf == NULL)
		buf = createPQExpBuffer();
	else
		resetPQExpBuffer(buf);

	printfPQExpBuffer(buf, "client %d ", st->id);
	appendPQExpBuffer(buf, "%s",
					  (is_retry ?
					   "repeats the transaction after the error" :
					   "ends the failed transaction"));
	appendPQExpBuffer(buf, " (try %u", st->tries);

	/* Print max_tries if it is not unlimitted. */
	if (max_tries)
		appendPQExpBuffer(buf, "/%u", max_tries);

	/*
	 * If the latency limit is used, print a percentage of the current
	 * transaction latency from the latency limit.
	 */
	if (latency_limit)
	{
		pg_time_now_lazy(now);
		appendPQExpBuffer(buf, ", %.3f%% of the maximum time of tries was used",
						  (100.0 * (*now - st->txn_scheduled) / latency_limit));
	}
	appendPQExpBuffer(buf, ")\n");

	pg_log_info("%s", buf->data);
}

/*
 * Advance the state machine of a connection.
 */
static void
advanceConnectionState(TState *thread, CState *st, StatsData *agg)
{
	FailureStatus failure_status = NO_FAILURE;

	/*
	 * gettimeofday() isn't free, so we get the current timestamp lazily the
	 * first time it's needed, and reuse the same value throughout this
	 * function after that.  This also ensures that e.g. the calculated
	 * latency reported in the log file and in the totals are the same. Zero
	 * means "not set yet".  Reset "now" when we execute shell commands or
	 * expressions, which might take a non-negligible amount of time, though.
	 */
	pg_time_usec_t now = 0;

	/*
	 * Loop in the state machine, until we have to wait for a result from the
	 * server or have to sleep for throttling or \sleep.
	 *
	 * Note: In the switch-statement below, 'break' will loop back here,
	 * meaning "continue in the state machine".  Return is used to return to
	 * the caller, giving the thread the opportunity to advance another
	 * client.
	 */
	for (;;)
	{
		Command    *command;

		switch (st->state)
		{
				/* Select transaction (script) to run.  */
			case CSTATE_CHOOSE_SCRIPT:
				st->use_file = chooseScript(thread);
				Assert(conditional_stack_empty(st->cstack));

				/* reset transaction variables to default values */
				st->estatus = ESTATUS_NO_ERROR;
				st->tries = 1;

				pg_log_debug("client %d executing script \"%s\"",
							 st->id, sql_script[st->use_file].desc);
				ereport(ELEVEL_DEBUG,
						(errmsg("client %d executing script \"%s\"\n",
								st->id, sql_script[st->use_file].desc)));

				/*
				 * If time is over, we're done; otherwise, get ready to start
				 * a new transaction, or to get throttled if that's requested.
				 */
				st->state = timer_exceeded ? CSTATE_FINISHED :
					throttle_delay > 0 ? CSTATE_PREPARE_THROTTLE : CSTATE_START_TX;

				/* reset transaction variables to default values */
				st->first_failure.status = NO_FAILURE;
				st->retries = 0;
				break;

				/* Start new transaction (script) */
			case CSTATE_START_TX:
				pg_time_now_lazy(&now);

				/* establish connection if needed, i.e. under --connect */
				if (st->con == NULL)
				{
					pg_time_usec_t start = now;

					if ((st->con = doConnect()) == NULL)
					{
						/*
						 * as the bench is already running, we do not abort
						 * the process
						 */
						pg_log_error("client %d aborted while establishing connection", st->id);
						st->state = CSTATE_ABORTED;
						break;
					}

					/* reset now after connection */
					now = pg_time_now();

					thread->conn_duration += now - start;

					/* Reset session-local state */
					memset(st->prepared, 0, sizeof(st->prepared));
				}

#ifdef YB_TODO
				/*
				 * It is the first try to run this transaction. Remember its
				 * parameters just in case if it fails or we should repeat it in
				 * future.
				 */
				copyRandomState(&st->retry_state.random_state,
								&st->random_state);
				/*
				 * CopyVariable need to be updated to use PG13 structure.
				 */
				YbCopyVariables(&st->retry_state.variables, &st->variables);
#endif
				/*
				 * It is the first try to run this transaction. Remember the
				 * random state: maybe it will get an error and we will need
				 * to run it again.
				 */
				st->random_state = st->cs_func_rs;

				/* record transaction start time */
				st->txn_begin = now;

				/*
				 * When not throttling, this is also the transaction's
				 * scheduled start time.
				 */
				if (!throttle_delay)
					st->txn_scheduled = now;

				/* Begin with the first command */
				st->state = CSTATE_START_COMMAND;
				st->command = 0;
				break;

				/*
				 * Handle throttling once per transaction by sleeping.
				 */
			case CSTATE_PREPARE_THROTTLE:
#ifdef YB_TODO
/* Need to replace Yugabyte's code with Postgres's implementation. */

				/*
				 * Generate a delay such that the series of delays will
				 * approximate a Poisson distribution centered on the
				 * throttle_delay time.
				 *
				 * If transactions are too slow or a given wait is shorter
				 * than a transaction, the next transaction will start right
				 * away.
				 */
				Assert(throttle_delay > 0);

				thread->throttle_trigger +=
					getPoissonRand(&thread->random_state, throttle_delay);
				st->txn_scheduled = thread->throttle_trigger;

				/*
				 * If --latency-limit is used, and this slot is already late
				 * so that the transaction will miss the latency limit even if
				 * it completed immediately, skip this time slot and loop to
				 * reschedule.
				 */
				if (latency_limit)
				{
					pg_time_now_lazy(&now);

					if (thread->throttle_trigger < now - latency_limit)
					{
						processXactStats(thread, st, &now, true, agg);

						/*
						 * Finish client if -T or -t was exceeded.
						 *
						 * Stop counting skipped transactions under -T as soon
						 * as the timer is exceeded. Because otherwise it can
						 * take a very long time to count all of them
						 * especially when quite a lot of them happen with
						 * unrealistically high rate setting in -R, which
						 * would prevent pgbench from ending immediately.
						 * Because of this behavior, note that there is no
						 * guarantee that all skipped transactions are counted
						 * under -T though there is under -t. This is OK in
						 * practice because it's very unlikely to happen with
						 * realistic setting.
						 */
						if (timer_exceeded || (nxacts > 0 && getTotalCnt(st) >= nxacts))
							st->state = CSTATE_FINISHED;

						/* Go back to top of loop with CSTATE_PREPARE_THROTTLE */
						break;
					}
<<<<<<< HEAD
=======
					else                                                             
					{                                                                
						// Connection init sql                                   
						if (yb_connection_init_sql != NULL) {                       
							executeStatement(st->con,
									 yb_connection_init_sql);  
						}                                                        
					}
					INSTR_TIME_SET_CURRENT(now);
					INSTR_TIME_ACCUM_DIFF(thread->conn_time, now, start);

					/* Reset session-local state */
					memset(st->prepared, 0, sizeof(st->prepared));
>>>>>>> d5d843f6
				}

				/*
				 * stop client if next transaction is beyond pgbench end of
				 * execution; otherwise, throttle it.
				 */
				st->state = end_time > 0 && st->txn_scheduled > end_time ?
					CSTATE_FINISHED : CSTATE_THROTTLE;
#endif
				break;

				/*
				 * Wait until it's time to start next transaction.
				 */
			case CSTATE_THROTTLE:
				pg_time_now_lazy(&now);

				if (now < st->txn_scheduled)
					return;		/* still sleeping, nothing to do here */

				/* done sleeping, but don't start transaction if we're done */
				st->state = timer_exceeded ? CSTATE_FINISHED : CSTATE_START_TX;
				break;

				/*
				 * Send a command to server (or execute a meta-command)
				 */
			case CSTATE_START_COMMAND:
				command = sql_script[st->use_file].commands[st->command];

				/* Transition to script end processing if done */
				if (command == NULL)
				{
					if (st->first_failure.status == NO_FAILURE)
					{
						st->state = CSTATE_END_TX;
					}
					else
					{
						/* check if we can retry the failure */
						st->state = CSTATE_RETRY;
					}
					break;
				}

				/* record begin time of next command, and initiate it */
				if (report_per_command)
				{
					pg_time_now_lazy(&now);
					st->stmt_begin = now;
				}

				/* Execute the command */
				if (command->type == SQL_COMMAND)
				{
					/* disallow \aset and \gset in pipeline mode */
					if (PQpipelineStatus(st->con) != PQ_PIPELINE_OFF)
					{
						if (command->meta == META_GSET)
						{
							commandFailed(st, "gset", "\\gset is not allowed in pipeline mode",
										  ELEVEL_LOG_CLIENT_ABORTED);
							st->state = CSTATE_ABORTED;
							break;
						}
						else if (command->meta == META_ASET)
						{
							commandFailed(st, "aset", "\\aset is not allowed in pipeline mode",
										  ELEVEL_LOG_CLIENT_ABORTED);
							st->state = CSTATE_ABORTED;
							break;
						}
					}

					if (!sendCommand(st, command))
					{
						commandFailed(st, "SQL", "SQL command send failed",
									  ELEVEL_LOG_CLIENT_ABORTED);
						st->state = CSTATE_ABORTED;
					}
					else
					{
						/* Wait for results, unless in pipeline mode */
						if (PQpipelineStatus(st->con) == PQ_PIPELINE_OFF)
							st->state = CSTATE_WAIT_RESULT;
						else
							st->state = CSTATE_END_COMMAND;
					}
				}
				else if (command->type == META_COMMAND)
				{
					/*-----
					 * Possible state changes when executing meta commands:
					 * - on errors CSTATE_ABORTED
					 * - on sleep CSTATE_SLEEP
					 * - else CSTATE_END_COMMAND
					 */
					st->state = executeMetaCommand(st, &now, &failure_status);
					if (st->state == CSTATE_ABORTED)
						st->estatus = ESTATUS_META_COMMAND_ERROR;
				}

				/*
				 * We're now waiting for an SQL command to complete, or
				 * finished processing a metacommand, or need to sleep, or
				 * something bad happened.
				 */
				Assert(st->state == CSTATE_WAIT_RESULT ||
					   st->state == CSTATE_END_COMMAND ||
					   st->state == CSTATE_SLEEP ||
					   st->state == CSTATE_ABORTED);
				break;

				/*
				 * non executed conditional branch
				 */
			case CSTATE_SKIP_COMMAND:
				Assert(!conditional_active(st->cstack));
				/* quickly skip commands until something to do... */
				while (true)
				{
					Command    *command;

					command = sql_script[st->use_file].commands[st->command];

					/* cannot reach end of script in that state */
					Assert(command != NULL);

					/*
					 * if this is conditional related, update conditional
					 * state
					 */
					if (command->type == META_COMMAND &&
						(command->meta == META_IF ||
						 command->meta == META_ELIF ||
						 command->meta == META_ELSE ||
						 command->meta == META_ENDIF))
					{
						switch (conditional_stack_peek(st->cstack))
						{
							case IFSTATE_FALSE:
								if (command->meta == META_IF ||
									command->meta == META_ELIF)
								{
									/* we must evaluate the condition */
									st->state = CSTATE_START_COMMAND;
								}
								else if (command->meta == META_ELSE)
								{
									/* we must execute next command */
									conditional_stack_poke(st->cstack,
														   IFSTATE_ELSE_TRUE);
									st->state = CSTATE_START_COMMAND;
									st->command++;
								}
								else if (command->meta == META_ENDIF)
								{
									Assert(!conditional_stack_empty(st->cstack));
									conditional_stack_pop(st->cstack);
									if (conditional_active(st->cstack))
										st->state = CSTATE_START_COMMAND;

									/*
									 * else state remains in
									 * CSTATE_SKIP_COMMAND
									 */
									st->command++;
								}
								break;

							case IFSTATE_IGNORED:
							case IFSTATE_ELSE_FALSE:
								if (command->meta == META_IF)
									conditional_stack_push(st->cstack,
														   IFSTATE_IGNORED);
								else if (command->meta == META_ENDIF)
								{
									Assert(!conditional_stack_empty(st->cstack));
									conditional_stack_pop(st->cstack);
									if (conditional_active(st->cstack))
										st->state = CSTATE_START_COMMAND;
								}
								/* could detect "else" & "elif" after "else" */
								st->command++;
								break;

							case IFSTATE_NONE:
							case IFSTATE_TRUE:
							case IFSTATE_ELSE_TRUE:
							default:

								/*
								 * inconsistent if inactive, unreachable dead
								 * code
								 */
								Assert(false);
						}
					}
					else
					{
						/* skip and consider next */
						st->command++;
					}

					if (st->state != CSTATE_SKIP_COMMAND)
						/* out of quick skip command loop */
						break;
				}
				break;

				/*
				 * Wait for the current SQL command to complete
				 */
			case CSTATE_WAIT_RESULT:
				pg_log_debug("client %d receiving", st->id);
				ereport(ELEVEL_DEBUG,
						(errmsg("client %d receiving\n", st->id)));

				/*
				 * Only check for new network data if we processed all data
				 * fetched prior. Otherwise we end up doing a syscall for each
				 * individual pipelined query, which has a measurable
				 * performance impact.
				 */
				if (PQisBusy(st->con) && !PQconsumeInput(st->con))
				{
					/* there's something wrong */
					commandFailed(st, "SQL", "perhaps the backend died while processing",
								  ELEVEL_LOG_CLIENT_ABORTED);
					st->state = CSTATE_ABORTED;
					break;
				}
				if (PQisBusy(st->con))
					return;		/* don't have the whole result yet */

				/* store or discard the query results */
				if (readCommandResponse(st,
										sql_script[st->use_file].commands[st->command]->meta,
										sql_script[st->use_file].commands[st->command]->varprefix,
										&failure_status))
				{
					/*
					 * outside of pipeline mode: stop reading results.
					 * pipeline mode: continue reading results until an
					 * end-of-pipeline response.
					 */
					if (PQpipelineStatus(st->con) != PQ_PIPELINE_ON)
						st->state = CSTATE_END_COMMAND;
				}
				else if (canRetryError(st->estatus))
					st->state = CSTATE_ERROR;
				else
					st->state = CSTATE_ABORTED;
				break;

				/*
				 * Wait until sleep is done. This state is entered after a
				 * \sleep metacommand. The behavior is similar to
				 * CSTATE_THROTTLE, but proceeds to CSTATE_START_COMMAND
				 * instead of CSTATE_START_TX.
				 */
			case CSTATE_SLEEP:
				pg_time_now_lazy(&now);
				if (now < st->sleep_until)
					return;		/* still sleeping, nothing to do here */
				/* Else done sleeping. */
				st->state = CSTATE_END_COMMAND;
				break;

				/*
				 * End of command: record stats and proceed to next command.
				 */
			case CSTATE_END_COMMAND:

				/*
				 * command completed: accumulate per-command execution times
				 * in thread-local data structure, if per-command latencies
				 * are requested.
				 */
				if (report_per_command)
				{
					Command    *command;

					pg_time_now_lazy(&now);

					command = sql_script[st->use_file].commands[st->command];
					/* XXX could use a mutex here, but we choose not to */
					addToSimpleStats(&command->stats,
									 PG_TIME_GET_DOUBLE(now - st->stmt_begin));
				}

				/* Go ahead with next command, to be executed or skipped */
				st->command++;
				st->state = conditional_active(st->cstack) ?
					CSTATE_START_COMMAND : CSTATE_SKIP_COMMAND;
				break;

#ifdef YB_TODO
				/*
				 * Remember the failure and go ahead with next command.
				 */
			case CSTATE_FAILURE:

				Assert(failure_status != NO_FAILURE);

				/*
				 * All subsequent failures will be "retried"/"failed" if the
				 * first failure of this transaction can be/cannot be retried.
				 * Therefore remember only the first failure.
				 */
				if (st->first_failure.status == NO_FAILURE)
				{
					st->first_failure.status = failure_status;
					st->first_failure.command = st->command;
				}

				/* Go ahead with next command, to be executed or skipped */
				st->command++;
				st->state = conditional_active(st->cstack) ?
					CSTATE_START_COMMAND : CSTATE_SKIP_COMMAND;
				break;

			/*
			 * Retry the failed transaction if possible.
			 */
			case CSTATE_RETRY:
				{
					PQExpBufferData errmsg_buf;

					command = sql_script[st->use_file].commands[st->first_failure.command];

					if (canRetry(st, &now))
					{
						/*
						 * The failed transaction will be retried. So accumulate
						 * the retry.
						 */
						st->retries++;
						command->retries++;

						/*
						 * Report this with failures to indicate that the failed
						 * transaction will be retried.
						 */
						initPQExpBuffer(&errmsg_buf);
						printfPQExpBuffer(&errmsg_buf,
										  "client %d repeats the failed transaction (try %d",
										  st->id, st->retries + 1);
						if (max_tries)
							appendPQExpBuffer(&errmsg_buf, "/%d", max_tries);
						if (latency_limit)
						{
							appendPQExpBuffer(&errmsg_buf,
											  ", %.3f%% of the maximum time of tries was used",
											  getLatencyUsed(st, &now));
						}
						appendPQExpBufferStr(&errmsg_buf, ")\n");
						ereport(ELEVEL_LOG_CLIENT_FAIL,
								(errmsg("%s", errmsg_buf.data)));
						termPQExpBuffer(&errmsg_buf);

						/*
						 * Reset the execution parameters as they were at the
						 * beginning of the transaction.
						 */
						copyRandomState(&st->random_state,
										&st->retry_state.random_state);

						/* YB_TODO(neil@yugabyte)
						 * CopyVariable need to be updated to use PG13 structure.
						 */
						YbCopyVariables(&st->variables, &st->retry_state.variables);

						/* Process the first transaction command */
						st->command = 0;
						st->first_failure.status = NO_FAILURE;
						st->state = CSTATE_START_COMMAND;
					}
					else
					{
						/*
						 * We will not be able to retry this failed transaction.
						 * So accumulate the error.
						 */
						command->errors++;
						if (st->first_failure.status ==
							IN_FAILED_SQL_TRANSACTION)
							command->errors_in_failed_tx++;

						/*
						 * Report this with failures to indicate that the failed
						 * transaction will not be retried.
						 */
						initPQExpBuffer(&errmsg_buf);
						printfPQExpBuffer(&errmsg_buf,
										  "client %d ends the failed transaction (try %d",
										  st->id, st->retries + 1);

						/*
						 * Report the actual number and/or time of tries. We do
						 * not need this information if this type of failure can
						 * be never retried.
						 */
						if (canRetryFailure(st->first_failure.status))
						{
							if (max_tries)
							{
								appendPQExpBuffer(&errmsg_buf, "/%d",
												  max_tries);
							}
							if (latency_limit)
							{
								appendPQExpBuffer(&errmsg_buf,
												  ", %.3f%% of the maximum time of tries was used",
												  getLatencyUsed(st, &now));
							}
						}
						appendPQExpBufferStr(&errmsg_buf, ")\n");
						ereport(ELEVEL_LOG_CLIENT_FAIL,
								(errmsg("%s", errmsg_buf.data)));
						termPQExpBuffer(&errmsg_buf);

						/*
						 * Reset the execution parameters as they were at the
						 * beginning of the transaction except for a random
						 * state.
						 */
						/* YB_TODO(neil@yugabyte)
						 * CopyVariable need to be updated to use PG13 structure.
						 */
						YbCopyVariables(&st->variables, &st->retry_state.variables);

						/* End the failed transaction */
						st->state = CSTATE_END_TX;
					}
				}
#endif
				/*
				 * Clean up after an error.
				 */
			case CSTATE_ERROR:
				{
					TStatus		tstatus;

					Assert(st->estatus != ESTATUS_NO_ERROR);

					/* Clear the conditional stack */
					conditional_stack_reset(st->cstack);

					/* Read and discard until a sync point in pipeline mode */
					if (PQpipelineStatus(st->con) != PQ_PIPELINE_OFF)
					{
						if (!discardUntilSync(st))
						{
							st->state = CSTATE_ABORTED;
							break;
						}
					}

					/*
					 * Check if we have a (failed) transaction block or not,
					 * and roll it back if any.
					 */
					tstatus = getTransactionStatus(st->con);
					if (tstatus == TSTATUS_IN_BLOCK)
					{
						/* Try to rollback a (failed) transaction block. */
						if (!PQsendQuery(st->con, "ROLLBACK"))
						{
							pg_log_error("client %d aborted: failed to send sql command for rolling back the failed transaction",
										 st->id);
							st->state = CSTATE_ABORTED;
						}
						else
							st->state = CSTATE_WAIT_ROLLBACK_RESULT;
					}
					else if (tstatus == TSTATUS_IDLE)
					{
						/*
						 * If time is over, we're done; otherwise, check if we
						 * can retry the error.
						 */
						st->state = timer_exceeded ? CSTATE_FINISHED :
							doRetry(st, &now) ? CSTATE_RETRY : CSTATE_FAILURE;
					}
					else
					{
						if (tstatus == TSTATUS_CONN_ERROR)
							pg_log_error("perhaps the backend died while processing");

						pg_log_error("client %d aborted while receiving the transaction status", st->id);
						st->state = CSTATE_ABORTED;
					}
					break;
				}

				/*
				 * Wait for the rollback command to complete
				 */
			case CSTATE_WAIT_ROLLBACK_RESULT:
				{
					PGresult   *res;

					pg_log_debug("client %d receiving", st->id);
					if (!PQconsumeInput(st->con))
					{
						pg_log_error("client %d aborted while rolling back the transaction after an error; perhaps the backend died while processing",
									 st->id);
						st->state = CSTATE_ABORTED;
						break;
					}
					if (PQisBusy(st->con))
						return; /* don't have the whole result yet */

					/*
					 * Read and discard the query result;
					 */
					res = PQgetResult(st->con);
					switch (PQresultStatus(res))
					{
						case PGRES_COMMAND_OK:
							/* OK */
							PQclear(res);
							/* null must be returned */
							res = PQgetResult(st->con);
							Assert(res == NULL);

							/*
							 * If time is over, we're done; otherwise, check
							 * if we can retry the error.
							 */
							st->state = timer_exceeded ? CSTATE_FINISHED :
								doRetry(st, &now) ? CSTATE_RETRY : CSTATE_FAILURE;
							break;
						default:
							pg_log_error("client %d aborted while rolling back the transaction after an error; %s",
										 st->id, PQerrorMessage(st->con));
							PQclear(res);
							st->state = CSTATE_ABORTED;
							break;
					}
					break;
				}

				/*
				 * Retry the transaction after an error.
				 */
			case CSTATE_RETRY:
				command = sql_script[st->use_file].commands[st->command];

				/*
				 * Inform that the transaction will be retried after the
				 * error.
				 */
				if (verbose_errors)
					printVerboseErrorMessages(st, &now, true);

				/* Count tries and retries */
				st->tries++;
				command->retries++;

				/*
				 * Reset the random state as they were at the beginning of the
				 * transaction.
				 */
				st->cs_func_rs = st->random_state;

				/* Process the first transaction command. */
				st->command = 0;
				st->estatus = ESTATUS_NO_ERROR;
				st->state = CSTATE_START_COMMAND;
				break;

				/*
				 * Record a failed transaction.
				 */
			case CSTATE_FAILURE:
				command = sql_script[st->use_file].commands[st->command];

				/* Accumulate the failure. */
				command->failures++;

				/*
				 * Inform that the failed transaction will not be retried.
				 */
				if (verbose_errors)
					printVerboseErrorMessages(st, &now, false);

				/* End the failed transaction. */
				st->state = CSTATE_END_TX;
				break;

				/*
				 * End of transaction (end of script, really).
				 */
			case CSTATE_END_TX:
				{
					TStatus		tstatus;

					/* transaction finished: calculate latency and do log */
					processXactStats(thread, st, &now, false, agg);

					/*
					 * missing \endif... cannot happen if CheckConditional was
					 * okay
					 */
					Assert(conditional_stack_empty(st->cstack));

					/*
					 * We must complete all the transaction blocks that were
					 * started in this script.
					 */
					tstatus = getTransactionStatus(st->con);
					if (tstatus == TSTATUS_IN_BLOCK)
					{
						pg_log_error("client %d aborted: end of script reached without completing the last transaction",
									 st->id);
						st->state = CSTATE_ABORTED;
						break;
					}
					else if (tstatus != TSTATUS_IDLE)
					{
						if (tstatus == TSTATUS_CONN_ERROR)
							pg_log_error("perhaps the backend died while processing");

						pg_log_error("client %d aborted while receiving the transaction status", st->id);
						st->state = CSTATE_ABORTED;
						break;
					}

					if (is_connect)
					{
						pg_time_usec_t start = now;

						pg_time_now_lazy(&start);
						finishCon(st);
						now = pg_time_now();
						thread->conn_duration += now - start;
					}

					if ((st->cnt >= nxacts && duration <= 0) || timer_exceeded)
					{
						/* script completed */
						st->state = CSTATE_FINISHED;
						break;
					}

					/* next transaction (script) */
					st->state = CSTATE_CHOOSE_SCRIPT;

					/*
					 * Ensure that we always return on this point, so as to
					 * avoid an infinite loop if the script only contains meta
					 * commands.
					 */
					return;
				}

				/*
				 * Final states.  Close the connection if it's still open.
				 */
			case CSTATE_ABORTED:
			case CSTATE_FINISHED:

				/*
				 * Don't measure the disconnection delays here even if in
				 * CSTATE_FINISHED and -C/--connect option is specified.
				 * Because in this case all the connections that this thread
				 * established are closed at the end of transactions and the
				 * disconnection delays should have already been measured at
				 * that moment.
				 *
				 * In CSTATE_ABORTED state, the measurement is no longer
				 * necessary because we cannot report complete results anyways
				 * in this case.
				 */
				finishCon(st);
				return;
		}
	}
}

/*
 * Subroutine for advanceConnectionState -- initiate or execute the current
 * meta command, and return the next state to set.
 *
 * *now is updated to the current time, unless the command is expected to
 * take no time to execute.
 */
static ConnectionStateEnum
executeMetaCommand(CState *st, pg_time_usec_t *now, FailureStatus *failure_status)
{
#ifdef YB_TODO
/* Need to replace Yugabyte's code with Postgres's implementation. */
	Command    *command = sql_script[st->use_file].commands[st->command];
	int			argc;
	char	  **argv;
	PQExpBufferData buf;

	Assert(command != NULL && command->type == META_COMMAND);

	argc = command->argc;
	argv = command->argv;

	initPQExpBuffer(&buf);
	printfPQExpBuffer(&buf, "client %d executing \\%s", st->id, argv[0]);
	for (int i = 1; i < argc; i++)
		appendPQExpBuffer(&buf, " %s", argv[i]);
	appendPQExpBufferChar(&buf, '\n');
	ereport(ELEVEL_DEBUG, (errmsg("%s", buf.data)));
	termPQExpBuffer(&buf);

	/* change it if the meta command fails */
	*failure_status = NO_FAILURE;

	if (command->meta == META_SLEEP)
	{
		int			usec;

		/*
		 * A \sleep doesn't execute anything, we just get the delay from the
		 * argument, and enter the CSTATE_SLEEP state.  (The per-command
		 * latency will be recorded in CSTATE_SLEEP state, not here, after the
		 * delay has elapsed.)
		 */
		if (!evaluateSleep(&st->variables, argc, argv, &usec))
		{
			commandFailed(st, "sleep", "execution of meta-command failed");
			return CSTATE_ABORTED;
		}

		pg_time_now_lazy(now);
		st->sleep_until = (*now) + usec;
		return CSTATE_SLEEP;
	}
	else if (command->meta == META_SET)
	{
		PgBenchExpr *expr = command->expr;
		PgBenchValue result;

		if (!evaluateExpr(st, expr, &result))
		{
			commandFailed(st, argv[0], "evaluation of meta-command failed",
						  ELEVEL_LOG_CLIENT_FAIL);

			/*
			 * Do not ruin the following conditional commands,
			 * if any.
			 */
			executeCondition(st, false);
			*failure_status = ANOTHER_FAILURE;
			return CSTATE_FAILURE;
		}

		if (!putVariableValue(&st->variables, argv[0], argv[1], &result))
		{
			commandFailed(st, "set", "assignment of meta-command failed");
			return CSTATE_ABORTED;
		}
	}
	else if (command->meta == META_IF)
	{
		/* backslash commands with an expression to evaluate */
		PgBenchExpr *expr = command->expr;
		PgBenchValue result;
		bool		cond;

		if (!evaluateExpr(st, expr, &result))
		{
			commandFailed(st, argv[0], "evaluation of meta-command failed",
						  ELEVEL_LOG_CLIENT_FAIL);

			/*
			 * Do not ruin the following conditional commands,
			 * if any.
			 */
			executeCondition(st, false);
			*failure_status = ANOTHER_FAILURE;
			return CSTATE_FAILURE;
		}

		cond = valueTruth(&result);
		executeCondition(st, cond);
		conditional_stack_push(st->cstack, cond ? IFSTATE_TRUE : IFSTATE_FALSE);
	}
	else if (command->meta == META_ELIF)
	{
		/* backslash commands with an expression to evaluate */
		PgBenchExpr *expr = command->expr;
		PgBenchValue result;
		bool		cond;

		if (conditional_stack_peek(st->cstack) == IFSTATE_TRUE)
		{
			/* elif after executed block, skip eval and wait for endif. */
			conditional_stack_poke(st->cstack, IFSTATE_IGNORED);
			return CSTATE_END_COMMAND;
		}

		if (!evaluateExpr(st, expr, &result))
		{
			commandFailed(st, argv[0], "evaluation of meta-command failed",
						  ELEVEL_LOG_CLIENT_FAIL);

			/*
			 * Do not ruin the following conditional commands,
			 * if any.
			 */
			executeCondition(st, false);
			*failure_status = ANOTHER_FAILURE;
			return CSTATE_FAILURE;
		}

		cond = valueTruth(&result);
		executeCondition(st, cond);
		Assert(conditional_stack_peek(st->cstack) == IFSTATE_FALSE);
		conditional_stack_poke(st->cstack, cond ? IFSTATE_TRUE : IFSTATE_FALSE);
	}
	else if (command->meta == META_ELSE)
	{
		switch (conditional_stack_peek(st->cstack))
		{
			case IFSTATE_TRUE:
				conditional_stack_poke(st->cstack, IFSTATE_ELSE_FALSE);
				break;
			case IFSTATE_FALSE: /* inconsistent if active */
			case IFSTATE_IGNORED:	/* inconsistent if active */
			case IFSTATE_NONE:	/* else without if */
			case IFSTATE_ELSE_TRUE: /* else after else */
			case IFSTATE_ELSE_FALSE:	/* else after else */
			default:
				/* dead code if conditional check is ok */
				Assert(false);
		}
	}
	else if (command->meta == META_ENDIF)
	{
		Assert(!conditional_stack_empty(st->cstack));
		conditional_stack_pop(st->cstack);
	}
	else if (command->meta == META_SETSHELL)
	{
		if (!runShellCommand(&st->variables, argv[1], argv + 2, argc - 2))
		{
			commandFailed(st, "setshell", "execution of meta-command failed");
			return CSTATE_ABORTED;
		}
	}
	else if (command->meta == META_SHELL)
	{
		if (!runShellCommand(&st->variables, NULL, argv + 1, argc - 1))
		{
			commandFailed(st, "shell", "execution of meta-command failed");
			return CSTATE_ABORTED;
		}
	}
	else if (command->meta == META_STARTPIPELINE)
	{
		/*
		 * In pipeline mode, we use a workflow based on libpq pipeline
		 * functions.
		 */
		if (querymode == QUERY_SIMPLE)
		{
			commandFailed(st, "startpipeline", "cannot use pipeline mode with the simple query protocol",
						  ELEVEL_LOG_CLIENT_FAIL);
			*failure_status = ANOTHER_FAILURE;
			return CSTATE_FAILURE;
		}

		if (PQpipelineStatus(st->con) != PQ_PIPELINE_OFF)
		{
			commandFailed(st, "startpipeline", "already in pipeline mode",
						  ELEVEL_LOG_CLIENT_FAIL);
			*failure_status = ANOTHER_FAILURE;
			return CSTATE_FAILURE;
		}
		if (PQenterPipelineMode(st->con) == 0)
		{
			commandFailed(st, "startpipeline", "failed to enter pipeline mode",
						  ELEVEL_LOG_CLIENT_FAIL);
			*failure_status = ANOTHER_FAILURE;
			return CSTATE_FAILURE;
		}
	}
	else if (command->meta == META_ENDPIPELINE)
	{
		if (PQpipelineStatus(st->con) != PQ_PIPELINE_ON)
		{
			commandFailed(st, "endpipeline", "not in pipeline mode",
						  ELEVEL_LOG_CLIENT_FAIL);
			*failure_status = ANOTHER_FAILURE;
			return CSTATE_FAILURE;
		}
		if (!PQpipelineSync(st->con))
		{
			commandFailed(st, "endpipeline", "failed to send a pipeline sync",
						  ELEVEL_LOG_CLIENT_FAIL);
			*failure_status = ANOTHER_FAILURE;
			return CSTATE_FAILURE;
		}
		/* Now wait for the PGRES_PIPELINE_SYNC and exit pipeline mode there */
		/* collect pending results before getting out of pipeline mode */
		return CSTATE_WAIT_RESULT;
	}

	/*
	 * executing the expression or shell command might have taken a
	 * non-negligible amount of time, so reset 'now'
	 */
	*now = 0;
#endif
	return CSTATE_END_COMMAND;
}

/*
 * Return the number fo failed transactions.
 */
static int64
getFailures(const StatsData *stats)
{
	return (stats->serialization_failures +
			stats->deadlock_failures);
}

/*
 * Return a string constant representing the result of a transaction
 * that is not successfully processed.
 */
static const char *
getResultString(bool skipped, EStatus estatus)
{
	if (skipped)
		return "skipped";
	else if (failures_detailed)
	{
		switch (estatus)
		{
			case ESTATUS_SERIALIZATION_ERROR:
				return "serialization";
			case ESTATUS_DEADLOCK_ERROR:
				return "deadlock";
			default:
				/* internal error which should never occur */
				pg_fatal("unexpected error status: %d", estatus);
		}
	}
	else
		return "failed";
}

/*
 * Print log entry after completing one transaction.
 *
 * We print Unix-epoch timestamps in the log, so that entries can be
 * correlated against other logs.
 *
 * XXX We could obtain the time from the caller and just shift it here, to
 * avoid the cost of an extra call to pg_time_now().
 */
static void
doLog(TState *thread, CState *st,
	  StatsData *agg, bool skipped, double latency, double lag)
{
	FILE	   *logfile = thread->logfile;
	pg_time_usec_t now = pg_time_now() + epoch_shift;

	Assert(use_log);

	/*
	 * Skip the log entry if sampling is enabled and this row doesn't belong
	 * to the random sample.
	 */
	if (sample_rate != 0.0 &&
		pg_prng_double(&thread->ts_sample_rs) > sample_rate)
		return;

	/* should we aggregate the results or not? */
	if (agg_interval > 0)
	{
		pg_time_usec_t next;

		/*
		 * Loop until we reach the interval of the current moment, and print
		 * any empty intervals in between (this may happen with very low tps,
		 * e.g. --rate=0.1).
		 */

		while ((next = agg->start_time + agg_interval * INT64CONST(1000000)) <= now)
		{
			double		lag_sum = 0.0;
			double		lag_sum2 = 0.0;
			double		lag_min = 0.0;
			double		lag_max = 0.0;
			int64		skipped = 0;
			int64		serialization_failures = 0;
			int64		deadlock_failures = 0;
			int64		retried = 0;
			int64		retries = 0;

			/* print aggregated report to logfile */
			fprintf(logfile, INT64_FORMAT " " INT64_FORMAT " %.0f %.0f %.0f %.0f",
					agg->start_time / 1000000,	/* seconds since Unix epoch */
					agg->cnt,
					agg->latency.sum,
					agg->latency.sum2,
					agg->latency.min,
					agg->latency.max);

			if (throttle_delay)
			{
				lag_sum = agg->lag.sum;
				lag_sum2 = agg->lag.sum2;
				lag_min = agg->lag.min;
				lag_max = agg->lag.max;
			}
			fprintf(logfile, " %.0f %.0f %.0f %.0f",
					lag_sum,
					lag_sum2,
					lag_min,
					lag_max);

			if (latency_limit)
				skipped = agg->skipped;
			fprintf(logfile, " " INT64_FORMAT, skipped);

			if (max_tries != 1)
			{
				retried = agg->retried;
				retries = agg->retries;
			}
			fprintf(logfile, " " INT64_FORMAT " " INT64_FORMAT, retried, retries);

			if (failures_detailed)
			{
				serialization_failures = agg->serialization_failures;
				deadlock_failures = agg->deadlock_failures;
			}
			fprintf(logfile, " " INT64_FORMAT " " INT64_FORMAT,
					serialization_failures,
					deadlock_failures);

			fputc('\n', logfile);

			/* reset data and move to next interval */
			initStats(agg, next);
		}

#ifdef YB_TODO
/* Need to replace Yugabyte's code with Postgres's implementation. */
		/* accumulate the current transaction */
		accumStats(agg, skipped, latency, lag, st->estatus, st->tries);
#endif
	}
	else
	{
		/* no, print raw transactions */
		if (!skipped && st->estatus == ESTATUS_NO_ERROR)
			fprintf(logfile, "%d " INT64_FORMAT " %.0f %d " INT64_FORMAT " "
					INT64_FORMAT,
					st->id, st->cnt, latency, st->use_file,
					now / 1000000, now % 1000000);
		else
			fprintf(logfile, "%d " INT64_FORMAT " %s %d " INT64_FORMAT " "
					INT64_FORMAT,
					st->id, st->cnt, getResultString(skipped, st->estatus),
					st->use_file, now / 1000000, now % 1000000);

		if (throttle_delay)
			fprintf(logfile, " %.0f", lag);
		if (max_tries != 1)
			fprintf(logfile, " %u", st->tries - 1);
		fputc('\n', logfile);
	}
}

/*
 * Accumulate and report statistics at end of a transaction.
 *
 * (This is also called when a transaction is late and thus skipped.
 * Note that even skipped and failed transactions are counted in the CState
 * "cnt" field.)
 */
static void
processXactStats(TState *thread, CState *st, pg_time_usec_t *now,
				 bool skipped, StatsData *agg)
{
	double		latency = 0.0,
				lag = 0.0;
	bool		detailed = progress || throttle_delay || latency_limit ||
	use_log || per_script_stats;

	if (detailed && !skipped && st->estatus == ESTATUS_NO_ERROR)
	{
		pg_time_now_lazy(now);

		/* compute latency & lag */
		latency = (*now) - st->txn_scheduled;
		lag = st->txn_begin - st->txn_scheduled;
	}

#ifdef YB_TODO
/* Need to replace Yugabyte's code with Postgres's implementation. */
	/* keep detailed thread stats */
	accumStats(&thread->stats, skipped, latency, lag, st->estatus, st->tries);
#endif

	/* count transactions over the latency limit, if needed */
	if (latency_limit && latency > latency_limit)
		thread->latency_late++;

	/* client stat is just counting */
	st->cnt++;
#ifdef YB_TODO
	/*
	 * - Pg13 doesn't count error this way any more. The attribute "ecnt" has been removed.
	 * - Need to revisit to see if "ecnt" is still needed by YB.
	 */
	/* client stat is just counting */
	if (st->first_failure.status == NO_FAILURE)
		st->cnt++;
	else
		st->ecnt++;
#endif

	if (use_log)
		doLog(thread, st, agg, skipped, latency, lag);

#ifdef YB_TODO
/* Need to replace Yugabyte's code with Postgres's implementation. */
	/* XXX could use a mutex here, but we choose not to */
	if (per_script_stats)
		accumStats(&sql_script[st->use_file].stats, skipped, latency, lag,
				   st->estatus, st->tries);
#endif
}


/* discard connections */
static void
disconnect_all(CState *state, int length)
{
	int			i;

	for (i = 0; i < length; i++)
		finishCon(&state[i]);
}

/*
 * Remove old pgbench tables, if any exist
 */
static void
initDropTables(PGconn *con)
{
	ereport(ELEVEL_LOG_MAIN, (errmsg("dropping old tables...\n")));

	/*
	 * We drop all the tables in one command, so that whether there are
	 * foreign key dependencies or not doesn't matter.
	 */
	executeStatement(con, "drop table if exists "
					 "ysql_bench_accounts, "
					 "ysql_bench_branches, "
					 "ysql_bench_history, "
					 "ysql_bench_tellers");
}

/*
 * Create "ysql_bench_accounts" partitions if needed.
 *
 * This is the larger table of pgbench default tpc-b like schema
 * with a known size, so we choose to partition it.
 */
static void
createPartitions(PGconn *con)
{
	PQExpBufferData query;

	/* we must have to create some partitions */
	Assert(partitions > 0);

	fprintf(stderr, "creating %d partitions...\n", partitions);

	initPQExpBuffer(&query);

	for (int p = 1; p <= partitions; p++)
	{
		if (partition_method == PART_RANGE)
		{
			int64		part_size = (naccounts * (int64) scale + partitions - 1) / partitions;

			printfPQExpBuffer(&query,
							  "create%s table ysql_bench_accounts_%d\n"
							  "  partition of ysql_bench_accounts\n"
							  "  for values from (",
							  unlogged_tables ? " unlogged" : "", p);

			/*
			 * For RANGE, we use open-ended partitions at the beginning and
			 * end to allow any valid value for the primary key.  Although the
			 * actual minimum and maximum values can be derived from the
			 * scale, it is more generic and the performance is better.
			 */
			if (p == 1)
				appendPQExpBufferStr(&query, "minvalue");
			else
				appendPQExpBuffer(&query, INT64_FORMAT, (p - 1) * part_size + 1);

			appendPQExpBufferStr(&query, ") to (");

			if (p < partitions)
				appendPQExpBuffer(&query, INT64_FORMAT, p * part_size + 1);
			else
				appendPQExpBufferStr(&query, "maxvalue");

			appendPQExpBufferChar(&query, ')');
		}
		else if (partition_method == PART_HASH)
			printfPQExpBuffer(&query,
							  "create%s table ysql_bench_accounts_%d\n"
							  "  partition of ysql_bench_accounts\n"
							  "  for values with (modulus %d, remainder %d)",
							  unlogged_tables ? " unlogged" : "", p,
							  partitions, p - 1);
		else					/* cannot get there */
			Assert(0);

		/*
		 * Per ddlinfo in initCreateTables, fillfactor is needed on table
		 * ysql_bench_accounts.
		 */
		appendPQExpBuffer(&query, " with (fillfactor=%d)", fillfactor);

		executeStatement(con, query.data);
	}

	termPQExpBuffer(&query);
}

/*
 * Create pgbench's standard tables
 */
static void
initCreateTables(PGconn *con, bool use_primary_key)
{
	/*
	 * Note: TPC-B requires at least 100 bytes per row, and the "filler"
	 * fields in these table declarations were intended to comply with that.
	 * The ysql_bench_accounts table complies with that because the "filler"
	 * column is set to blank-padded empty string. But for all other tables
	 * the columns default to NULL and so don't actually take any space.  We
	 * could fix that by giving them non-null default values.  However, that
	 * would completely break comparability of pgbench results with prior
	 * versions. Since pgbench has never pretended to be fully TPC-B compliant
	 * anyway, we stick with the historical behavior.
	 */
	struct ddlinfo
	{
		const char *table;		/* table name */
		const char *smcols;		/* column decls if accountIDs are 32 bits */
		const char *bigcols;	/* column decls if accountIDs are 64 bits */
		const char *pkey;     /* optional use primary key for the table */
		int			declare_fillfactor;
	};
	static const struct ddlinfo DDLs[] = {
		{
			"ysql_bench_history",
			"tid int,bid int,aid    int,delta int,mtime timestamp,filler char(22)",
			"tid int,bid int,aid bigint,delta int,mtime timestamp,filler char(22)",
			"",
			0
		},
		{
			"ysql_bench_tellers",
			"tid int not null,bid int,tbalance int,filler char(84)",
			"tid int not null,bid int,tbalance int,filler char(84)",
      ",PRIMARY KEY(tid)",
			1
		},
		{
			"ysql_bench_accounts",
			"aid    int not null,bid int,abalance int,filler char(84)",
			"aid bigint not null,bid int,abalance int,filler char(84)",
      ",PRIMARY KEY(aid)",
			1
		},
		{
			"ysql_bench_branches",
			"bid int not null,bbalance int,filler char(88)",
			"bid int not null,bbalance int,filler char(88)",
      ",PRIMARY KEY(bid)",
			1
		}
	};
	int			i;
	PQExpBufferData query;

	if (use_primary_key) {
		ereport(ELEVEL_LOG_MAIN, (errmsg("creating tables (with primary keys)...\n")));
	} else {
		ereport(ELEVEL_LOG_MAIN, (errmsg("creating tables...\n")));
	}

	initPQExpBuffer(&query);

	for (i = 0; i < lengthof(DDLs); i++)
	{
		const struct ddlinfo *ddl = &DDLs[i];

		/* Construct new create table statement. */
		printfPQExpBuffer(&query, "create%s table %s(%s%s)",
						  unlogged_tables ? " unlogged" : "",
						  ddl->table,
						  (scale >= SCALE_32BIT_THRESHOLD) ? ddl->bigcols : ddl->smcols,
						  use_primary_key ? ddl->pkey : "");

		/* Partition ysql_bench_accounts table */
		if (partition_method != PART_NONE && strcmp(ddl->table, "ysql_bench_accounts") == 0)
			appendPQExpBuffer(&query,
							  " partition by %s (aid)", PARTITION_METHOD[partition_method]);
		else if (ddl->declare_fillfactor && set_fillfactor)
		{
			/* fillfactor is only expected on actual tables */
			appendPQExpBuffer(&query, " with (fillfactor=%d)", fillfactor);
		}

		if (tablespace != NULL)
		{
			char	   *escape_tablespace;

			escape_tablespace = PQescapeIdentifier(con, tablespace, strlen(tablespace));
			appendPQExpBuffer(&query, " tablespace %s", escape_tablespace);
			PQfreemem(escape_tablespace);
		}

/* NEIL:
		snprintf(buffer, sizeof(buffer), "create%s table %s(%s%s)%s",
				 unlogged_tables ? " unlogged" : "",
				 ddl->table, cols,
				 use_primary_key ? ddl->pkey : "",
				 opts);
*/
		executeStatement(con, query.data);
	}

	termPQExpBuffer(&query);

	if (partition_method != PART_NONE)
		createPartitions(con);
}

/*
 * Truncate away any old data, in one command in case there are foreign keys
 */
static void
initTruncateTables(PGconn *con)
{
	executeStatement(con, "truncate table "
					 "ysql_bench_accounts, "
					 "ysql_bench_branches, "
					 "ysql_bench_history, "
					 "ysql_bench_tellers");
}

/*
 * Fill the standard tables with some data generated and sent from the client
 */
static void
initGenerateDataClientSide(PGconn *con)
{
	PQExpBufferData sql;
	PGresult   *res;
	int			i;
	int64		k;
	char	   *copy_statement;

	/* used to track elapsed time and estimate of the remaining time */
	pg_time_usec_t start;
	int			log_interval = 1;

	/* Stay on the same line if reporting to a terminal */
	char		eol = isatty(fileno(stderr)) ? '\r' : '\n';

	ereport(ELEVEL_LOG_MAIN, (errmsg("generating data (client-side)...\n")));

	/*
	 * we do all of this in one transaction to enable the backend's
	 * data-loading optimizations
	 */
	executeStatement(con, "begin");

	/* truncate away any old data */
	initTruncateTables(con);

	initPQExpBuffer(&sql);

	/*
	 * fill branches, tellers, accounts in that order in case foreign keys
	 * already exist
	 */
	for (i = 0; i < nbranches * scale; i++)
	{
		/* "filler" column defaults to NULL */
		printfPQExpBuffer(&sql,
						  "insert into ysql_bench_branches(bid,bbalance) values(%d,0)",
						  i + 1);
		executeStatement(con, sql.data);
	}

	for (i = 0; i < ntellers * scale; i++)
	{
		/* "filler" column defaults to NULL */
		printfPQExpBuffer(&sql,
						  "insert into ysql_bench_tellers(tid,bid,tbalance) values (%d,%d,0)",
						  i + 1, i / ntellers + 1);
		executeStatement(con, sql.data);
	}

	/*
	 * we do all of this in one transaction to enable the backend's
	 * data-loading optimizations
	 */
	executeStatement(con, "begin");

	/*
	 * accounts is big enough to be worth using COPY and tracking runtime
	 */
	/* use COPY with FREEZE on v14 and later without partitioning */
	if (partitions == 0 && PQserverVersion(con) >= 140000)
		copy_statement = "copy pgbench_accounts from stdin with (freeze on)";
	else
		copy_statement = "copy pgbench_accounts from stdin";

	res = PQexec(con, copy_statement);

	if (PQresultStatus(res) != PGRES_COPY_IN)
		pg_fatal("unexpected copy in result: %s", PQerrorMessage(con));
	PQclear(res);

	start = pg_time_now();

	for (k = 0; k < (int64) naccounts * scale; k++)
	{
		int64		j = k + 1;

		/* "filler" column defaults to blank padded empty string */
		printfPQExpBuffer(&sql,
						  INT64_FORMAT "\t" INT64_FORMAT "\t%d\t\n",
						  j, k / naccounts + 1, 0);
		if (PQputline(con, sql.data))
			pg_fatal("PQputline failed");

		if (CancelRequested)
			break;

		/*
		 * If we want to stick with the original logging, print a message each
		 * 100k inserted rows.
		 */
		if ((!use_quiet) && (j % 100000 == 0))
		{
			double		elapsed_sec = PG_TIME_GET_DOUBLE(pg_time_now() - start);
			double		remaining_sec = ((double) scale * naccounts - j) * elapsed_sec / j;

			fprintf(stderr, INT64_FORMAT " of " INT64_FORMAT " tuples (%d%%) done (elapsed %.2f s, remaining %.2f s)%c",
					j, (int64) naccounts * scale,
					(int) (((int64) j * 100) / (naccounts * (int64) scale)),
					elapsed_sec, remaining_sec, eol);

			/* YB_TODO(neil@yugabyte)
			 * ereport is no longer used in Pg13
			 */
			ereport(ELEVEL_LOG_MAIN,
					(errmsg(INT64_FORMAT " of " INT64_FORMAT " tuples (%d%%) done (elapsed %.2f s, remaining %.2f s)%c\n",
					j, (int64) naccounts * scale,
					(int) (((int64) j * 100) / (naccounts * (int64) scale)),
							elapsed_sec, remaining_sec, eol)));
		}
		/* let's not call the timing for each row, but only each 100 rows */
		else if (use_quiet && (j % 100 == 0))
		{
			double		elapsed_sec = PG_TIME_GET_DOUBLE(pg_time_now() - start);
			double		remaining_sec = ((double) scale * naccounts - j) * elapsed_sec / j;

			/* have we reached the next interval (or end)? */
			if ((j == scale * naccounts) || (elapsed_sec >= log_interval * LOG_STEP_SECONDS))
			{
				fprintf(stderr, INT64_FORMAT " of " INT64_FORMAT " tuples (%d%%) done (elapsed %.2f s, remaining %.2f s)%c",
						j, (int64) naccounts * scale,
						(int) (((int64) j * 100) / (naccounts * (int64) scale)), elapsed_sec, remaining_sec, eol);

				/* YB_TODO(neil@yugabyte)
				 * ereport is no longer used in Pg13
				 */
				ereport(ELEVEL_LOG_MAIN,
						(errmsg(INT64_FORMAT " of " INT64_FORMAT " tuples (%d%%) done (elapsed %.2f s, remaining %.2f s)%c\n",
						j, (int64) naccounts * scale,
								(int) (((int64) j * 100) / (naccounts * (int64) scale)), elapsed_sec, remaining_sec, eol)));

				/* skip to the next interval */
				log_interval = (int) ceil(elapsed_sec / LOG_STEP_SECONDS);
			}
		}
	}

	if (eol != '\n')
		fputc('\n', stderr);	/* Need to move to next line */

	if (PQputline(con, "\\.\n"))
		pg_fatal("very last PQputline failed");
	if (PQendcopy(con))
		pg_fatal("PQendcopy failed");

	termPQExpBuffer(&sql);

	executeStatement(con, "commit");

#ifdef YB_TODO
	/* Need to reintro these code into Pg13. */
	if (j != (int64) naccounts * scale)
	{
		/* We would need to begin a new transaction if we have more
		 * records to be pushed to the database.
		 */
		executeStatement(con, "begin");
		res = PQexec(con, "copy ysql_bench_accounts from stdin");
		if (PQresultStatus(res) != PGRES_COPY_IN)
			ereport(ELEVEL_FATAL, (errmsg("%s", PQerrorMessage(con))));
		PQclear(res);
	}
#endif
}

/*
 * Fill the standard tables with some data generated on the server
 *
 * As already the case with the client-side data generation, the filler
 * column defaults to NULL in ysql_bench_branches and ysql_bench_tellers,
 * and is a blank-padded string in ysql_bench_accounts.
 */
static void
initGenerateDataServerSide(PGconn *con)
{
	PQExpBufferData sql;

	ereport(ELEVEL_LOG_MAIN, (errmsg("generating data (server-side)...\n")));

	/*
	 * we do all of this in one transaction to enable the backend's
	 * data-loading optimizations
	 */
	executeStatement(con, "begin");

	/* truncate away any old data */
	initTruncateTables(con);

	initPQExpBuffer(&sql);

	printfPQExpBuffer(&sql,
					  "insert into ysql_bench_branches(bid,bbalance) "
					  "select bid, 0 "
					  "from generate_series(1, %d) as bid", nbranches * scale);
	executeStatement(con, sql.data);

	printfPQExpBuffer(&sql,
					  "insert into ysql_bench_tellers(tid,bid,tbalance) "
					  "select tid, (tid - 1) / %d + 1, 0 "
					  "from generate_series(1, %d) as tid", ntellers, ntellers * scale);
	executeStatement(con, sql.data);

	printfPQExpBuffer(&sql,
					  "insert into ysql_bench_accounts(aid,bid,abalance,filler) "
					  "select aid, (aid - 1) / %d + 1, 0, '' "
					  "from generate_series(1, " INT64_FORMAT ") as aid",
					  naccounts, (int64) naccounts * scale);
	executeStatement(con, sql.data);

	termPQExpBuffer(&sql);

	executeStatement(con, "commit");
}

/*
 * Invoke vacuum on the standard tables
 */
static void
initVacuum(PGconn *con)
{
	ereport(ELEVEL_LOG_MAIN, (errmsg("vacuuming...\n")));
	executeStatement(con, "vacuum analyze ysql_bench_branches");
	executeStatement(con, "vacuum analyze ysql_bench_tellers");
	executeStatement(con, "vacuum analyze ysql_bench_accounts");
	executeStatement(con, "vacuum analyze ysql_bench_history");
}

/*
 * Create primary keys on the standard tables
 */
static void
initCreatePKeys(PGconn *con)
{
	static const char *const DDLINDEXes[] = {
		"alter table ysql_bench_branches add primary key (bid)",
		"alter table ysql_bench_tellers add primary key (tid)",
		"alter table ysql_bench_accounts add primary key (aid)"
	};
	int			i;
	PQExpBufferData query;

	fprintf(stderr, "creating primary keys...\n");
	initPQExpBuffer(&query);

	for (i = 0; i < lengthof(DDLINDEXes); i++)
	{
		resetPQExpBuffer(&query);
		appendPQExpBufferStr(&query, DDLINDEXes[i]);

		if (index_tablespace != NULL)
		{
			char	   *escape_tablespace;

			escape_tablespace = PQescapeIdentifier(con, index_tablespace,
												   strlen(index_tablespace));
			appendPQExpBuffer(&query, " using index tablespace %s", escape_tablespace);
			PQfreemem(escape_tablespace);
		}

		executeStatement(con, query.data);
	}

	termPQExpBuffer(&query);
}

/*
 * Create foreign key constraints between the standard tables
 */
static void
initCreateFKeys(PGconn *con)
{
	static const char *const DDLKEYs[] = {
		"alter table ysql_bench_tellers add constraint ysql_bench_tellers_bid_fkey foreign key (bid) references ysql_bench_branches",
		"alter table ysql_bench_accounts add constraint ysql_bench_accounts_bid_fkey foreign key (bid) references ysql_bench_branches",
		"alter table ysql_bench_history add constraint ysql_bench_history_bid_fkey foreign key (bid) references ysql_bench_branches",
		"alter table ysql_bench_history add constraint ysql_bench_history_tid_fkey foreign key (tid) references ysql_bench_tellers",
		"alter table ysql_bench_history add constraint ysql_bench_history_aid_fkey foreign key (aid) references ysql_bench_accounts"
	};
	int			i;

	ereport(ELEVEL_LOG_MAIN, (errmsg("creating foreign keys...\n")));
	for (i = 0; i < lengthof(DDLKEYs); i++)
	{
		executeStatement(con, DDLKEYs[i]);
	}
}

/*
 * Validate an initialization-steps string
 *
 * (We could just leave it to runInitSteps() to fail if there are wrong
 * characters, but since initialization can take awhile, it seems friendlier
 * to check during option parsing.)
 */
static void
checkInitSteps(const char *initialize_steps)
{
	if (initialize_steps[0] == '\0')
		pg_fatal("no initialization steps specified");

	for (const char *step = initialize_steps; *step != '\0'; step++)
	{
		if (strchr(ALL_INIT_STEPS " ", *step) == NULL)
		{
			pg_log_error("unrecognized initialization step \"%c\"", *step);
			pg_log_error_detail("Allowed step characters are: \"" ALL_INIT_STEPS "\".");
			exit(1);
		}
	}
}

/*
 * Invoke each initialization step in the given string
 */
static void
runInitSteps(const char *initialize_steps)
{
	PQExpBufferData stats;
	PGconn	   *con;
	const char *step;
	double		run_time = 0.0;
	bool		first = true;

	initPQExpBuffer(&stats);

	if ((con = doConnect()) == NULL)
		pg_fatal("could not create connection for initialization");

	setup_cancel_handler(NULL);
	SetCancelConn(con);

	bool use_primary_key = false;
	for (step = initialize_steps; *step != '\0'; step++)
	{
		use_primary_key |= (*step == 'p');
	}

	for (step = initialize_steps; *step != '\0'; step++)
	{
		char	   *op = NULL;
		pg_time_usec_t start = pg_time_now();

		switch (*step)
		{
			case 'd':
				op = "drop tables";
				initDropTables(con);
				break;
			case 't':
				op = "create tables";
				initCreateTables(con, use_primary_key);
				break;
			case 'g':
				op = "client-side generate";
				initGenerateDataClientSide(con);
				break;
			case 'G':
				op = "server-side generate";
				initGenerateDataServerSide(con);
				break;
			case 'v':
				op = "vacuum";
				initVacuum(con);
				break;
			case 'p':
				op = "primary keys";
				// handled via 'use_primary_key' in conjunction with 't'
				break;
			case 'f':
				op = "foreign keys";
				initCreateFKeys(con);
				break;
			case ' ':
				break;			/* ignore */
			default:
				pg_log_error("unrecognized initialization step \"%c\"", *step);
				PQfinish(con);
				exit(1);
		}

		if (op != NULL)
		{
			double		elapsed_sec = PG_TIME_GET_DOUBLE(pg_time_now() - start);

			if (!first)
				appendPQExpBufferStr(&stats, ", ");
			else
				first = false;

			appendPQExpBuffer(&stats, "%s %.2f s", op, elapsed_sec);

			run_time += elapsed_sec;
		}
	}

	ereport(ELEVEL_LOG_MAIN, (errmsg("done in %.2f s (%s).\n", run_time, stats.data)));
	ResetCancelConn();
	PQfinish(con);
	termPQExpBuffer(&stats);
}

/*
 * Extract pgbench table information into global variables scale,
 * partition_method and partitions.
 */
static void
GetTableInfo(PGconn *con, bool scale_given)
{
	PGresult   *res;

	/*
	 * get the scaling factor that should be same as count(*) from
	 * ysql_bench_branches if this is not a custom query
	 */
	res = PQexec(con, "select count(*) from ysql_bench_branches");
	if (PQresultStatus(res) != PGRES_TUPLES_OK)
	{
		char	   *sqlState = PQresultErrorField(res, PG_DIAG_SQLSTATE);

		pg_log_error("could not count number of branches: %s", PQerrorMessage(con));

		if (sqlState && strcmp(sqlState, ERRCODE_UNDEFINED_TABLE) == 0)
			pg_log_error_hint("Perhaps you need to do initialization (\"pgbench -i\") in database \"%s\".",
							  PQdb(con));

		exit(1);
	}
	scale = atoi(PQgetvalue(res, 0, 0));
	if (scale < 0)
		pg_fatal("invalid count(*) from pgbench_branches: \"%s\"",
				 PQgetvalue(res, 0, 0));
	PQclear(res);

	/* warn if we override user-given -s switch */
	if (scale_given)
		pg_log_warning("scale option ignored, using count from ysql_bench_branches table (%d)",
					   scale);

	/*
	 * Get the partition information for the first "ysql_bench_accounts" table
	 * found in search_path.
	 *
	 * The result is empty if no "ysql_bench_accounts" is found.
	 *
	 * Otherwise, it always returns one row even if the table is not
	 * partitioned (in which case the partition strategy is NULL).
	 *
	 * The number of partitions can be 0 even for partitioned tables, if no
	 * partition is attached.
	 *
	 * We assume no partitioning on any failure, so as to avoid failing on an
	 * old version without "pg_partitioned_table".
	 */
	res = PQexec(con,
				 "select o.n, p.partstrat, pg_catalog.count(i.inhparent) "
				 "from pg_catalog.pg_class as c "
				 "join pg_catalog.pg_namespace as n on (n.oid = c.relnamespace) "
				 "cross join lateral (select pg_catalog.array_position(pg_catalog.current_schemas(true), n.nspname)) as o(n) "
				 "left join pg_catalog.pg_partitioned_table as p on (p.partrelid = c.oid) "
				 "left join pg_catalog.pg_inherits as i on (c.oid = i.inhparent) "
				 "where c.relname = 'ysql_bench_accounts' and o.n is not null "
				 "group by 1, 2 "
				 "order by 1 asc "
				 "limit 1");

	if (PQresultStatus(res) != PGRES_TUPLES_OK)
	{
		/* probably an older version, coldly assume no partitioning */
		partition_method = PART_NONE;
		partitions = 0;
	}
	else if (PQntuples(res) == 0)
	{
		/*
		 * This case is unlikely as pgbench already found "ysql_bench_branches"
		 * above to compute the scale.
		 */
		pg_log_error("no pgbench_accounts table found in search_path");
		pg_log_error_hint("Perhaps you need to do initialization (\"pgbench -i\") in database \"%s\".", PQdb(con));
		exit(1);
	}
	else						/* PQntupes(res) == 1 */
	{
		/* normal case, extract partition information */
		if (PQgetisnull(res, 0, 1))
			partition_method = PART_NONE;
		else
		{
			char	   *ps = PQgetvalue(res, 0, 1);

			/* column must be there */
			Assert(ps != NULL);

			if (strcmp(ps, "r") == 0)
				partition_method = PART_RANGE;
			else if (strcmp(ps, "h") == 0)
				partition_method = PART_HASH;
			else
			{
				/* possibly a newer version with new partition method */
				pg_fatal("unexpected partition method: \"%s\"", ps);
			}
		}

		partitions = atoi(PQgetvalue(res, 0, 2));
	}

	PQclear(res);
}

/*
 * Replace :param with $n throughout the command's SQL text, which
 * is a modifiable string in cmd->lines.
 */
static bool
parseQuery(Command *cmd)
{
	char	   *sql,
			   *p;

	cmd->argc = 1;

	p = sql = pg_strdup(cmd->lines.data);
	while ((p = strchr(p, ':')) != NULL)
	{
		char		var[13];
		char	   *name;
		int			eaten;

		name = parseVariable(p, &eaten);
		if (name == NULL)
		{
			while (*p == ':')
			{
				p++;
			}
			continue;
		}

		/*
		 * cmd->argv[0] is the SQL statement itself, so the max number of
		 * arguments is one less than MAX_ARGS
		 */
		if (cmd->argc >= MAX_ARGS)
		{
			ereport(ELEVEL_LOG_MAIN,
					(errmsg("statement has too many arguments (maximum is %d): %s\n",
							MAX_ARGS - 1, cmd->lines.data)));
			pg_free(name);
			return false;
		}

		sprintf(var, "$%d", cmd->argc);
		p = replaceVariable(&sql, p, eaten, var);

		cmd->argv[cmd->argc] = name;
		cmd->argc++;
	}

	Assert(cmd->argv[0] == NULL);
	cmd->argv[0] = sql;
	return true;
}

/*
 * syntax error while parsing a script (in practice, while parsing a
 * backslash command, because we don't detect syntax errors in SQL)
 *
 * source: source of script (filename or builtin-script ID)
 * lineno: line number within script (count from 1)
 * line: whole line of backslash command, if available
 * command: backslash command name, if available
 * msg: the actual error message
 * more: optional extra message
 * column: zero-based column number, or -1 if unknown
 */
void
syntax_error(const char *source, int lineno,
			 const char *line, const char *command,
			 const char *msg, const char *more, int column)
{
	PQExpBufferData buf;

	initPQExpBuffer(&buf);

	printfPQExpBuffer(&buf, "%s:%d: %s", source, lineno, msg);
	if (more != NULL)
		appendPQExpBuffer(&buf, " (%s)", more);
	if (column >= 0 && line == NULL)
		appendPQExpBuffer(&buf, " at column %d", column + 1);
	if (command != NULL)
		appendPQExpBuffer(&buf, " in command \"%s\"", command);

	pg_log_error("%s", buf.data);

	termPQExpBuffer(&buf);

	if (line != NULL)
	{
		appendPQExpBuffer(&buf, "%s\n", line);
		if (column >= 0)
			appendPQExpBuffer(&buf, "%*c error found here\n", column + 1, '^');
	}

	ereport(ELEVEL_LOG_MAIN, (errmsg("%s", buf.data)));
	termPQExpBuffer(&buf);
	exit(1);
}

/*
 * Return a pointer to the start of the SQL command, after skipping over
 * whitespace and "--" comments.
 * If the end of the string is reached, return NULL.
 */
static char *
skip_sql_comments(char *sql_command)
{
	char	   *p = sql_command;

	/* Skip any leading whitespace, as well as "--" style comments */
	for (;;)
	{
		if (isspace((unsigned char) *p))
			p++;
		else if (strncmp(p, "--", 2) == 0)
		{
			p = strchr(p, '\n');
			if (p == NULL)
				return NULL;
			p++;
		}
		else
			break;
	}

	/* NULL if there's nothing but whitespace and comments */
	if (*p == '\0')
		return NULL;

	return p;
}

/*
 * Parse a SQL command; return a Command struct, or NULL if it's a comment
 *
 * On entry, psqlscan.l has collected the command into "buf", so we don't
 * really need to do much here except check for comments and set up a Command
 * struct.
 */
static Command *
create_sql_command(PQExpBuffer buf, const char *source)
{
	Command    *my_command;
	char	   *p = skip_sql_comments(buf->data);

	if (p == NULL)
		return NULL;

	/* Allocate and initialize Command structure */
	my_command = (Command *) pg_malloc(sizeof(Command));
	initPQExpBuffer(&my_command->lines);
	appendPQExpBufferStr(&my_command->lines, p);
	my_command->first_line = NULL;	/* this is set later */
	my_command->type = SQL_COMMAND;
	my_command->meta = META_NONE;
	my_command->argc = 0;
	my_command->retries = 0;
	my_command->failures = 0;
	memset(my_command->argv, 0, sizeof(my_command->argv));
	my_command->varprefix = NULL;	/* allocated later, if needed */
	my_command->expr = NULL;
	initSimpleStats(&my_command->stats);

	return my_command;
}

/* Free a Command structure and associated data */
static void
free_command(Command *command)
{
	termPQExpBuffer(&command->lines);
	if (command->first_line)
		pg_free(command->first_line);
	for (int i = 0; i < command->argc; i++)
		pg_free(command->argv[i]);
	if (command->varprefix)
		pg_free(command->varprefix);

	/*
	 * It should also free expr recursively, but this is currently not needed
	 * as only gset commands (which do not have an expression) are freed.
	 */
	pg_free(command);
}

/*
 * Once an SQL command is fully parsed, possibly by accumulating several
 * parts, complete other fields of the Command structure.
 */
static void
postprocess_sql_command(Command *my_command)
{
	char		buffer[128];

	Assert(my_command->type == SQL_COMMAND);

	/* Save the first line for error display. */
	strlcpy(buffer, my_command->lines.data, sizeof(buffer));
	buffer[strcspn(buffer, "\n\r")] = '\0';
	my_command->first_line = pg_strdup(buffer);

	/* parse query if necessary */
	switch (querymode)
	{
		case QUERY_SIMPLE:
			my_command->argv[0] = my_command->lines.data;
			my_command->argc++;
			break;
		case QUERY_EXTENDED:
		case QUERY_PREPARED:
			if (!parseQuery(my_command))
				exit(1);
			break;
		default:
			exit(1);
	}
}

/*
 * Parse a backslash command; return a Command struct, or NULL if comment
 *
 * At call, we have scanned only the initial backslash.
 */
static Command *
process_backslash_command(PsqlScanState sstate, const char *source)
{
	Command    *my_command;
	PQExpBufferData word_buf;
	int			word_offset;
	int			offsets[MAX_ARGS];	/* offsets of argument words */
	int			start_offset;
	int			lineno;
	int			j;

	initPQExpBuffer(&word_buf);

	/* Remember location of the backslash */
	start_offset = expr_scanner_offset(sstate) - 1;
	lineno = expr_scanner_get_lineno(sstate, start_offset);

	/* Collect first word of command */
	if (!expr_lex_one_word(sstate, &word_buf, &word_offset))
	{
		termPQExpBuffer(&word_buf);
		return NULL;
	}

	/* Allocate and initialize Command structure */
	my_command = (Command *) pg_malloc0(sizeof(Command));
	my_command->type = META_COMMAND;
	my_command->argc = 0;
	initSimpleStats(&my_command->stats);

	/* Save first word (command name) */
	j = 0;
	offsets[j] = word_offset;
	my_command->argv[j++] = pg_strdup(word_buf.data);
	my_command->argc++;

	/* ... and convert it to enum form */
	my_command->meta = getMetaCommand(my_command->argv[0]);

	if (my_command->meta == META_SET ||
		my_command->meta == META_IF ||
		my_command->meta == META_ELIF)
	{
		yyscan_t	yyscanner;

		/* For \set, collect var name */
		if (my_command->meta == META_SET)
		{
			if (!expr_lex_one_word(sstate, &word_buf, &word_offset))
				syntax_error(source, lineno, my_command->first_line, my_command->argv[0],
							 "missing argument", NULL, -1);

			offsets[j] = word_offset;
			my_command->argv[j++] = pg_strdup(word_buf.data);
			my_command->argc++;
		}

		/* then for all parse the expression */
		yyscanner = expr_scanner_init(sstate, source, lineno, start_offset,
									  my_command->argv[0]);

		if (expr_yyparse(yyscanner) != 0)
		{
			/* dead code: exit done from syntax_error called by yyerror */
			exit(1);
		}

		my_command->expr = expr_parse_result;

		/* Save line, trimming any trailing newline */
		my_command->first_line =
			expr_scanner_get_substring(sstate,
									   start_offset,
									   expr_scanner_offset(sstate),
									   true);

		expr_scanner_finish(yyscanner);

		termPQExpBuffer(&word_buf);

		return my_command;
	}

	/* For all other commands, collect remaining words. */
	while (expr_lex_one_word(sstate, &word_buf, &word_offset))
	{
		/*
		 * my_command->argv[0] is the command itself, so the max number of
		 * arguments is one less than MAX_ARGS
		 */
		if (j >= MAX_ARGS)
			syntax_error(source, lineno, my_command->first_line, my_command->argv[0],
						 "too many arguments", NULL, -1);

		offsets[j] = word_offset;
		my_command->argv[j++] = pg_strdup(word_buf.data);
		my_command->argc++;
	}

	/* Save line, trimming any trailing newline */
	my_command->first_line =
		expr_scanner_get_substring(sstate,
								   start_offset,
								   expr_scanner_offset(sstate),
								   true);

	if (my_command->meta == META_SLEEP)
	{
		if (my_command->argc < 2)
			syntax_error(source, lineno, my_command->first_line, my_command->argv[0],
						 "missing argument", NULL, -1);

		if (my_command->argc > 3)
			syntax_error(source, lineno, my_command->first_line, my_command->argv[0],
						 "too many arguments", NULL,
						 offsets[3] - start_offset);

		/*
		 * Split argument into number and unit to allow "sleep 1ms" etc. We
		 * don't have to terminate the number argument with null because it
		 * will be parsed with atoi, which ignores trailing non-digit
		 * characters.
		 */
		if (my_command->argv[1][0] != ':')
		{
			char	   *c = my_command->argv[1];
			bool		have_digit = false;

			/* Skip sign */
			if (*c == '+' || *c == '-')
				c++;

			/* Require at least one digit */
			if (*c && isdigit((unsigned char) *c))
				have_digit = true;

			/* Eat all digits */
			while (*c && isdigit((unsigned char) *c))
				c++;

			if (*c)
			{
				if (my_command->argc == 2 && have_digit)
				{
					my_command->argv[2] = c;
					offsets[2] = offsets[1] + (c - my_command->argv[1]);
					my_command->argc = 3;
				}
				else
				{
					/*
					 * Raise an error if argument starts with non-digit
					 * character (after sign).
					 */
					syntax_error(source, lineno, my_command->first_line, my_command->argv[0],
								 "invalid sleep time, must be an integer",
								 my_command->argv[1], offsets[1] - start_offset);
				}
			}
		}

		if (my_command->argc == 3)
		{
			if (pg_strcasecmp(my_command->argv[2], "us") != 0 &&
				pg_strcasecmp(my_command->argv[2], "ms") != 0 &&
				pg_strcasecmp(my_command->argv[2], "s") != 0)
				syntax_error(source, lineno, my_command->first_line, my_command->argv[0],
							 "unrecognized time unit, must be us, ms or s",
							 my_command->argv[2], offsets[2] - start_offset);
		}
	}
	else if (my_command->meta == META_SETSHELL)
	{
		if (my_command->argc < 3)
			syntax_error(source, lineno, my_command->first_line, my_command->argv[0],
						 "missing argument", NULL, -1);
	}
	else if (my_command->meta == META_SHELL)
	{
		if (my_command->argc < 2)
			syntax_error(source, lineno, my_command->first_line, my_command->argv[0],
						 "missing command", NULL, -1);
	}
	else if (my_command->meta == META_ELSE || my_command->meta == META_ENDIF ||
			 my_command->meta == META_STARTPIPELINE ||
			 my_command->meta == META_ENDPIPELINE)
	{
		if (my_command->argc != 1)
			syntax_error(source, lineno, my_command->first_line, my_command->argv[0],
						 "unexpected argument", NULL, -1);
	}
	else if (my_command->meta == META_GSET || my_command->meta == META_ASET)
	{
		if (my_command->argc > 2)
			syntax_error(source, lineno, my_command->first_line, my_command->argv[0],
						 "too many arguments", NULL, -1);
	}
	else
	{
		/* my_command->meta == META_NONE */
		syntax_error(source, lineno, my_command->first_line, my_command->argv[0],
					 "invalid command", NULL, -1);
	}

	termPQExpBuffer(&word_buf);

	return my_command;
}

static void
ConditionError(const char *desc, int cmdn, const char *msg)
{
	pg_fatal("condition error in script \"%s\" command %d: %s",
			 desc, cmdn, msg);
}

/*
 * Partial evaluation of conditionals before recording and running the script.
 */
static void
CheckConditional(const ParsedScript *ps)
{
	/* statically check conditional structure */
	ConditionalStack cs = conditional_stack_create();
	int			i;

	for (i = 0; ps->commands[i] != NULL; i++)
	{
		Command    *cmd = ps->commands[i];

		if (cmd->type == META_COMMAND)
		{
			switch (cmd->meta)
			{
				case META_IF:
					conditional_stack_push(cs, IFSTATE_FALSE);
					break;
				case META_ELIF:
					if (conditional_stack_empty(cs))
						ConditionError(ps->desc, i + 1, "\\elif without matching \\if");
					if (conditional_stack_peek(cs) == IFSTATE_ELSE_FALSE)
						ConditionError(ps->desc, i + 1, "\\elif after \\else");
					break;
				case META_ELSE:
					if (conditional_stack_empty(cs))
						ConditionError(ps->desc, i + 1, "\\else without matching \\if");
					if (conditional_stack_peek(cs) == IFSTATE_ELSE_FALSE)
						ConditionError(ps->desc, i + 1, "\\else after \\else");
					conditional_stack_poke(cs, IFSTATE_ELSE_FALSE);
					break;
				case META_ENDIF:
					if (!conditional_stack_pop(cs))
						ConditionError(ps->desc, i + 1, "\\endif without matching \\if");
					break;
				default:
					/* ignore anything else... */
					break;
			}
		}
	}
	if (!conditional_stack_empty(cs))
		ConditionError(ps->desc, i + 1, "\\if without matching \\endif");
	conditional_stack_destroy(cs);
}

/*
 * Parse a script (either the contents of a file, or a built-in script)
 * and add it to the list of scripts.
 */
static void
ParseScript(const char *script, const char *desc, int weight)
{
	ParsedScript ps;
	PsqlScanState sstate;
	PQExpBufferData line_buf;
	int			alloc_num;
	int			index;
	int			lineno;
	int			start_offset;

#define COMMANDS_ALLOC_NUM 128
	alloc_num = COMMANDS_ALLOC_NUM;

	/* Initialize all fields of ps */
	ps.desc = desc;
	ps.weight = weight;
	ps.commands = (Command **) pg_malloc(sizeof(Command *) * alloc_num);
	initStats(&ps.stats, 0);

	/* Prepare to parse script */
	sstate = psql_scan_create(&pgbench_callbacks);

	/*
	 * Ideally, we'd scan scripts using the encoding and stdstrings settings
	 * we get from a DB connection.  However, without major rearrangement of
	 * pgbench's argument parsing, we can't have a DB connection at the time
	 * we parse scripts.  Using SQL_ASCII (encoding 0) should work well enough
	 * with any backend-safe encoding, though conceivably we could be fooled
	 * if a script file uses a client-only encoding.  We also assume that
	 * stdstrings should be true, which is a bit riskier.
	 */
	psql_scan_setup(sstate, script, strlen(script), 0, true);
	start_offset = expr_scanner_offset(sstate) - 1;

	initPQExpBuffer(&line_buf);

	index = 0;

	for (;;)
	{
		PsqlScanResult sr;
		promptStatus_t prompt;
		Command    *command = NULL;

		resetPQExpBuffer(&line_buf);
		lineno = expr_scanner_get_lineno(sstate, start_offset);

		sr = psql_scan(sstate, &line_buf, &prompt);

		/* If we collected a new SQL command, process that */
		command = create_sql_command(&line_buf, desc);

		/* store new command */
		if (command)
			ps.commands[index++] = command;

		/* If we reached a backslash, process that */
		if (sr == PSCAN_BACKSLASH)
		{
			command = process_backslash_command(sstate, desc);

			if (command)
			{
				/*
				 * If this is gset or aset, merge into the preceding command.
				 * (We don't use a command slot in this case).
				 */
				if (command->meta == META_GSET || command->meta == META_ASET)
				{
					Command    *cmd;

					if (index == 0)
						syntax_error(desc, lineno, NULL, NULL,
									 "\\gset must follow an SQL command",
									 NULL, -1);

					cmd = ps.commands[index - 1];

					if (cmd->type != SQL_COMMAND ||
						cmd->varprefix != NULL)
						syntax_error(desc, lineno, NULL, NULL,
									 "\\gset must follow an SQL command",
									 cmd->first_line, -1);

					/* get variable prefix */
					if (command->argc <= 1 || command->argv[1][0] == '\0')
						cmd->varprefix = pg_strdup("");
					else
						cmd->varprefix = pg_strdup(command->argv[1]);

					/* update the sql command meta */
					cmd->meta = command->meta;

					/* cleanup unused command */
					free_command(command);

					continue;
				}

				/* Attach any other backslash command as a new command */
				ps.commands[index++] = command;
			}
		}

		/*
		 * Since we used a command slot, allocate more if needed.  Note we
		 * always allocate one more in order to accommodate the NULL
		 * terminator below.
		 */
		if (index >= alloc_num)
		{
			alloc_num += COMMANDS_ALLOC_NUM;
			ps.commands = (Command **)
				pg_realloc(ps.commands, sizeof(Command *) * alloc_num);
		}

		/* Done if we reached EOF */
		if (sr == PSCAN_INCOMPLETE || sr == PSCAN_EOL)
			break;
	}

	ps.commands[index] = NULL;

	addScript(&ps);

	termPQExpBuffer(&line_buf);
	psql_scan_finish(sstate);
	psql_scan_destroy(sstate);
}

/*
 * Read the entire contents of file fd, and return it in a malloc'd buffer.
 *
 * The buffer will typically be larger than necessary, but we don't care
 * in this program, because we'll free it as soon as we've parsed the script.
 */
static char *
read_file_contents(FILE *fd)
{
	char	   *buf;
	size_t		buflen = BUFSIZ;
	size_t		used = 0;

	buf = (char *) pg_malloc(buflen);

	for (;;)
	{
		size_t		nread;

		nread = fread(buf + used, 1, BUFSIZ, fd);
		used += nread;
		/* If fread() read less than requested, must be EOF or error */
		if (nread < BUFSIZ)
			break;
		/* Enlarge buf so we can read some more */
		buflen += BUFSIZ;
		buf = (char *) pg_realloc(buf, buflen);
	}
	/* There is surely room for a terminator */
	buf[used] = '\0';

	return buf;
}

/*
 * Given a file name, read it and add its script to the list.
 * "-" means to read stdin.
 * NB: filename must be storage that won't disappear.
 */
static void
process_file(const char *filename, int weight)
{
	FILE	   *fd;
	char	   *buf;

	/* Slurp the file contents into "buf" */
	if (strcmp(filename, "-") == 0)
		fd = stdin;
	else if ((fd = fopen(filename, "r")) == NULL)
		pg_fatal("could not open file \"%s\": %m", filename);

	buf = read_file_contents(fd);

	if (ferror(fd))
		pg_fatal("could not read file \"%s\": %m", filename);

	if (fd != stdin)
		fclose(fd);

	ParseScript(buf, filename, weight);

	free(buf);
}

/* Parse the given builtin script and add it to the list. */
static void
process_builtin(const BuiltinScript *bi, int weight)
{
	ParseScript(bi->script, bi->desc, weight);
}

/* show available builtin scripts */
static void
listAvailableScripts(void)
{
	int			i;
	PQExpBufferData errmsg_buf;

	initPQExpBuffer(&errmsg_buf);
	printfPQExpBuffer(&errmsg_buf, "Available builtin scripts:\n");

	for (i = 0; i < lengthof(builtin_script); i++)
		appendPQExpBuffer(&errmsg_buf, "  %13s: %s\n", builtin_script[i].name, builtin_script[i].desc);
	appendPQExpBufferChar(&errmsg_buf, '\n');

	ereport(ELEVEL_LOG_MAIN, (errmsg("%s", errmsg_buf.data)));
	termPQExpBuffer(&errmsg_buf);
}

/* return builtin script "name" if unambiguous, fails if not found */
static const BuiltinScript *
findBuiltin(const char *name)
{
	int			i,
				found = 0,
				len = strlen(name);
	const BuiltinScript *result = NULL;

	for (i = 0; i < lengthof(builtin_script); i++)
	{
		if (strncmp(builtin_script[i].name, name, len) == 0)
		{
			result = &builtin_script[i];
			found++;
		}
	}

	/* ok, unambiguous result */
	if (found == 1)
		return result;

	/* error cases */
	if (found == 0)
		pg_log_error("no builtin script found for name \"%s\"", name);
	else						/* found > 1 */
		pg_log_error("ambiguous builtin name: %d builtin scripts found for prefix \"%s\"", found, name);

	listAvailableScripts();
	exit(1);
}

/*
 * Determine the weight specification from a script option (-b, -f), if any,
 * and return it as an integer (1 is returned if there's no weight).  The
 * script name is returned in *script as a malloc'd string.
 */
static int
parseScriptWeight(const char *option, char **script)
{
	char	   *sep;
	int			weight;

	if ((sep = strrchr(option, WSEP)))
	{
		int			namelen = sep - option;
		long		wtmp;
		char	   *badp;

		/* generate the script name */
		*script = pg_malloc(namelen + 1);
		strncpy(*script, option, namelen);
		(*script)[namelen] = '\0';

		/* process digits of the weight spec */
		errno = 0;
		wtmp = strtol(sep + 1, &badp, 10);
		if (errno != 0 || badp == sep + 1 || *badp != '\0')
			pg_fatal("invalid weight specification: %s", sep);
		if (wtmp > INT_MAX || wtmp < 0)
			pg_fatal("weight specification out of range (0 .. %d): %lld",
					 INT_MAX, (long long) wtmp);
		weight = wtmp;
	}
	else
	{
		*script = pg_strdup(option);
		weight = 1;
	}

	return weight;
}

/* append a script to the list of scripts to process */
static void
addScript(const ParsedScript *script)
{
	if (script->commands == NULL || script->commands[0] == NULL)
		pg_fatal("empty command list for script \"%s\"", script->desc);

	if (num_scripts >= MAX_SCRIPTS)
		pg_fatal("at most %d SQL scripts are allowed", MAX_SCRIPTS);

	CheckConditional(script);

	sql_script[num_scripts] = *script;
	num_scripts++;
}

/*
 * Print progress report.
 *
 * On entry, *last and *last_report contain the statistics and time of last
 * progress report.  On exit, they are updated with the new stats.
 */
static void
printProgressReport(TState *threads, int64 test_start, pg_time_usec_t now,
					StatsData *last, int64 *last_report)
{
#ifdef YB_TODO
/* Need to replace Yugabyte's code with Postgres's implementation. */
	/* generate and show report */
	pg_time_usec_t run = now - *last_report;
	int64		ntx,
				retries,
				retried,
				errors,
				errors_in_failed_tx;
	double		tps,
				total_run,
				latency,
				sqlat,
				lag,
				stdev;
	char		tbuf[315];
	StatsData	cur;
	PQExpBufferData progress_buf;

	/*
	 * Add up the statistics of all threads.
	 *
	 * XXX: No locking.  There is no guarantee that we get an atomic snapshot
	 * of the transaction count and latencies, so these figures can well be
	 * off by a small amount.  The progress report's purpose is to give a
	 * quick overview of how the test is going, so that shouldn't matter too
	 * much.  (If a read from a 64-bit integer is not atomic, you might get a
	 * "torn" read and completely bogus latencies though!)
	 */
	initStats(&cur, 0);
	for (int i = 0; i < nthreads; i++)
	{
		mergeSimpleStats(&cur.latency, &threads[i].stats.latency);
		mergeSimpleStats(&cur.lag, &threads[i].stats.lag);
		cur.cnt += threads[i].stats.cnt;
		cur.skipped += threads[i].stats.skipped;
		cur.retries += threads[i].stats.retries;
		cur.retried += threads[i].stats.retried;
		cur.errors += threads[i].stats.errors;
		cur.errors_in_failed_tx +=
			threads[i].stats.errors_in_failed_tx;
	}

	/* we count only actually executed transactions */
	cnt = cur.cnt - last->cnt;
	total_run = (now - test_start) / 1000000.0;
	tps = 1000000.0 * cnt / run;
	if (cnt > 0)
	{
		latency = 0.001 * (cur.latency.sum - last->latency.sum) / cnt;
		sqlat = 1.0 * (cur.latency.sum2 - last->latency.sum2) / cnt;
		stdev = 0.001 * sqrt(sqlat - 1000000.0 * latency * latency);
		lag = 0.001 * (cur.lag.sum - last->lag.sum) / cnt;
	}
	else
	{
		latency = sqlat = stdev = lag = 0;
	}
	failures = getFailures(&cur) - getFailures(last);
	retried = cur.retried - last->retried;

	if (progress_timestamp)
	{
		snprintf(tbuf, sizeof(tbuf), "%.3f s",
				 PG_TIME_GET_DOUBLE(now + epoch_shift));
	}
	else
	{
		/* round seconds are expected, but the thread may be late */
		snprintf(tbuf, sizeof(tbuf), "%.1f s", total_run);
	}

	fprintf(stderr,
			"progress: %s, %.1f tps, lat %.3f ms stddev %.3f, " INT64_FORMAT " failed",
			tbuf, tps, latency, stdev, failures);

	if (ysql_bench_metric_entry)
	{
		ysql_bench_metric_entry->failure_count = errors;
		ysql_bench_metric_entry->success_count = tps;
		ysql_bench_metric_entry->average_latency = latency*1000;
		ysql_bench_metric_entry->failure_count_sum += errors;
		ysql_bench_metric_entry->success_count_sum += tps;
		ysql_bench_metric_entry->latency_sum += latency*1000;
	}

	if (throttle_delay)
	{
		appendPQExpBuffer(&progress_buf, ", lag %.3f ms", lag);
		if (latency_limit)
			appendPQExpBuffer(&progress_buf,
							  ", " INT64_FORMAT " skipped",
							  cur.skipped - last->skipped);
	}

	/* it can be non-zero only if max_tries is not equal to one */
	if (max_tries != 1)
		fprintf(stderr,
				", " INT64_FORMAT " retried, " INT64_FORMAT " retries",
				retried, cur.retries - last->retries);
	fprintf(stderr, "\n");

	*last = cur;
	*last_report = now;
#endif
}

static void
printSimpleStats(const char *prefix, SimpleStats *ss)
{
	if (ss->count > 0)
	{
		double		latency = ss->sum / ss->count;
		double		stddev = sqrt(ss->sum2 / ss->count - latency * latency);

		printf("%s average = %.3f ms\n", prefix, 0.001 * latency);
		printf("%s stddev = %.3f ms\n", prefix, 0.001 * stddev);
	}
}

/* print version banner */
static void
printVersion(PGconn *con)
{
	int			server_ver = PQserverVersion(con);
	int			client_ver = PG_VERSION_NUM;

	if (server_ver != client_ver)
	{
		const char *server_version;
		char		sverbuf[32];

		/* Try to get full text form, might include "devel" etc */
		server_version = PQparameterStatus(con, "server_version");
		/* Otherwise fall back on server_ver */
		if (!server_version)
		{
			formatPGVersionNumber(server_ver, true,
								  sverbuf, sizeof(sverbuf));
			server_version = sverbuf;
		}

		printf(_("%s (%s, server %s)\n"),
			   "pgbench", PG_VERSION, server_version);
	}
	/* For version match, only print pgbench version */
	else
		printf("%s (%s)\n", "pgbench", PG_VERSION);
	fflush(stdout);
}

/* print out results */
static void
printResults(StatsData *total,
			 pg_time_usec_t total_duration, /* benchmarking time */
			 pg_time_usec_t conn_total_duration,	/* is_connect */
			 pg_time_usec_t conn_elapsed_duration,	/* !is_connect */
			 int64 latency_late)
{
#ifdef YB_TODO
/* Need to replace Yugabyte's code with Postgres's implementation. */
	/* tps is about actually executed transactions during benchmarking */
	int64		ntx = total->cnt - total->skipped,
				total_ntx = total->cnt + total->errors;
	double		bench_duration = PG_TIME_GET_DOUBLE(total_duration);
	double		tps = ntx / bench_duration;
	int64		failures = getFailures(total);
	int64		total_cnt = total->cnt + total->skipped + failures;
	double		bench_duration = PG_TIME_GET_DOUBLE(total_duration);
	double		tps = total->cnt / bench_duration;

	/* Report test parameters. */
	printf("transaction type: %s\n",
		   num_scripts == 1 ? sql_script[0].desc : "multiple scripts");
	printf("scaling factor: %d\n", scale);
	/* only print partitioning information if some partitioning was detected */
	if (partition_method != PART_NONE)
		printf("partition method: %s\npartitions: %d\n",
			   PARTITION_METHOD[partition_method], partitions);
	printf("query mode: %s\n", QUERYMODE[querymode]);
	printf("number of clients: %d\n", nclients);
	printf("number of threads: %d\n", nthreads);
	printf("batch size: %d\n", batch_size);

	if (max_tries)
		printf("maximum number of tries: %u\n", max_tries);

	if (duration <= 0)
	{
		printf("number of transactions per client: %d\n", nxacts);
		printf("number of transactions actually processed: " INT64_FORMAT "/" INT64_FORMAT "\n",
			   ntx, total_ntx);
	}
	else
	{
		printf("duration: %d s\n", duration);
		printf("number of transactions actually processed: " INT64_FORMAT "\n",
			   total->cnt);
	}

	printf("number of failed transactions: " INT64_FORMAT " (%.3f%%)\n",
		   failures, 100.0 * failures / total_cnt);

	if (failures_detailed)
	{
		printf("number of serialization failures: " INT64_FORMAT " (%.3f%%)\n",
			   total->serialization_failures,
			   100.0 * total->serialization_failures / total_cnt);
		printf("number of deadlock failures: " INT64_FORMAT " (%.3f%%)\n",
			   total->deadlock_failures,
			   100.0 * total->deadlock_failures / total_cnt);
	}

	/* it can be non-zero only if max_tries is not equal to one */
	if (max_tries != 1)
	{
		printf("number of transactions retried: " INT64_FORMAT " (%.3f%%)\n",
			   total->retried, 100.0 * total->retried / total_cnt);
		printf("total number of retries: " INT64_FORMAT "\n", total->retries);
	}

	/* Remaining stats are nonsensical if we failed to execute any xacts */
	if (total->cnt + total->skipped <= 0)
		return;

	if (throttle_delay && latency_limit)
		printf("number of transactions skipped: " INT64_FORMAT " (%.3f%%)\n",
			   total->skipped, 100.0 * total->skipped / total_cnt);

	if (latency_limit)
		printf("number of transactions above the %.1f ms latency limit: " INT64_FORMAT "/" INT64_FORMAT " (%.3f%%)\n",
			   latency_limit / 1000.0, latency_late, total->cnt,
			   (total->cnt > 0) ? 100.0 * latency_late / total->cnt : 0.0);

	if (throttle_delay || progress || latency_limit)
		printSimpleStats("latency", &total->latency);
	else
	{
		/* no measurement, show average latency computed from run time */
		printf("latency average = %.3f ms%s\n",
			   0.001 * total_duration * nclients / total_cnt,
			   failures > 0 ? " (including failures)" : "");
	}

	if (throttle_delay)
	{
		/*
		 * Report average transaction lag under rate limit throttling.  This
		 * is the delay between scheduled and actual start times for the
		 * transaction.  The measured lag may be caused by thread/client load,
		 * the database load, or the Poisson throttling process.
		 */
		printf("rate limit schedule lag: avg %.3f (max %.3f) ms\n",
			   0.001 * total->lag.sum / total->cnt, 0.001 * total->lag.max);
	}

	/*
	 * Under -C/--connect, each transaction incurs a significant connection
	 * cost, it would not make much sense to ignore it in tps, and it would
	 * not be tps anyway.
	 *
	 * Otherwise connections are made just once at the beginning of the run
	 * and should not impact performance but for very short run, so they are
	 * (right)fully ignored in tps.
	 */
	if (is_connect)
	{
		printf("average connection time = %.3f ms\n", 0.001 * conn_total_duration / (total->cnt + failures));
		printf("tps = %f (including reconnection times)\n", tps);
	}
	else
	{
		printf("initial connection time = %.3f ms\n", 0.001 * conn_elapsed_duration);
		printf("tps = %f (without initial connection time)\n", tps);
	}

	/* Report per-script/command statistics */
	if (per_script_stats || report_per_command)
	{
		int			i;

		for (i = 0; i < num_scripts; i++)
		{
			if (per_script_stats)
			{
				StatsData  *sstats = &sql_script[i].stats;
				int64		script_total_ntx = sstats->cnt + sstats->errors;
				int64		script_failures = getFailures(sstats);
				int64		script_total_cnt =
				sstats->cnt + sstats->skipped + script_failures;

				printf("SQL script %d: %s\n"
					   " - weight: %d (targets %.1f%% of total)\n"
					   " - " INT64_FORMAT " transactions (%.1f%% of total, tps = %f)\n",
					   i + 1, sql_script[i].desc,
					   sql_script[i].weight,
					   100.0 * sql_script[i].weight / total_weight,
					   sstats->cnt,
					   100.0 * sstats->cnt / total->cnt,
					   sstats->cnt / bench_duration);

				printf(" - number of failed transactions: " INT64_FORMAT " (%.3f%%)\n",
					   script_failures,
					   100.0 * script_failures / script_total_cnt);

				if (failures_detailed)
				{
					printf(" - number of serialization failures: " INT64_FORMAT " (%.3f%%)\n",
						   sstats->serialization_failures,
						   (100.0 * sstats->serialization_failures /
							script_total_cnt));
					printf(" - number of deadlock failures: " INT64_FORMAT " (%.3f%%)\n",
						   sstats->deadlock_failures,
						   (100.0 * sstats->deadlock_failures /
							script_total_cnt));
				}

				/* it can be non-zero only if max_tries is not equal to one */
				if (max_tries != 1)
				{
					printf(" - number of transactions retried: " INT64_FORMAT " (%.3f%%)\n",
						   sstats->retried,
						   100.0 * sstats->retried / script_total_cnt);
					printf(" - total number of retries: " INT64_FORMAT "\n",
						   sstats->retries);
				}

				if (throttle_delay && latency_limit && script_total_cnt > 0)
					printf(" - number of transactions skipped: " INT64_FORMAT " (%.3f%%)\n",
						   sstats->skipped,
						   100.0 * sstats->skipped / script_total_cnt);

				printSimpleStats(" - latency", &sstats->latency);
			}

			/*
			 * Report per-command statistics: latencies, retries after errors,
			 * failures (errors without retrying).
			 */
			if (report_per_command)
			{
				Command   **commands;

				printf("%sstatement latencies in milliseconds%s:\n",
					   per_script_stats ? " - " : "",
					   (max_tries == 1 ?
						" and failures" :
						", failures and retries"));

				for (commands = sql_script[i].commands;
					 *commands != NULL;
					 commands++)
				{
					SimpleStats *cstats = &(*commands)->stats;

					if (max_tries == 1)
						printf("   %11.3f  %10" INT64_MODIFIER "d  %s\n",
							   (cstats->count > 0) ?
							   1000.0 * cstats->sum / cstats->count : 0.0,
							   (*commands)->failures,
							   (*commands)->first_line);
					else
						printf("   %11.3f  %10" INT64_MODIFIER "d  %10" INT64_MODIFIER "d  %s\n",
							   (cstats->count > 0) ?
							   1000.0 * cstats->sum / cstats->count : 0.0,
							   (*commands)->failures,
							   (*commands)->retries,
							   (*commands)->first_line);
				}
			}
		}
	}
#endif
}

/*
 * Set up a random seed according to seed parameter (NULL means default),
 * and initialize base_random_sequence for use in initializing other sequences.
 */
static bool
set_random_seed(const char *seed)
{
	uint64		iseed;

	if (seed == NULL || strcmp(seed, "time") == 0)
	{
		/* rely on current time */
		iseed = pg_time_now();
	}
	else if (strcmp(seed, "rand") == 0)
	{
		/* use some "strong" random source */
		if (!pg_strong_random(&iseed, sizeof(iseed)))
		{
			ereport(ELEVEL_LOG_MAIN,
					(errmsg("cannot seed random from a strong source, none available: use \"time\" or an unsigned integer value.\n")));
			return false;
		}
	}
	else
	{
		/* parse unsigned-int seed value */
		unsigned long ulseed;
		char		garbage;

		/* Don't try to use UINT64_FORMAT here; it might not work for sscanf */
		if (sscanf(seed, "%lu%c", &ulseed, &garbage) != 1)
		{
			pg_log_error("unrecognized random seed option \"%s\"", seed);
			pg_log_error_detail("Expecting an unsigned integer, \"time\" or \"rand\".");
			return false;
		}
		iseed = (uint64) ulseed;
	}

	if (seed != NULL)
		pg_log_info("setting random seed to %llu", (unsigned long long) iseed);

	random_seed = iseed;

	/* Initialize base_random_sequence using seed */
	pg_prng_seed(&base_random_sequence, (uint64) iseed);

	return true;
}

int
main(int argc, char **argv)
{
	static struct option long_options[] = {
		/* systematic long/short named options */
		{"builtin", required_argument, NULL, 'b'},
		{"client", required_argument, NULL, 'c'},
		{"connect", no_argument, NULL, 'C'},
		{"debug", required_argument, NULL, 'd'},
		{"define", required_argument, NULL, 'D'},
		{"file", required_argument, NULL, 'f'},
		{"fillfactor", required_argument, NULL, 'F'},
		{"host", required_argument, NULL, 'h'},
		{"initialize", no_argument, NULL, 'i'},
		{"init-steps", required_argument, NULL, 'I'},
		{"jobs", required_argument, NULL, 'j'},
		{"log", no_argument, NULL, 'l'},
		{"latency-limit", required_argument, NULL, 'L'},
		{"no-vacuum", no_argument, NULL, 'n'},
		{"port", required_argument, NULL, 'p'},
		{"progress", required_argument, NULL, 'P'},
		{"protocol", required_argument, NULL, 'M'},
		{"quiet", no_argument, NULL, 'q'},
		{"report-per-command", no_argument, NULL, 'r'},
		{"rate", required_argument, NULL, 'R'},
		{"scale", required_argument, NULL, 's'},
		{"select-only", no_argument, NULL, 'S'},
		{"skip-some-updates", no_argument, NULL, 'N'},
		{"time", required_argument, NULL, 'T'},
		{"transactions", required_argument, NULL, 't'},
		{"username", required_argument, NULL, 'U'},
		{"vacuum-all", no_argument, NULL, 'v'},
		/* long-named only options */
		{"unlogged-tables", no_argument, NULL, 1},
		{"tablespace", required_argument, NULL, 2},
		{"index-tablespace", required_argument, NULL, 3},
		{"sampling-rate", required_argument, NULL, 4},
		{"aggregate-interval", required_argument, NULL, 5},
		{"progress-timestamp", no_argument, NULL, 6},
		{"log-prefix", required_argument, NULL, 7},
		{"foreign-keys", no_argument, NULL, 8},
		{"random-seed", required_argument, NULL, 9},
<<<<<<< HEAD
		{"show-script", required_argument, NULL, 10},
		{"partitions", required_argument, NULL, 11},
		{"partition-method", required_argument, NULL, 12},
		{"failures-detailed", no_argument, NULL, 13},
		{"max-tries", required_argument, NULL, 14},
		{"verbose-errors", no_argument, NULL, 15},
		{"yb-metrics-bind-address", required_argument, NULL, 16},
		{"yb-metrics-bind-port", required_argument, NULL, 17},
=======
		{"max-tries", required_argument, NULL, 10},
		{"batch-size", required_argument, NULL, 11},
		{"yb-metrics-bind-address", required_argument, NULL, 12},
		{"yb-metrics-bind-port", required_argument, NULL, 13},
		{"yb-connection-init-sql", required_argument, NULL, 14},
>>>>>>> d5d843f6
		{NULL, 0, NULL, 0}
	};

	int			c;
	bool		is_init_mode = false;	/* initialize mode? */
	char	   *initialize_steps = NULL;
	bool		foreign_keys = false;
	bool		is_no_vacuum = false;
	bool		do_vacuum_accounts = false; /* vacuum accounts table? */
	int			optindex;
	bool		scale_given = false;

	bool		benchmarking_option_set = false;
	bool		initialization_option_set = false;
	bool		internal_script_used = false;

	CState	   *state;			/* status of clients */
	TState	   *threads;		/* array of thread */

	pg_time_usec_t
				start_time,		/* start up time */
				bench_start = 0,	/* first recorded benchmarking time */
				conn_total_duration;	/* cumulated connection time in
										 * threads */
	int64		latency_late = 0;
	StatsData	stats;
	int			weight;

	int			i;
	int			nclients_dealt;

#ifdef HAVE_GETRLIMIT
	struct rlimit rlim;
#endif

	PGconn	   *con;
	char	   *env;

	int			exit_code = 0;
	struct timeval tv;

	/*
	 * Record difference between Unix time and instr_time time.  We'll use
	 * this for logging and aggregation.
	 */
	gettimeofday(&tv, NULL);
	epoch_shift = tv.tv_sec * INT64CONST(1000000) + tv.tv_usec - pg_time_now();

	pg_logging_init(argv[0]);
	progname = get_progname(argv[0]);

	if (argc > 1)
	{
		if (strcmp(argv[1], "--help") == 0 || strcmp(argv[1], "-?") == 0)
		{
			usage();
			exit(0);
		}
		if (strcmp(argv[1], "--version") == 0 || strcmp(argv[1], "-V") == 0)
		{
			puts("ysql_bench (YSQL) " PG_VERSION);
			exit(0);
		}
	}

	state = (CState *) pg_malloc0(sizeof(CState));

	/* set random seed early, because it may be used while parsing scripts. */
	if (!set_random_seed(getenv("PGBENCH_RANDOM_SEED")))
		pg_fatal("error while setting random seed from PGBENCH_RANDOM_SEED environment variable");

	while ((c = getopt_long(argc, argv, "iI:h:nvp:dqb:SNc:j:Crs:t:T:U:lf:D:F:M:P:R:L:", long_options, &optindex)) != -1)
	{
		char	   *script;

		switch (c)
		{
			case 'i':
				is_init_mode = true;
				break;
			case 'I':
				if (initialize_steps)
					pg_free(initialize_steps);
				initialize_steps = pg_strdup(optarg);
				checkInitSteps(initialize_steps);
				initialization_option_set = true;
				break;
			case 'h':
				pghost = pg_strdup(optarg);
				break;
			case 'n':
				is_no_vacuum = true;
				break;
			case 'v':
				benchmarking_option_set = true;
				do_vacuum_accounts = true;
				break;
			case 'p':
				pgport = pg_strdup(optarg);
				break;
			case 'd':
				pg_logging_increase_verbosity();
				{
					for (debug_level = 0;
						 debug_level < NUM_DEBUGLEVEL;
						 debug_level++)
					{
						if (strcmp(optarg, DEBUGLEVEL[debug_level]) == 0)
							break;
					}
					if (debug_level >= NUM_DEBUGLEVEL)
					{
						ereport(ELEVEL_FATAL,
								(errmsg("invalid debug level (-d): \"%s\"\n",
										optarg)));
					}
				}
				break;

			case 'c':
				benchmarking_option_set = true;
				if (!option_parse_int(optarg, "-c/--clients", 1, INT_MAX,
									  &nclients))
				{
					exit(1);
				}
#ifdef HAVE_GETRLIMIT
#ifdef RLIMIT_NOFILE			/* most platforms use RLIMIT_NOFILE */
				if (getrlimit(RLIMIT_NOFILE, &rlim) == -1)
#else							/* but BSD doesn't ... */
				if (getrlimit(RLIMIT_OFILE, &rlim) == -1)
#endif							/* RLIMIT_NOFILE */
					pg_fatal("getrlimit failed: %m");
				if (rlim.rlim_cur < nclients + 3)
				{
					pg_log_error("need at least %d open files, but system limit is %ld",
								 nclients + 3, (long) rlim.rlim_cur);
					pg_log_error_hint("Reduce number of clients, or use limit/ulimit to increase the system limit.");
					exit(1);
				}
#endif							/* HAVE_GETRLIMIT */
				break;
			case 'j':			/* jobs */
				benchmarking_option_set = true;
				if (!option_parse_int(optarg, "-j/--jobs", 1, INT_MAX,
									  &nthreads))
				{
					exit(1);
				}
#ifndef ENABLE_THREAD_SAFETY
				if (nthreads != 1)
					pg_fatal("threads are not supported on this platform; use -j1");
#endif							/* !ENABLE_THREAD_SAFETY */
				break;
			case 'C':
				benchmarking_option_set = true;
				is_connect = true;
				break;
			case 'r':
				benchmarking_option_set = true;
				report_per_command = true;
				break;
			case 's':
				scale_given = true;
				if (!option_parse_int(optarg, "-s/--scale", 1, INT_MAX,
									  &scale))
					exit(1);
				break;
			case 't':
				benchmarking_option_set = true;
				if (!option_parse_int(optarg, "-t/--transactions", 1, INT_MAX,
									  &nxacts))
					exit(1);
				break;
			case 'T':
				benchmarking_option_set = true;
				if (!option_parse_int(optarg, "-T/--time", 1, INT_MAX,
									  &duration))
					exit(1);
				break;
			case 'U':
				username = pg_strdup(optarg);
				break;
			case 'l':
				benchmarking_option_set = true;
				use_log = true;
				break;
			case 'q':
				initialization_option_set = true;
				use_quiet = true;
				break;
			case 'b':
				if (strcmp(optarg, "list") == 0)
				{
					listAvailableScripts();
					exit(0);
				}
				weight = parseScriptWeight(optarg, &script);
				process_builtin(findBuiltin(script), weight);
				benchmarking_option_set = true;
				internal_script_used = true;
				break;
			case 'S':
				process_builtin(findBuiltin("select-only"), 1);
				benchmarking_option_set = true;
				internal_script_used = true;
				break;
			case 'N':
				process_builtin(findBuiltin("simple-update"), 1);
				benchmarking_option_set = true;
				internal_script_used = true;
				break;
			case 'f':
				weight = parseScriptWeight(optarg, &script);
				process_file(script, weight);
				benchmarking_option_set = true;
				break;
			case 'D':
				{
					char	   *p;

					benchmarking_option_set = true;

					if ((p = strchr(optarg, '=')) == NULL || p == optarg || *(p + 1) == '\0')
						pg_fatal("invalid variable definition: \"%s\"", optarg);

					*p++ = '\0';
					if (!putVariable(&state[0].variables, "option", optarg, p))
						exit(1);
				}
				break;
			case 'F':
				initialization_option_set = true;
				if (!option_parse_int(optarg, "-F/--fillfactor", 10, 100,
									  &fillfactor))
					exit(1);
				set_fillfactor = true;
				break;
			case 'M':
				benchmarking_option_set = true;
				for (querymode = 0; querymode < NUM_QUERYMODE; querymode++)
					if (strcmp(optarg, QUERYMODE[querymode]) == 0)
						break;
				if (querymode >= NUM_QUERYMODE)
					pg_fatal("invalid query mode (-M): \"%s\"", optarg);
				break;
			case 'P':
				benchmarking_option_set = true;
				if (!option_parse_int(optarg, "-P/--progress", 1, INT_MAX,
									  &progress))
					exit(1);
				break;
			case 'R':
				{
					/* get a double from the beginning of option value */
					double		throttle_value = atof(optarg);

					benchmarking_option_set = true;

					if (throttle_value <= 0.0)
						pg_fatal("invalid rate limit: \"%s\"", optarg);
					/* Invert rate limit into per-transaction delay in usec */
					throttle_delay = 1000000.0 / throttle_value;
				}
				break;
			case 'L':
				{
					double		limit_ms = atof(optarg);

					if (limit_ms <= 0.0)
						pg_fatal("invalid latency limit: \"%s\"", optarg);
					benchmarking_option_set = true;
					latency_limit = (int64) (limit_ms * 1000);
				}
				break;
			case 1:				/* unlogged-tables */
				initialization_option_set = true;
				unlogged_tables = true;
				break;
			case 2:				/* tablespace */
				initialization_option_set = true;
				tablespace = pg_strdup(optarg);
				break;
			case 3:				/* index-tablespace */
				initialization_option_set = true;
				index_tablespace = pg_strdup(optarg);
				break;
			case 4:				/* sampling-rate */
				benchmarking_option_set = true;
				sample_rate = atof(optarg);
				if (sample_rate <= 0.0 || sample_rate > 1.0)
					pg_fatal("invalid sampling rate: \"%s\"", optarg);
				break;
			case 5:				/* aggregate-interval */
				benchmarking_option_set = true;
				if (!option_parse_int(optarg, "--aggregate-interval", 1, INT_MAX,
									  &agg_interval))
					exit(1);
				break;
			case 6:				/* progress-timestamp */
				progress_timestamp = true;
				benchmarking_option_set = true;
				break;
			case 7:				/* log-prefix */
				benchmarking_option_set = true;
				logfile_prefix = pg_strdup(optarg);
				break;
			case 8:				/* foreign-keys */
				initialization_option_set = true;
				foreign_keys = true;
				break;
			case 9:				/* random-seed */
				benchmarking_option_set = true;
				if (!set_random_seed(optarg))
					pg_fatal("error while setting random seed from --random-seed option");
				break;
			case 10:			/* list */
				{
					const BuiltinScript *s = findBuiltin(optarg);
					ereport(ELEVEL_LOG_MAIN,
							(errmsg("-- %s: %s\n%s\n", s->name, s->desc, s->script)));
					exit(0);
				}
				break;
			case 11:			/* partitions */
				initialization_option_set = true;
				if (!option_parse_int(optarg, "--partitions", 0, INT_MAX,
									  &partitions))
					exit(1);
				break;
			case 12:			/* partition-method */
				initialization_option_set = true;
				if (pg_strcasecmp(optarg, "range") == 0)
					partition_method = PART_RANGE;
				else if (pg_strcasecmp(optarg, "hash") == 0)
					partition_method = PART_HASH;
				else
					pg_fatal("invalid partition method, expecting \"range\" or \"hash\", got: \"%s\"",
							 optarg);
				break;
			case 13:			/* failures-detailed */
				benchmarking_option_set = true;
				failures_detailed = true;
				break;
			case 14:			/* max-tries */
				{
					int32		max_tries_arg = atoi(optarg);

					if (max_tries_arg < 0)
						pg_fatal("invalid number of maximum tries: \"%s\"", optarg);

					benchmarking_option_set = true;
					max_tries = (uint32) max_tries_arg;
				}
				break;
			case 15:			/* verbose-errors */
				benchmarking_option_set = true;
				verbose_errors = true;
				break;
			case 16:				/* yb-metrics-bind-address */
				yb_metrics_bind_address = pg_strdup(optarg);
				yb_metrics_arg_set = true;
				break;
			case 17:			/* yb-metrics-bind-port */
				{
					int32		yb_metrics_bind_port_arg = atoi(optarg);

					if (yb_metrics_bind_port_arg <= 0)
					{
						ereport(ELEVEL_FATAL,
								(errmsg("invalid number of yb_metrics_bind_port_arg: \"%s\"\n",
										optarg)));
					}
					yb_metrics_bind_port = (uint32) yb_metrics_bind_port_arg;
				}
				yb_metrics_arg_set = true;
				break;
			case 14:                                /* yb-connection-init-sql */                
				yb_connection_init_sql = pg_strdup(optarg);                                 
				break;
			default:
				/* getopt_long already emitted a complaint */
				pg_log_error_hint("Try \"%s --help\" for more information.", progname);
				exit(1);
		}
	}

	/* set default script if none */
	if (num_scripts == 0 && !is_init_mode)
	{
		process_builtin(findBuiltin("tpcb-like"), 1);
		benchmarking_option_set = true;
		internal_script_used = true;
	}

	/* complete SQL command initialization and compute total weight */
	for (i = 0; i < num_scripts; i++)
	{
		Command   **commands = sql_script[i].commands;

		for (int j = 0; commands[j] != NULL; j++)
			if (commands[j]->type == SQL_COMMAND)
				postprocess_sql_command(commands[j]);

		/* cannot overflow: weight is 32b, total_weight 64b */
		total_weight += sql_script[i].weight;
	}

	if (total_weight == 0 && !is_init_mode)
		pg_fatal("total script weight must not be zero");

	/* show per script stats if several scripts are used */
	if (num_scripts > 1)
		per_script_stats = true;

	/*
	 * Don't need more threads than there are clients.  (This is not merely an
	 * optimization; throttle_delay is calculated incorrectly below if some
	 * threads have no clients assigned to them.)
	 */
	if (nthreads > nclients)
		nthreads = nclients;

	/*
	 * Convert throttle_delay to a per-thread delay time.  Note that this
	 * might be a fractional number of usec, but that's OK, since it's just
	 * the center of a Poisson distribution of delays.
	 */
	throttle_delay *= nthreads;

	if (argc > optind)
		dbName = argv[optind++];
	else
	{
		if ((env = getenv("PGDATABASE")) != NULL && *env != '\0')
			dbName = env;
		else if ((env = getenv("PGUSER")) != NULL && *env != '\0')
			dbName = env;
		else
			dbName = get_user_name_or_exit(progname);
	}

	if (optind < argc)
	{
		pg_log_error("too many command-line arguments (first is \"%s\")",
					 argv[optind]);
		pg_log_error_hint("Try \"%s --help\" for more information.", progname);
		exit(1);
	}

	if (is_init_mode)
	{
		if (benchmarking_option_set)
			pg_fatal("some of the specified options cannot be used in initialization (-i) mode");

		if (partitions == 0 && partition_method != PART_NONE)
			pg_fatal("--partition-method requires greater than zero --partitions");

		/* set default method */
		if (partitions > 0 && partition_method == PART_NONE)
			partition_method = PART_RANGE;

		if (initialize_steps == NULL)
			initialize_steps = pg_strdup(DEFAULT_INIT_STEPS);

		if (is_no_vacuum)
		{
			/* Remove any vacuum step in initialize_steps */
			char	   *p;

			while ((p = strchr(initialize_steps, 'v')) != NULL)
				*p = ' ';
		}

		if (foreign_keys)
		{
			/* Add 'f' to end of initialize_steps, if not already there */
			if (strchr(initialize_steps, 'f') == NULL)
			{
				initialize_steps = (char *)
					pg_realloc(initialize_steps,
							   strlen(initialize_steps) + 2);
				strcat(initialize_steps, "f");
			}
		}

		runInitSteps(initialize_steps);
		exit(0);
	}
	else
	{
		if (initialization_option_set)
			pg_fatal("some of the specified options cannot be used in benchmarking mode");
	}

	if (nxacts > 0 && duration > 0)
		pg_fatal("specify either a number of transactions (-t) or a duration (-T), not both");

	/* Use DEFAULT_NXACTS if neither nxacts nor duration is specified. */
	if (nxacts <= 0 && duration <= 0)
		nxacts = DEFAULT_NXACTS;

	/* --sampling-rate may be used only with -l */
	if (sample_rate > 0.0 && !use_log)
		pg_fatal("log sampling (--sampling-rate) is allowed only when logging transactions (-l)");

	/* --sampling-rate may not be used with --aggregate-interval */
	if (sample_rate > 0.0 && agg_interval > 0)
		pg_fatal("log sampling (--sampling-rate) and aggregation (--aggregate-interval) cannot be used at the same time");

	if (agg_interval > 0 && !use_log)
		pg_fatal("log aggregation is allowed only when actually logging transactions");

	if (!use_log && logfile_prefix)
		pg_fatal("log file prefix (--log-prefix) is allowed only when logging transactions (-l)");

	if (duration > 0 && agg_interval > duration)
		pg_fatal("number of seconds for aggregation (%d) must not be higher than test duration (%d)", agg_interval, duration);

	if (duration > 0 && agg_interval > 0 && duration % agg_interval != 0)
		pg_fatal("duration (%d) must be a multiple of aggregation interval (%d)", duration, agg_interval);

	if (progress_timestamp && progress == 0)
		pg_fatal("--progress-timestamp is allowed only under --progress");

	if (!max_tries)
	{
		if (!latency_limit && duration <= 0)
			pg_fatal("an unlimited number of transaction tries can only be used with --latency-limit or a duration (-T)");
	}

	/* If necessary set the default tries limit  */
	if (!max_tries && !latency_limit)
		max_tries = 1;

	/*
	 * save main process id in the global variable because process id will be
	 * changed after fork.
	 */
	main_pid = (int) getpid();

	if (nclients > 1)
	{
		state = (CState *) pg_realloc(state, sizeof(CState) * nclients);
		memset(state + 1, 0, sizeof(CState) * (nclients - 1));

		/* copy any -D switch values to all clients */
		for (i = 1; i < nclients; i++)
		{
			int			j;

			state[i].id = i;
			for (j = 0; j < state[0].variables.nvars; j++)
			{
				Variable   *var = &state[0].variables.vars[j];

				if (var->value.type != PGBT_NO_VALUE)
				{
					if (!putVariableValue(&state[i].variables, "startup",
										  var->name, &var->value))
						exit(1);
				}
				else
				{
					if (!putVariable(&state[i].variables, "startup",
									 var->name, var->svalue))
						exit(1);
				}
			}
		}
	}

	/* other CState initializations */
	for (i = 0; i < nclients; i++)
	{
		state[i].cstack = conditional_stack_create();
		initRandomState(&state[i].random_state);
	}

	/* opening connection... */
	con = doConnect();
	if (con == NULL)
		pg_fatal("could not create connection for setup");

	/* report pgbench and server versions */
	printVersion(con);

	ereport(ELEVEL_DEBUG,
			(errmsg("pghost: %s pgport: %s nclients: %d %s: %d dbName: %s",
					PQhost(con), PQport(con), nclients,
					duration <= 0 ? "nxacts" : "duration",
					duration <= 0 ? nxacts : duration, PQdb(con))));

	if (internal_script_used)
		GetTableInfo(con, scale_given);

#ifdef YB_TODO
	/*
	 * :scale variables normally get -s or database scale, but don't override
	 * an explicit -D switch
	 */
	if (lookupVariable(&state[0].variables, "scale") == NULL)
	{
		for (i = 0; i < nclients; i++)
		{
			if (!putVariableInt(&state[i].variables, "startup", "scale", scale))
				exit(1);
		}
	}
#endif

	/*
	 * Define a :client_id variable that is unique per connection. But don't
	 * override an explicit -D switch.
	 */
	if (lookupVariable(&state[0].variables, "client_id") == NULL)
	{
		for (i = 0; i < nclients; i++)
			if (!putVariableInt(&state[i].variables, "startup", "client_id", i))
				exit(1);
	}

#ifdef YB_TODO
	/* set default seed for hash functions */
	if (YbLookupVariable(&state[0].variables, "default_seed") == NULL)
	{
		uint64		seed =
		((uint64) pg_jrand48(base_random_sequence.xseed) & 0xFFFFFFFF) |
		(((uint64) pg_jrand48(base_random_sequence.xseed) & 0xFFFFFFFF) << 32);

		/* Yugabyte's code use "data" instead of "xseed".
		 * - Need to fix this.
		 */
		seed = ((uint64) pg_jrand48(base_random_sequence.data) & 0xFFFFFFFF) |
			(((uint64) pg_jrand48(base_random_sequence.data) & 0xFFFFFFFF) << 32);

		for (i = 0; i < nclients; i++)
			putVariableInt(&state[i].variables, "startup", "default_seed",
						   (int64) seed, false);
	}

	/* set random seed unless overwritten */
	if (YbLookupVariable(&state[0].variables, "random_seed") == NULL)
	{
		for (i = 0; i < nclients; i++)
			putVariableInt(&state[i].variables, "startup", "random_seed",
						   random_seed, false);
	}
#endif

	/* set default seed for hash functions */
	if (lookupVariable(&state[0].variables, "default_seed") == NULL)
	{
		uint64		seed = pg_prng_uint64(&base_random_sequence);

		for (i = 0; i < nclients; i++)
			if (!putVariableInt(&state[i].variables, "startup", "default_seed",
								(int64) seed))
				exit(1);
	}

	if (lookupVariable(&state[0].variables, "random_seed") == NULL)
	{
		for (i = 0; i < nclients; i++)
			if (!putVariableInt(&state[i].variables, "startup", "random_seed",
								random_seed))
				exit(1);
	}

	/* set random seed unless overwritten */
	if (!is_no_vacuum)
	{
		ereport(ELEVEL_LOG_MAIN, (errmsg("starting vacuum...")));
		tryExecuteStatement(con, "vacuum ysql_bench_branches");
		tryExecuteStatement(con, "vacuum ysql_bench_tellers");
		tryExecuteStatement(con, "truncate ysql_bench_history");
		ereport(ELEVEL_LOG_MAIN, (errmsg("end.\n")));

		if (do_vacuum_accounts)
		{
			ereport(ELEVEL_LOG_MAIN,
					(errmsg("starting vacuum ysql_bench_accounts...")));
			tryExecuteStatement(con, "vacuum analyze ysql_bench_accounts");
			ereport(ELEVEL_LOG_MAIN, (errmsg("end.\n")));
		}
	}
	PQfinish(con);

	/* set up thread data structures */
	threads = (TState *) pg_malloc(sizeof(TState) * nthreads);
	nclients_dealt = 0;

	for (i = 0; i < nthreads; i++)
	{
		TState	   *thread = &threads[i];

		thread->tid = i;
		thread->state = &state[nclients_dealt];
		thread->nstate =
			(nclients - nclients_dealt + nthreads - i - 1) / (nthreads - i);
		initRandomState(&thread->ts_choose_rs);
		initRandomState(&thread->ts_throttle_rs);
		initRandomState(&thread->ts_sample_rs);
#ifdef YB_TODO
		initRandomState(&thread->random_state);
#endif
		thread->logfile = NULL; /* filled in later */
		thread->latency_late = 0;
		initStats(&thread->stats, 0);

		nclients_dealt += thread->nstate;
	}

	/* all clients must be assigned to a thread */
	Assert(nclients_dealt == nclients);

	/* get start up time for the whole computation */
	start_time = pg_time_now();

	/* set alarm if duration is specified. */
	if (duration > 0)
		setalarm(duration);

	errno = THREAD_BARRIER_INIT(&barrier, nthreads);
	if (errno != 0)
		pg_fatal("could not initialize barrier: %m");

#ifdef ENABLE_THREAD_SAFETY
	/* start all threads but thread 0 which is executed directly later */
	for (i = 1; i < nthreads; i++)
	{
		TState	   *thread = &threads[i];

		thread->create_time = pg_time_now();
		errno = THREAD_CREATE(&thread->thread, threadRun, thread);

		if (errno != 0)
			pg_fatal("could not create thread: %m");
#ifdef YB_TODO
		if (errno != 0)
		{
			ereport(ELEVEL_FATAL,
					(errmsg("could not create thread: %s\n",
							strerror(err))));
			pg_log_fatal("could not create thread: %m");
			exit(1);
		}
#endif
	}
#else
	Assert(nthreads == 1);
#endif							/* ENABLE_THREAD_SAFETY */

	/* compute when to stop */
	threads[0].create_time = pg_time_now();
	if (duration > 0)
		end_time = threads[0].create_time + (int64) 1000000 * duration;

	/* run thread 0 directly */
	(void) threadRun(&threads[0]);

	/* wait for other threads and accumulate results */
	initStats(&stats, 0);

	/* Start metrics webserver if any metrics args are set */
	if(yb_metrics_arg_set)
	{
		YbInitMetricsWebserver(argv[0]);
	}

	conn_total_duration = 0;

	for (i = 0; i < nthreads; i++)
	{
		TState	   *thread = &threads[i];

#ifdef ENABLE_THREAD_SAFETY
		if (i > 0)
			THREAD_JOIN(thread->thread);
#endif							/* ENABLE_THREAD_SAFETY */

		for (int j = 0; j < thread->nstate; j++)
			if (thread->state[j].state != CSTATE_FINISHED)
				exit_code = 2;

		/* aggregate thread level stats */
		mergeSimpleStats(&stats.latency, &thread->stats.latency);
		mergeSimpleStats(&stats.lag, &thread->stats.lag);
		stats.cnt += thread->stats.cnt;
		stats.skipped += thread->stats.skipped;
		stats.retries += thread->stats.retries;
		stats.retried += thread->stats.retried;
		stats.serialization_failures += thread->stats.serialization_failures;
		stats.deadlock_failures += thread->stats.deadlock_failures;
		latency_late += thread->latency_late;
		conn_total_duration += thread->conn_duration;

		/* first recorded benchmarking start time */
		if (bench_start == 0 || thread->bench_start < bench_start)
			bench_start = thread->bench_start;
	}

	/*
	 * All connections should be already closed in threadRun(), so this
	 * disconnect_all() will be a no-op, but clean up the connections just to
	 * be sure. We don't need to measure the disconnection delays here.
	 */
	disconnect_all(state, nclients);

	/*
	 * Beware that performance of short benchmarks with many threads and
	 * possibly long transactions can be deceptive because threads do not
	 * start and finish at the exact same time. The total duration computed
	 * here encompasses all transactions so that tps shown is somehow slightly
	 * underestimated.
	 */
	printResults(&stats, pg_time_now() - bench_start, conn_total_duration,
				 bench_start - start_time, latency_late);

	THREAD_BARRIER_DESTROY(&barrier);

	if (exit_code != 0)
		pg_log_error("Run was aborted; the above results are incomplete.");

	return exit_code;
}

static THREAD_FUNC_RETURN_TYPE THREAD_FUNC_CC
threadRun(void *arg)
{
	TState	   *thread = (TState *) arg;
	CState	   *state = thread->state;
	pg_time_usec_t start;
	int			nstate = thread->nstate;
	int			remains = nstate;	/* number of remaining clients */
	socket_set *sockets = alloc_socket_set(nstate);
	int64		thread_start,
				last_report,
				next_report;
	StatsData	last,
				aggs;

	/* open log file if requested */
	if (use_log)
	{
		char		logpath[MAXPGPATH];
		char	   *prefix = logfile_prefix ? logfile_prefix : "ysql_bench_log";

		if (thread->tid == 0)
			snprintf(logpath, sizeof(logpath), "%s.%d", prefix, main_pid);
		else
			snprintf(logpath, sizeof(logpath), "%s.%d.%d", prefix, main_pid, thread->tid);

		thread->logfile = fopen(logpath, "w");

		if (thread->logfile == NULL)
			pg_fatal("could not open logfile \"%s\": %m", logpath);
	}

	/* explicitly initialize the state machines */
	for (int i = 0; i < nstate; i++)
		state[i].state = CSTATE_CHOOSE_SCRIPT;

	/* READY */
	THREAD_BARRIER_WAIT(&barrier);

	thread_start = pg_time_now();
	thread->started_time = thread_start;
	thread->conn_duration = 0;
	last_report = thread_start;
	next_report = last_report + (int64) 1000000 * progress;

	/* STEADY */
	if (!is_connect)
	{
		/* make connections to the database before starting */
		for (int i = 0; i < nstate; i++)
		{
			if ((state[i].con = doConnect()) == NULL)
<<<<<<< HEAD
			{
				/* coldly abort on initial connection failure */
				pg_fatal("could not create connection for client %d",
						 state[i].id);
=======
				goto done;
			else                                                                             
			{                                                                                
				if (yb_connection_init_sql != NULL) {                                       
					executeStatement(state[i].con, yb_connection_init_sql);             
				}                                                                        
>>>>>>> d5d843f6
			}
		}
	}

	/* GO */
	THREAD_BARRIER_WAIT(&barrier);

	start = pg_time_now();
	thread->bench_start = start;
	thread->throttle_trigger = start;

	/*
	 * The log format currently has Unix epoch timestamps with whole numbers
	 * of seconds.  Round the first aggregate's start time down to the nearest
	 * Unix epoch second (the very first aggregate might really have started a
	 * fraction of a second later, but later aggregates are measured from the
	 * whole number time that is actually logged).
	 */
	initStats(&aggs, (start + epoch_shift) / 1000000 * 1000000);
	last = aggs;

	/* loop till all clients have terminated */
	while (remains > 0)
	{
		int			nsocks;		/* number of sockets to be waited for */
		pg_time_usec_t min_usec;
		pg_time_usec_t now = 0; /* set this only if needed */

		/*
		 * identify which client sockets should be checked for input, and
		 * compute the nearest time (if any) at which we need to wake up.
		 */
		clear_socket_set(sockets);
		nsocks = 0;
		min_usec = PG_INT64_MAX;
		for (int i = 0; i < nstate; i++)
		{
			CState	   *st = &state[i];

			if (st->state == CSTATE_SLEEP || st->state == CSTATE_THROTTLE)
			{
				/* a nap from the script, or under throttling */
				pg_time_usec_t this_usec;

				/* get current time if needed */
				pg_time_now_lazy(&now);

				/* min_usec should be the minimum delay across all clients */
				this_usec = (st->state == CSTATE_SLEEP ?
							 st->sleep_until : st->txn_scheduled) - now;
				if (min_usec > this_usec)
					min_usec = this_usec;
			}
			else if (st->state == CSTATE_WAIT_RESULT ||
					 st->state == CSTATE_WAIT_ROLLBACK_RESULT)
			{
				/*
				 * waiting for result from server - nothing to do unless the
				 * socket is readable
				 */
				int			sock = PQsocket(st->con);

				if (sock < 0)
				{
					ereport(ELEVEL_LOG_MAIN,
							(errmsg("invalid socket: %s",
									PQerrorMessage(st->con))));
					goto done;
				}

				add_socket_to_set(sockets, sock, nsocks++);
			}
			else if (st->state != CSTATE_ABORTED &&
					 st->state != CSTATE_FINISHED)
			{
				/*
				 * This client thread is ready to do something, so we don't
				 * want to wait.  No need to examine additional clients.
				 */
				min_usec = 0;
				break;
			}
		}

		/* also wake up to print the next progress report on time */
		if (progress && min_usec > 0 && thread->tid == 0)
		{
			pg_time_now_lazy(&now);

			if (now >= next_report)
				min_usec = 0;
			else if ((next_report - now) < min_usec)
				min_usec = next_report - now;
		}

		/*
		 * If no clients are ready to execute actions, sleep until we receive
		 * data on some client socket or the timeout (if any) elapses.
		 */
		if (min_usec > 0)
		{
			int			rc = 0;

			if (min_usec != PG_INT64_MAX)
			{
				if (nsocks > 0)
				{
					rc = wait_on_socket_set(sockets, min_usec);
				}
				else			/* nothing active, simple sleep */
				{
					pg_usleep(min_usec);
				}
			}
			else				/* no explicit delay, wait without timeout */
			{
				rc = wait_on_socket_set(sockets, 0);
			}

			if (rc < 0)
			{
				if (errno == EINTR)
				{
					/* On EINTR, go back to top of loop */
					continue;
				}
				/* must be something wrong */
				pg_log_error("%s() failed: %m", SOCKET_WAIT_METHOD);
				goto done;
			}
		}
		else
		{
			/* min_usec <= 0, i.e. something needs to be executed now */

			/* If we didn't wait, don't try to read any data */
			clear_socket_set(sockets);
		}

		/* ok, advance the state machine of each connection */
		nsocks = 0;
		for (int i = 0; i < nstate; i++)
		{
			CState	   *st = &state[i];

			if (st->state == CSTATE_WAIT_RESULT ||
				st->state == CSTATE_WAIT_ROLLBACK_RESULT)
			{
				/* don't call advanceConnectionState unless data is available */
				int			sock = PQsocket(st->con);

				if (sock < 0)
				{
					ereport(ELEVEL_LOG_MAIN,
							(errmsg("invalid socket: %s",
									PQerrorMessage(st->con))));
					goto done;
				}

				if (!socket_has_input(sockets, sock, nsocks++))
					continue;
			}
			else if (st->state == CSTATE_FINISHED ||
					 st->state == CSTATE_ABORTED)
			{
				/* this client is done, no need to consider it anymore */
				continue;
			}

			advanceConnectionState(thread, st, &aggs);

			/*
			 * If advanceConnectionState changed client to finished state,
			 * that's one fewer client that remains.
			 */
			if (st->state == CSTATE_FINISHED || st->state == CSTATE_ABORTED)
				remains--;
		}

		/* progress report is made by thread 0 for all threads */
		if (progress && thread->tid == 0)
		{
			pg_time_usec_t now = pg_time_now();

			if (now >= next_report)
			{
				/*
				 * Horrible hack: this relies on the thread pointer we are
				 * passed to be equivalent to threads[0], that is the first
				 * entry of the threads array.  That is why this MUST be done
				 * by thread 0 and not any other.
				 */
				printProgressReport(thread, thread_start, now,
									&last, &last_report);
				/*
				 * Ensure that the next report is in the future, in case
				 * pgbench/postgres got stuck somewhere.
				 */
				do
				{
					next_report += (int64) 1000000 * progress;
				} while (now >= next_report);
			}
		}
	}

done:
	disconnect_all(state, nstate);

	if (thread->logfile)
	{
		if (agg_interval > 0)
		{
			/* log aggregated but not yet reported transactions */
			doLog(thread, state, &aggs, false, 0, 0);
		}
		fclose(thread->logfile);
		thread->logfile = NULL;
	}
	free_socket_set(sockets);
	THREAD_FUNC_RETURN;
}

static void
finishCon(CState *st)
{
	if (st->con != NULL)
	{
		PQfinish(st->con);
		st->con = NULL;
	}
}

/*
 * Support for duration option: set timer_exceeded after so many seconds.
 */

#ifndef WIN32

static void
handle_sig_alarm(SIGNAL_ARGS)
{
	timer_exceeded = true;
}

static void
setalarm(int seconds)
{
	pqsignal(SIGALRM, handle_sig_alarm);
	alarm(seconds);
}

#else							/* WIN32 */

static VOID CALLBACK
win32_timer_callback(PVOID lpParameter, BOOLEAN TimerOrWaitFired)
{
	timer_exceeded = true;
}

static void
setalarm(int seconds)
{
	HANDLE		queue;
	HANDLE		timer;

	/* This function will be called at most once, so we can cheat a bit. */
	queue = CreateTimerQueue();
	if (seconds > ((DWORD) -1) / 1000 ||
		!CreateTimerQueueTimer(&timer, queue,
							   win32_timer_callback, NULL, seconds * 1000, 0,
							   WT_EXECUTEINTIMERTHREAD | WT_EXECUTEONLYONCE))
		pg_fatal("failed to set timer");
}

#endif							/* WIN32 */


/*
 * These functions provide an abstraction layer that hides the syscall
 * we use to wait for input on a set of sockets.
 *
 * Currently there are two implementations, based on ppoll(2) and select(2).
 * ppoll() is preferred where available due to its typically higher ceiling
 * on the number of usable sockets.  We do not use the more-widely-available
 * poll(2) because it only offers millisecond timeout resolution, which could
 * be problematic with high --rate settings.
 *
 * Function APIs:
 *
 * alloc_socket_set: allocate an empty socket set with room for up to
 *		"count" sockets.
 *
 * free_socket_set: deallocate a socket set.
 *
 * clear_socket_set: reset a socket set to empty.
 *
 * add_socket_to_set: add socket with indicated FD to slot "idx" in the
 *		socket set.  Slots must be filled in order, starting with 0.
 *
 * wait_on_socket_set: wait for input on any socket in set, or for timeout
 *		to expire.  timeout is measured in microseconds; 0 means wait forever.
 *		Returns result code of underlying syscall (>=0 if OK, else see errno).
 *
 * socket_has_input: after waiting, call this to see if given socket has
 *		input.  fd and idx parameters should match some previous call to
 *		add_socket_to_set.
 *
 * Note that wait_on_socket_set destructively modifies the state of the
 * socket set.  After checking for input, caller must apply clear_socket_set
 * and add_socket_to_set again before waiting again.
 */

#ifdef POLL_USING_PPOLL

static socket_set *
alloc_socket_set(int count)
{
	socket_set *sa;

	sa = (socket_set *) pg_malloc0(offsetof(socket_set, pollfds) +
								   sizeof(struct pollfd) * count);
	sa->maxfds = count;
	sa->curfds = 0;
	return sa;
}

static void
free_socket_set(socket_set *sa)
{
	pg_free(sa);
}

static void
clear_socket_set(socket_set *sa)
{
	sa->curfds = 0;
}

static void
add_socket_to_set(socket_set *sa, int fd, int idx)
{
	Assert(idx < sa->maxfds && idx == sa->curfds);
	sa->pollfds[idx].fd = fd;
	sa->pollfds[idx].events = POLLIN;
	sa->pollfds[idx].revents = 0;
	sa->curfds++;
}

static int
wait_on_socket_set(socket_set *sa, int64 usecs)
{
	if (usecs > 0)
	{
		struct timespec timeout;

		timeout.tv_sec = usecs / 1000000;
		timeout.tv_nsec = (usecs % 1000000) * 1000;
		return ppoll(sa->pollfds, sa->curfds, &timeout, NULL);
	}
	else
	{
		return ppoll(sa->pollfds, sa->curfds, NULL, NULL);
	}
}

static bool
socket_has_input(socket_set *sa, int fd, int idx)
{
	/*
	 * In some cases, threadRun will apply clear_socket_set and then try to
	 * apply socket_has_input anyway with arguments that it used before that,
	 * or might've used before that except that it exited its setup loop
	 * early.  Hence, if the socket set is empty, silently return false
	 * regardless of the parameters.  If it's not empty, we can Assert that
	 * the parameters match a previous call.
	 */
	if (sa->curfds == 0)
		return false;

	Assert(idx < sa->curfds && sa->pollfds[idx].fd == fd);
	return (sa->pollfds[idx].revents & POLLIN) != 0;
}

#endif							/* POLL_USING_PPOLL */

#ifdef POLL_USING_SELECT

static socket_set *
alloc_socket_set(int count)
{
	return (socket_set *) pg_malloc0(sizeof(socket_set));
}

static void
free_socket_set(socket_set *sa)
{
	pg_free(sa);
}

static void
clear_socket_set(socket_set *sa)
{
	FD_ZERO(&sa->fds);
	sa->maxfd = -1;
}

static void
add_socket_to_set(socket_set *sa, int fd, int idx)
{
	if (fd < 0 || fd >= FD_SETSIZE)
	{
		/*
		 * Doing a hard exit here is a bit grotty, but it doesn't seem worth
		 * complicating the API to make it less grotty.
		 */
		pg_fatal("too many client connections for select()");
	}
	FD_SET(fd, &sa->fds);
	if (fd > sa->maxfd)
		sa->maxfd = fd;
}

static int
wait_on_socket_set(socket_set *sa, int64 usecs)
{
	if (usecs > 0)
	{
		struct timeval timeout;

		timeout.tv_sec = usecs / 1000000;
		timeout.tv_usec = usecs % 1000000;
		return select(sa->maxfd + 1, &sa->fds, NULL, NULL, &timeout);
	}
	else
	{
		return select(sa->maxfd + 1, &sa->fds, NULL, NULL, NULL);
	}
}

static bool
socket_has_input(socket_set *sa, int fd, int idx)
{
	return (FD_ISSET(fd, &sa->fds) != 0);
}

#endif							/* POLL_USING_SELECT */

/*
 * errstartImpl --- begin an error-reporting cycle
 *
 * Initialize the error data and store the given parameters in it.
 * Subsequently, errmsg() and perhaps other routines will be called to further
 * populate the error data.  Finally, errfinish() will be called to actually
 * process the error report.  If multiple threads can use the same error data,
 * the error mutex is locked before the error data is initialized and will be
 * unlocked in the end of the errfinish() call.
 *
 * Returns true in normal case.  Returns false to short-circuit the error
 * report (if the debugging level does not resolve this error/logging level).
 */
static bool
#if defined(ENABLE_THREAD_SAFETY) && defined(HAVE__VA_ARGS)
errstartImpl(Error error, ErrorLevel elevel)
#else							/* !(ENABLE_THREAD_SAFETY && HAVE__VA_ARGS) */
errstartImpl(ErrorLevel elevel)
#endif							/* ENABLE_THREAD_SAFETY && HAVE__VA_ARGS */
{
	bool		start_error_reporting;

	/* Check if we have the appropriate debugging level */
	switch (elevel)
	{
		case ELEVEL_DEBUG:
			/*
			 * Print the message only if there's a debugging mode for all types
			 * of messages.
			 */
			start_error_reporting = debug_level >= DEBUG_ALL;
			break;
		case ELEVEL_LOG_CLIENT_FAIL:
			/*
			 * Print a failure message only if there's at least a debugging mode
			 * for fails.
			 */
			start_error_reporting = debug_level >= DEBUG_FAILS;
			break;
		case ELEVEL_LOG_CLIENT_ABORTED:
		case ELEVEL_LOG_MAIN:
		case ELEVEL_FATAL:
			/*
			 * Always print an error message if the client is aborted or this is
			 * the main program error/log message.
			 */
			start_error_reporting = true;
			break;
		default:
			/* internal error which should never occur */
			ereport(ELEVEL_FATAL,
					(errmsg("unexpected error level: %d\n", elevel)));
			break;
	}

	/* Initialize the error data */
	if (start_error_reporting)
	{
		Assert(error);

#if defined(ENABLE_THREAD_SAFETY) && !defined(HAVE__VA_ARGS)
		pthread_mutex_lock(&error_mutex);
#endif							/* ENABLE_THREAD_SAFETY && !HAVE__VA_ARGS */

		error->elevel = elevel;
		initPQExpBuffer(&error->message);
	}

	return start_error_reporting;
}

/*
 * errmsgImpl --- add a primary error message text to the current error
 */
static int
#if defined(ENABLE_THREAD_SAFETY) && defined(HAVE__VA_ARGS)
errmsgImpl(Error error, const char *fmt,...)
#else							/* !(ENABLE_THREAD_SAFETY && HAVE__VA_ARGS) */
errmsgImpl(const char *fmt,...)
#endif							/* ENABLE_THREAD_SAFETY && HAVE__VA_ARGS */
{
	va_list		ap;
	bool		done;

	Assert(error);

	if (PQExpBufferBroken(&error->message))
	{
		/* Already failed. */
		/* Return value does not matter. */
		return 0;
	}

	/* Loop in case we have to retry after enlarging the buffer. */
	do
	{
		va_start(ap, fmt);
		done = appendPQExpBufferVA(&error->message, fmt, ap);
		va_end(ap);
	} while (!done);

	/* Return value does not matter. */
	return 0;
}

/*
 * errfinishImpl --- end an error-reporting cycle
 *
 * Print the appropriate error report to stderr.
 *
 * If elevel is ELEVEL_FATAL or worse, control does not return to the caller.
 * See ErrorLevel enumeration for the error level definitions.
 *
 * If the error message buffer is empty or broken, prints a corresponding error
 * message and exits the program.
 */
static void
#if defined(ENABLE_THREAD_SAFETY) && defined(HAVE__VA_ARGS)
errfinishImpl(Error error, int dummy,...)
#else							/* !(ENABLE_THREAD_SAFETY && HAVE__VA_ARGS) */
errfinishImpl(int dummy,...)
#endif							/* ENABLE_THREAD_SAFETY && HAVE__VA_ARGS */
{
	bool		error_during_reporting = false;
	ErrorLevel  elevel;

	Assert(error);
	elevel = error->elevel;

	/*
	 * Immediately print the message to stderr so as not to get an endless cycle
	 * of errors...
	 */
	if (PQExpBufferDataBroken(error->message))
	{
		error_during_reporting = true;
		fprintf(stderr, "out of memory\n");
	}
	else if (*(error->message.data) == '\0')
	{
		/* internal error which should never occur */
		error_during_reporting = true;
		fprintf(stderr, "empty error message cannot be reported\n");
	}
	else
	{
		fprintf(stderr, "%s", error->message.data);
	}

	/* Release the error data and exit if needed */

	termPQExpBuffer(&error->message);

#if defined(ENABLE_THREAD_SAFETY) && !defined(HAVE__VA_ARGS)
	pthread_mutex_unlock(&error_mutex);
#endif							/* ENABLE_THREAD_SAFETY && !HAVE__VA_ARGS */

	if (elevel >= ELEVEL_FATAL || error_during_reporting)
		exit(1);
}

/*
 * Initialize the metrics webserver
 */
static void
YbInitMetricsWebserver(char *prog_name)
{
	InitGoogleLogging(prog_name);
	ysql_bench_metric_entry = (YsqlBenchMetricEntry *) pg_malloc(sizeof(YsqlBenchMetricEntry));
	ysql_bench_metric_entry->failure_count = 0;
	ysql_bench_metric_entry->success_count = 0;
	ysql_bench_metric_entry->average_latency = 0;
	ysql_bench_metric_entry->failure_count_sum = 0;
	ysql_bench_metric_entry->success_count_sum = 0;
	ysql_bench_metric_entry->latency_sum = 0;
	RegisterMetrics(ysql_bench_metric_entry, yb_metrics_bind_address);
	yb_metrics_webserver = CreateWebserver(yb_metrics_bind_address, yb_metrics_bind_port);
	int status = StartWebserver(yb_metrics_webserver);
	if (status)
	{
		pg_free(ysql_bench_metric_entry);
		exit(1);
	}
	else
	{
		atexit(YbStopMetricsWebserver);
	}
}

static void
YbStopMetricsWebserver()
{
	if (yb_metrics_webserver)
	{
		StopWebserver(yb_metrics_webserver);
	}

	if (ysql_bench_metric_entry)
	{
		pg_free(ysql_bench_metric_entry);
	}
}<|MERGE_RESOLUTION|>--- conflicted
+++ resolved
@@ -4706,6 +4706,14 @@
 						st->state = CSTATE_ABORTED;
 						break;
 					}
+					else                                                             
+					{                                                                
+						// Connection init sql                                   
+						if (yb_connection_init_sql != NULL) {                       
+							executeStatement(st->con,
+									 yb_connection_init_sql);  
+						}                                                        
+					}
 
 					/* reset now after connection */
 					now = pg_time_now();
@@ -4808,22 +4816,6 @@
 						/* Go back to top of loop with CSTATE_PREPARE_THROTTLE */
 						break;
 					}
-<<<<<<< HEAD
-=======
-					else                                                             
-					{                                                                
-						// Connection init sql                                   
-						if (yb_connection_init_sql != NULL) {                       
-							executeStatement(st->con,
-									 yb_connection_init_sql);  
-						}                                                        
-					}
-					INSTR_TIME_SET_CURRENT(now);
-					INSTR_TIME_ACCUM_DIFF(thread->conn_time, now, start);
-
-					/* Reset session-local state */
-					memset(st->prepared, 0, sizeof(st->prepared));
->>>>>>> d5d843f6
 				}
 
 				/*
@@ -7981,7 +7973,6 @@
 		{"log-prefix", required_argument, NULL, 7},
 		{"foreign-keys", no_argument, NULL, 8},
 		{"random-seed", required_argument, NULL, 9},
-<<<<<<< HEAD
 		{"show-script", required_argument, NULL, 10},
 		{"partitions", required_argument, NULL, 11},
 		{"partition-method", required_argument, NULL, 12},
@@ -7990,13 +7981,7 @@
 		{"verbose-errors", no_argument, NULL, 15},
 		{"yb-metrics-bind-address", required_argument, NULL, 16},
 		{"yb-metrics-bind-port", required_argument, NULL, 17},
-=======
-		{"max-tries", required_argument, NULL, 10},
-		{"batch-size", required_argument, NULL, 11},
-		{"yb-metrics-bind-address", required_argument, NULL, 12},
-		{"yb-metrics-bind-port", required_argument, NULL, 13},
-		{"yb-connection-init-sql", required_argument, NULL, 14},
->>>>>>> d5d843f6
+		{"yb-connection-init-sql", required_argument, NULL, 18},
 		{NULL, 0, NULL, 0}
 	};
 
@@ -8374,7 +8359,7 @@
 				}
 				yb_metrics_arg_set = true;
 				break;
-			case 14:                                /* yb-connection-init-sql */                
+			case 18:                                /* yb-connection-init-sql */                
 				yb_connection_init_sql = pg_strdup(optarg);                                 
 				break;
 			default:
@@ -8876,19 +8861,16 @@
 		for (int i = 0; i < nstate; i++)
 		{
 			if ((state[i].con = doConnect()) == NULL)
-<<<<<<< HEAD
 			{
 				/* coldly abort on initial connection failure */
 				pg_fatal("could not create connection for client %d",
 						 state[i].id);
-=======
-				goto done;
+			}
 			else                                                                             
 			{                                                                                
 				if (yb_connection_init_sql != NULL) {                                       
 					executeStatement(state[i].con, yb_connection_init_sql);             
 				}                                                                        
->>>>>>> d5d843f6
 			}
 		}
 	}
