/*-------------------------------------------------------------------------
 *
 * logicalproto.h
 *		logical replication protocol
 *
 * Copyright (c) 2015-2022, PostgreSQL Global Development Group
 *
 * IDENTIFICATION
 *		src/include/replication/logicalproto.h
 *
 *-------------------------------------------------------------------------
 */
#ifndef LOGICAL_PROTO_H
#define LOGICAL_PROTO_H

#include "access/xact.h"
#include "executor/tuptable.h"
#include "replication/reorderbuffer.h"
#include "utils/rel.h"

/*
 * Protocol capabilities
 *
 * LOGICALREP_PROTO_VERSION_NUM is our native protocol.
 * LOGICALREP_PROTO_MAX_VERSION_NUM is the greatest version we can support.
 * LOGICALREP_PROTO_MIN_VERSION_NUM is the oldest version we
 * have backwards compatibility for. The client requests protocol version at
 * connect time.
 *
 * LOGICALREP_PROTO_STREAM_VERSION_NUM is the minimum protocol version with
 * support for streaming large transactions. Introduced in PG14.
 *
 * LOGICALREP_PROTO_TWOPHASE_VERSION_NUM is the minimum protocol version with
 * support for two-phase commit decoding (at prepare time). Introduced in PG15.
 */
#define LOGICALREP_PROTO_MIN_VERSION_NUM 1
#define LOGICALREP_PROTO_VERSION_NUM 1
#define LOGICALREP_PROTO_STREAM_VERSION_NUM 2
#define LOGICALREP_PROTO_TWOPHASE_VERSION_NUM 3
#define LOGICALREP_PROTO_MAX_VERSION_NUM LOGICALREP_PROTO_TWOPHASE_VERSION_NUM

/*
 * Logical message types
 *
 * Used by logical replication wire protocol.
 *
 * Note: though this is an enum, the values are used to identify message types
 * in logical replication protocol, which uses a single byte to identify a
 * message type. Hence the values should be single-byte wide and preferably
 * human-readable characters.
 */
typedef enum LogicalRepMsgType
{
	LOGICAL_REP_MSG_BEGIN = 'B',
	LOGICAL_REP_MSG_COMMIT = 'C',
	LOGICAL_REP_MSG_ORIGIN = 'O',
	LOGICAL_REP_MSG_INSERT = 'I',
	LOGICAL_REP_MSG_UPDATE = 'U',
	LOGICAL_REP_MSG_DELETE = 'D',
	LOGICAL_REP_MSG_TRUNCATE = 'T',
	LOGICAL_REP_MSG_RELATION = 'R',
	LOGICAL_REP_MSG_TYPE = 'Y',
	LOGICAL_REP_MSG_MESSAGE = 'M',
	LOGICAL_REP_MSG_BEGIN_PREPARE = 'b',
	LOGICAL_REP_MSG_PREPARE = 'P',
	LOGICAL_REP_MSG_COMMIT_PREPARED = 'K',
	LOGICAL_REP_MSG_ROLLBACK_PREPARED = 'r',
	LOGICAL_REP_MSG_STREAM_START = 'S',
	LOGICAL_REP_MSG_STREAM_STOP = 'E',
	LOGICAL_REP_MSG_STREAM_COMMIT = 'c',
	LOGICAL_REP_MSG_STREAM_ABORT = 'A',
	LOGICAL_REP_MSG_STREAM_PREPARE = 'p'
} LogicalRepMsgType;

/*
 * This struct stores a tuple received via logical replication.
 * Keep in mind that the columns correspond to the *remote* table.
 */
typedef struct LogicalRepTupleData
{
	/* Array of StringInfos, one per column; some may be unused */
	StringInfoData *colvalues;
	/* Array of markers for null/unchanged/text/binary, one per column */
	char	   *colstatus;
	/* Length of above arrays */
	int			ncols;
} LogicalRepTupleData;

/* Possible values for LogicalRepTupleData.colstatus[colnum] */
/* These values are also used in the on-the-wire protocol */
#define LOGICALREP_COLUMN_NULL		'n'
#define LOGICALREP_COLUMN_UNCHANGED	'u'
#define LOGICALREP_COLUMN_TEXT		't'
#define LOGICALREP_COLUMN_BINARY	'b' /* added in PG14 */

typedef uint32 LogicalRepRelId;

/* Relation information */
typedef struct LogicalRepRelation
{
	/* Info coming from the remote side. */
	LogicalRepRelId remoteid;	/* unique id of the relation */
	char	   *nspname;		/* schema name */
	char	   *relname;		/* relation name */
	int			natts;			/* number of columns */
	char	  **attnames;		/* column names */
	Oid		   *atttyps;		/* column types */
	char		replident;		/* replica identity */
	char		relkind;		/* remote relation kind */
	Bitmapset  *attkeys;		/* Bitmap of key columns */
} LogicalRepRelation;

/* Type mapping info */
typedef struct LogicalRepTyp
{
	Oid			remoteid;		/* unique id of the remote type */
	char	   *nspname;		/* schema name of remote type */
	char	   *typname;		/* name of the remote type */
} LogicalRepTyp;

/* Transaction info */
typedef struct LogicalRepBeginData
{
	XLogRecPtr	final_lsn;
	TimestampTz committime;
	TransactionId xid;
} LogicalRepBeginData;

typedef struct LogicalRepCommitData
{
	XLogRecPtr	commit_lsn;
	XLogRecPtr	end_lsn;
	TimestampTz committime;
} LogicalRepCommitData;

/*
 * Prepared transaction protocol information for begin_prepare, and prepare.
 */
typedef struct LogicalRepPreparedTxnData
{
	XLogRecPtr	prepare_lsn;
	XLogRecPtr	end_lsn;
	TimestampTz prepare_time;
	TransactionId xid;
	char		gid[GIDSIZE];
} LogicalRepPreparedTxnData;

/*
 * Prepared transaction protocol information for commit prepared.
 */
typedef struct LogicalRepCommitPreparedTxnData
{
	XLogRecPtr	commit_lsn;
	XLogRecPtr	end_lsn;
	TimestampTz commit_time;
	TransactionId xid;
	char		gid[GIDSIZE];
} LogicalRepCommitPreparedTxnData;

/*
 * Rollback Prepared transaction protocol information. The prepare information
 * prepare_end_lsn and prepare_time are used to check if the downstream has
 * received this prepared transaction in which case it can apply the rollback,
 * otherwise, it can skip the rollback operation. The gid alone is not
 * sufficient because the downstream node can have a prepared transaction with
 * same identifier.
 */
typedef struct LogicalRepRollbackPreparedTxnData
{
	XLogRecPtr	prepare_end_lsn;
	XLogRecPtr	rollback_end_lsn;
	TimestampTz prepare_time;
	TimestampTz rollback_time;
	TransactionId xid;
	char		gid[GIDSIZE];
} LogicalRepRollbackPreparedTxnData;

extern void logicalrep_write_begin(StringInfo out, ReorderBufferTXN *txn);
extern void logicalrep_read_begin(StringInfo in,
								  LogicalRepBeginData *begin_data);
extern void logicalrep_write_commit(StringInfo out, ReorderBufferTXN *txn,
									XLogRecPtr commit_lsn);
extern void logicalrep_read_commit(StringInfo in,
								   LogicalRepCommitData *commit_data);
extern void logicalrep_write_begin_prepare(StringInfo out, ReorderBufferTXN *txn);
extern void logicalrep_read_begin_prepare(StringInfo in,
										  LogicalRepPreparedTxnData *begin_data);
extern void logicalrep_write_prepare(StringInfo out, ReorderBufferTXN *txn,
									 XLogRecPtr prepare_lsn);
extern void logicalrep_read_prepare(StringInfo in,
									LogicalRepPreparedTxnData *prepare_data);
extern void logicalrep_write_commit_prepared(StringInfo out, ReorderBufferTXN *txn,
											 XLogRecPtr commit_lsn);
extern void logicalrep_read_commit_prepared(StringInfo in,
											LogicalRepCommitPreparedTxnData *prepare_data);
extern void logicalrep_write_rollback_prepared(StringInfo out, ReorderBufferTXN *txn,
											   XLogRecPtr prepare_end_lsn,
											   TimestampTz prepare_time);
extern void logicalrep_read_rollback_prepared(StringInfo in,
											  LogicalRepRollbackPreparedTxnData *rollback_data);
extern void logicalrep_write_stream_prepare(StringInfo out, ReorderBufferTXN *txn,
											XLogRecPtr prepare_lsn);
extern void logicalrep_read_stream_prepare(StringInfo in,
										   LogicalRepPreparedTxnData *prepare_data);

extern void logicalrep_write_origin(StringInfo out, const char *origin,
									XLogRecPtr origin_lsn);
extern char *logicalrep_read_origin(StringInfo in, XLogRecPtr *origin_lsn);
extern void logicalrep_write_insert(StringInfo out, TransactionId xid,
									Relation rel,
									TupleTableSlot *newslot,
									bool binary, Bitmapset *columns);
extern LogicalRepRelId logicalrep_read_insert(StringInfo in, LogicalRepTupleData *newtup);
<<<<<<< HEAD
extern void logicalrep_write_update(StringInfo out, TransactionId xid,
									Relation rel,
									TupleTableSlot *oldslot,
									TupleTableSlot *newslot, bool binary, Bitmapset *columns);
=======
extern void logicalrep_write_update(StringInfo out, Relation rel, HeapTuple oldtuple,
						HeapTuple newtuple, bool *yb_old_is_omitted,
						bool *yb_new_is_omitted);
>>>>>>> 193589f6
extern LogicalRepRelId logicalrep_read_update(StringInfo in,
											  bool *has_oldtuple, LogicalRepTupleData *oldtup,
											  LogicalRepTupleData *newtup);
extern void logicalrep_write_delete(StringInfo out, TransactionId xid,
									Relation rel, TupleTableSlot *oldtuple,
									bool binary, Bitmapset *columns);
extern LogicalRepRelId logicalrep_read_delete(StringInfo in,
											  LogicalRepTupleData *oldtup);
extern void logicalrep_write_truncate(StringInfo out, TransactionId xid,
									  int nrelids, Oid relids[],
									  bool cascade, bool restart_seqs);
extern List *logicalrep_read_truncate(StringInfo in,
									  bool *cascade, bool *restart_seqs);
extern void logicalrep_write_message(StringInfo out, TransactionId xid, XLogRecPtr lsn,
									 bool transactional, const char *prefix, Size sz, const char *message);
extern void logicalrep_write_rel(StringInfo out, TransactionId xid,
								 Relation rel, Bitmapset *columns);
extern LogicalRepRelation *logicalrep_read_rel(StringInfo in);
extern void logicalrep_write_typ(StringInfo out, TransactionId xid,
								 Oid typoid);
extern void logicalrep_read_typ(StringInfo out, LogicalRepTyp *ltyp);
extern void logicalrep_write_stream_start(StringInfo out, TransactionId xid,
										  bool first_segment);
extern TransactionId logicalrep_read_stream_start(StringInfo in,
												  bool *first_segment);
extern void logicalrep_write_stream_stop(StringInfo out);
extern void logicalrep_write_stream_commit(StringInfo out, ReorderBufferTXN *txn,
										   XLogRecPtr commit_lsn);
extern TransactionId logicalrep_read_stream_commit(StringInfo out,
												   LogicalRepCommitData *commit_data);
extern void logicalrep_write_stream_abort(StringInfo out, TransactionId xid,
										  TransactionId subxid);
extern void logicalrep_read_stream_abort(StringInfo in, TransactionId *xid,
										 TransactionId *subxid);
extern char *logicalrep_message_type(LogicalRepMsgType action);

#endif							/* LOGICAL_PROTO_H */<|MERGE_RESOLUTION|>--- conflicted
+++ resolved
@@ -211,16 +211,12 @@
 									TupleTableSlot *newslot,
 									bool binary, Bitmapset *columns);
 extern LogicalRepRelId logicalrep_read_insert(StringInfo in, LogicalRepTupleData *newtup);
-<<<<<<< HEAD
 extern void logicalrep_write_update(StringInfo out, TransactionId xid,
 									Relation rel,
 									TupleTableSlot *oldslot,
-									TupleTableSlot *newslot, bool binary, Bitmapset *columns);
-=======
-extern void logicalrep_write_update(StringInfo out, Relation rel, HeapTuple oldtuple,
-						HeapTuple newtuple, bool *yb_old_is_omitted,
-						bool *yb_new_is_omitted);
->>>>>>> 193589f6
+									TupleTableSlot *newslot, bool binary, Bitmapset *columns,
+									bool *yb_old_is_omitted,
+									bool *yb_new_is_omitted);
 extern LogicalRepRelId logicalrep_read_update(StringInfo in,
 											  bool *has_oldtuple, LogicalRepTupleData *oldtup,
 											  LogicalRepTupleData *newtup);
