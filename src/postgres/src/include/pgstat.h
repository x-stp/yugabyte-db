--- conflicted
+++ resolved
@@ -455,36 +455,9 @@
 	PgStat_Counter autovac_analyze_count;
 } PgStat_StatTabEntry;
 
-typedef struct PgStat_WalStats
-{
-	PgStat_Counter wal_records;
-	PgStat_Counter wal_fpi;
-	uint64		wal_bytes;
-	PgStat_Counter wal_buffers_full;
-	PgStat_Counter wal_write;
-	PgStat_Counter wal_sync;
-	PgStat_Counter wal_write_time;
-	PgStat_Counter wal_sync_time;
-	TimestampTz stat_reset_timestamp;
-} PgStat_WalStats;
-
-/*
- * Functions in pgstat.c
- */
-
-/* functions called from postmaster */
-extern Size StatsShmemSize(void);
-extern void StatsShmemInit(void);
-
-/* Functions called during server startup / shutdown */
-extern void pgstat_restore_stats(void);
-extern void pgstat_discard_stats(void);
-extern void pgstat_before_server_shutdown(int code, Datum arg);
-
-<<<<<<< HEAD
-/* Functions for backend initialization */
-extern void pgstat_initialize(void);
-=======
+#ifdef YB_TODO
+/* YB_TODO(neil) Postgres no longer uses the following structures. */
+
 /* ----------
  * Wait Events - Timeout
  *
@@ -498,21 +471,7 @@
 	WAIT_EVENT_RECOVERY_APPLY_DELAY,
 	WAIT_EVENT_YB_TXN_CONFLICT_BACKOFF
 } WaitEventTimeout;
->>>>>>> f5f84e2f
-
-/* Functions called from backends */
-extern long pgstat_report_stat(bool force);
-extern void pgstat_force_next_flush(void);
-
-<<<<<<< HEAD
-extern void pgstat_reset_counters(void);
-extern void pgstat_reset(PgStat_Kind kind, Oid dboid, Oid objectid);
-extern void pgstat_reset_of_kind(PgStat_Kind kind);
-
-/* stats accessors */
-extern void pgstat_clear_snapshot(void);
-extern TimestampTz pgstat_get_stat_snapshot_timestamp(bool *have_snapshot);
-=======
+
 /* ----------
  * Command type for progress reporting purposes
  * ----------
@@ -526,30 +485,6 @@
 } ProgressCommandType;
 
 #define PGSTAT_NUM_PROGRESS_PARAM	17
->>>>>>> f5f84e2f
-
-/* helpers */
-extern PgStat_Kind pgstat_get_kind_from_str(char *kind_str);
-extern bool pgstat_have_entry(PgStat_Kind kind, Oid dboid, Oid objoid);
-
-
-/*
- * Functions in pgstat_archiver.c
- */
-<<<<<<< HEAD
-
-extern void pgstat_report_archiver(const char *xlog, bool failed);
-extern PgStat_ArchiverStats *pgstat_fetch_stat_archiver(void);
-=======
-typedef struct PgBackendSSLStatus
-{
-	/* Information about SSL connection */
-	int			ssl_bits;
-	bool		ssl_compression;
-	char		ssl_version[NAMEDATALEN];	/* MUST be null-terminated */
-	char		ssl_cipher[NAMEDATALEN];	/* MUST be null-terminated */
-	char		ssl_clientdn[NAMEDATALEN];	/* MUST be null-terminated */
-} PgBackendSSLStatus;
 
 /*
  * YbPgBackendCatalogVersionStatus
@@ -664,25 +599,28 @@
 	/* YB catalog version */
 	YbPgBackendCatalogVersionStatus yb_st_catalog_version;
 } PgBackendStatus;
->>>>>>> f5f84e2f
-
-/*
- * Functions in pgstat_bgwriter.c
- */
-
-extern void pgstat_report_bgwriter(void);
-extern PgStat_BgWriterStats *pgstat_fetch_stat_bgwriter(void);
-
-
-/*
- * Functions in pgstat_checkpointer.c
- */
-
-extern void pgstat_report_checkpointer(void);
-extern PgStat_CheckpointerStats *pgstat_fetch_stat_checkpointer(void);
-
-<<<<<<< HEAD
-=======
+
+/* ----------
+ * LocalPgBackendStatus
+ *
+ * When we build the backend status array, we use LocalPgBackendStatus to be
+ * able to add new values to the struct when needed without adding new fields
+ * to the shared memory. It contains the backend status as a first member.
+ * ----------
+ */
+typedef struct LocalPgBackendStatus
+{
+	/*
+	 * Local version of the backend status entry.
+	 */
+	PgBackendStatus backendStatus;
+
+	/*
+	 * The xid of the current transaction if available, InvalidTransactionId
+	 * if not.
+	 */
+	TransactionId backend_xid;
+
 	/*
 	 * The xmin of the current session if available, InvalidTransactionId if
 	 * not.
@@ -692,7 +630,76 @@
 	/* Backend's RSS memory usage */
 	int64_t yb_backend_rss_mem_bytes;
 } LocalPgBackendStatus;
->>>>>>> f5f84e2f
+
+#endif
+
+typedef struct PgStat_WalStats
+{
+	PgStat_Counter wal_records;
+	PgStat_Counter wal_fpi;
+	uint64		wal_bytes;
+	PgStat_Counter wal_buffers_full;
+	PgStat_Counter wal_write;
+	PgStat_Counter wal_sync;
+	PgStat_Counter wal_write_time;
+	PgStat_Counter wal_sync_time;
+	TimestampTz stat_reset_timestamp;
+} PgStat_WalStats;
+
+/*
+ * Functions in pgstat.c
+ */
+
+/* functions called from postmaster */
+extern Size StatsShmemSize(void);
+extern void StatsShmemInit(void);
+
+/* Functions called during server startup / shutdown */
+extern void pgstat_restore_stats(void);
+extern void pgstat_discard_stats(void);
+extern void pgstat_before_server_shutdown(int code, Datum arg);
+
+/* Functions for backend initialization */
+extern void pgstat_initialize(void);
+
+/* Functions called from backends */
+extern long pgstat_report_stat(bool force);
+extern void pgstat_force_next_flush(void);
+
+extern void pgstat_reset_counters(void);
+extern void pgstat_reset(PgStat_Kind kind, Oid dboid, Oid objectid);
+extern void pgstat_reset_of_kind(PgStat_Kind kind);
+
+/* stats accessors */
+extern void pgstat_clear_snapshot(void);
+extern TimestampTz pgstat_get_stat_snapshot_timestamp(bool *have_snapshot);
+
+/* helpers */
+extern PgStat_Kind pgstat_get_kind_from_str(char *kind_str);
+extern bool pgstat_have_entry(PgStat_Kind kind, Oid dboid, Oid objoid);
+
+/*
+ * Functions in pgstat_archiver.c
+ */
+
+extern void pgstat_report_archiver(const char *xlog, bool failed);
+extern PgStat_ArchiverStats *pgstat_fetch_stat_archiver(void);
+
+/*
+ * Functions in pgstat_bgwriter.c
+ */
+
+extern void pgstat_report_bgwriter(void);
+extern PgStat_BgWriterStats *pgstat_fetch_stat_bgwriter(void);
+
+
+/*
+ * Functions in pgstat_checkpointer.c
+ */
+
+extern void pgstat_report_checkpointer(void);
+extern PgStat_CheckpointerStats *pgstat_fetch_stat_checkpointer(void);
+
 
 /*
  * Functions in pgstat_database.c
@@ -745,6 +752,46 @@
 extern PgStat_StatFuncEntry *pgstat_fetch_stat_funcentry(Oid funcid);
 extern PgStat_BackendFunctionEntry *find_funcstat_entry(Oid func_id);
 
+#ifdef YB_TODO
+/* YB_TODO(neil) These functions are no longer used in Pg15 */
+/* ----------
+ * pgstat_report_wait_end_for_proc(PGPROC *proc) -
+ *
+ *	Called to report end of a wait for a specific process.
+ *
+ * NB: this *must* be able to survive being called before MyProc has been
+ * initialized.
+ * ----------
+ */
+static inline void
+pgstat_report_wait_end_for_proc(volatile PGPROC *proc)
+{
+	if (!pgstat_track_activities || !proc)
+		return;
+
+	/*
+	 * Since this is a four-byte field which is always read and written as
+	 * four-bytes, updates are atomic.
+	 */
+	proc->wait_event_info = 0;
+}
+
+
+/* ----------
+ * pgstat_report_wait_end() -
+ *
+ *	Called to report end of a wait.
+ *
+ * NB: this *must* be able to survive being called before MyProc has been
+ * initialized.
+ * ----------
+ */
+static inline void
+pgstat_report_wait_end(void)
+{
+	return pgstat_report_wait_end_for_proc(MyProc);
+}
+#endif
 
 /*
  * Functions in pgstat_relation.c
@@ -764,7 +811,6 @@
 								  PgStat_Counter livetuples, PgStat_Counter deadtuples,
 								  bool resetcounter);
 
-<<<<<<< HEAD
 /*
  * If stats are enabled, but pending data hasn't been prepared yet, call
  * pgstat_assoc_relation() to do so. See its comment for why this is done
@@ -773,52 +819,6 @@
 #define pgstat_should_count_relation(rel)                           \
 	(likely((rel)->pgstat_info != NULL) ? true :                    \
 	 ((rel)->pgstat_enabled ? pgstat_assoc_relation(rel), true : false))
-=======
-	/*
-	 * Since this is a four-byte field which is always read and written as
-	 * four-bytes, updates are atomic.
-	 */
-	proc->wait_event_info = wait_event_info;
-}
-
-/* ----------
- * pgstat_report_wait_end_for_proc(PGPROC *proc) -
- *
- *	Called to report end of a wait for a specific process.
- *
- * NB: this *must* be able to survive being called before MyProc has been
- * initialized.
- * ----------
- */
-static inline void
-pgstat_report_wait_end_for_proc(volatile PGPROC *proc)
-{
-	if (!pgstat_track_activities || !proc)
-		return;
-
-	/*
-	 * Since this is a four-byte field which is always read and written as
-	 * four-bytes, updates are atomic.
-	 */
-	proc->wait_event_info = 0;
-}
->>>>>>> f5f84e2f
-
-
-/* ----------
- * pgstat_report_wait_end() -
- *
- *	Called to report end of a wait.
- *
- * NB: this *must* be able to survive being called before MyProc has been
- * initialized.
- * ----------
- */
-static inline void
-pgstat_report_wait_end(void)
-{
-	return pgstat_report_wait_end_for_proc(MyProc);
-}
 
 /* nontransactional event counts are simple enough to inline */
 
@@ -873,11 +873,6 @@
 														   Oid relid);
 extern PgStat_TableStatus *find_tabstat_entry(Oid rel_id);
 
-#ifdef YB_TODO
-/* YB_TODO This function need new implementation to match with Postgres 15. */
-extern PgStat_YBStatQueryEntry *pgstat_fetch_ybstat_queries(Oid db_oid, size_t* num_queries);
-#endif
-
 /*
  * Functions in pgstat_replslot.c
  */
@@ -995,7 +990,8 @@
 /* updated directly by backends and background processes */
 extern PGDLLIMPORT PgStat_WalStats PendingWalStats;
 
-
+#ifdef YB_TODO
+/* YB_TODO This function need new implementation to match with Postgres 15. */
 /* ----------
  * YB functions called from backends
  * ----------
@@ -1004,4 +1000,7 @@
 extern void yb_pgstat_set_catalog_version(uint64_t catalog_version);
 extern void yb_pgstat_set_has_catalog_version(bool has_catalog_version);
 
+extern PgStat_YBStatQueryEntry *pgstat_fetch_ybstat_queries(Oid db_oid, size_t* num_queries);
+#endif
+
 #endif							/* PGSTAT_H */