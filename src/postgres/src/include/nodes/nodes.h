--- conflicted
+++ resolved
@@ -550,14 +550,9 @@
 	T_YbSeqScan,
 	T_YbSeqScanState,
 	T_YbBatchedNestLoop,
-<<<<<<< HEAD
-	T_YbBatchedNestLoopState
-=======
 	T_YbBatchedNestLoopState,
 	T_YbCreateProfileStmt,
 	T_YbDropProfileStmt,
-
->>>>>>> f5f84e2f
 } NodeTag;
 
 /*
