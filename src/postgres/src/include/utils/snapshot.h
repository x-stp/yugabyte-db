/*-------------------------------------------------------------------------
 *
 * snapshot.h
 *	  POSTGRES snapshot definition
 *
 * Portions Copyright (c) 1996-2022, PostgreSQL Global Development Group
 * Portions Copyright (c) 1994, Regents of the University of California
 *
 * src/include/utils/snapshot.h
 *
 *-------------------------------------------------------------------------
 */
#ifndef SNAPSHOT_H
#define SNAPSHOT_H

#include "access/htup.h"
#include "access/xlogdefs.h"
#include "datatype/timestamp.h"
#include "lib/pairingheap.h"
#include "storage/buf.h"


/*
 * The different snapshot types.  We use SnapshotData structures to represent
 * both "regular" (MVCC) snapshots and "special" snapshots that have non-MVCC
 * semantics.  The specific semantics of a snapshot are encoded by its type.
 *
 * The behaviour of each type of snapshot should be documented alongside its
 * enum value, best in terms that are not specific to an individual table AM.
 *
 * The reason the snapshot type rather than a callback as it used to be is
 * that that allows to use the same snapshot for different table AMs without
 * having one callback per AM.
 */
typedef enum SnapshotType
{
	/*-------------------------------------------------------------------------
	 * A tuple is visible iff the tuple is valid for the given MVCC snapshot.
	 *
	 * Here, we consider the effects of:
	 * - all transactions committed as of the time of the given snapshot
	 * - previous commands of this transaction
	 *
	 * Does _not_ include:
	 * - transactions shown as in-progress by the snapshot
	 * - transactions started after the snapshot was taken
	 * - changes made by the current command
	 * -------------------------------------------------------------------------
	 */
	SNAPSHOT_MVCC = 0,

	/*-------------------------------------------------------------------------
	 * A tuple is visible iff the tuple is valid "for itself".
	 *
	 * Here, we consider the effects of:
	 * - all committed transactions (as of the current instant)
	 * - previous commands of this transaction
	 * - changes made by the current command
	 *
	 * Does _not_ include:
	 * - in-progress transactions (as of the current instant)
	 * -------------------------------------------------------------------------
	 */
	SNAPSHOT_SELF,

	/*
	 * Any tuple is visible.
	 */
	SNAPSHOT_ANY,

	/*
	 * A tuple is visible iff the tuple is valid as a TOAST row.
	 */
	SNAPSHOT_TOAST,

	/*-------------------------------------------------------------------------
	 * A tuple is visible iff the tuple is valid including effects of open
	 * transactions.
	 *
	 * Here, we consider the effects of:
	 * - all committed and in-progress transactions (as of the current instant)
	 * - previous commands of this transaction
	 * - changes made by the current command
	 *
	 * This is essentially like SNAPSHOT_SELF as far as effects of the current
	 * transaction and committed/aborted xacts are concerned.  However, it
	 * also includes the effects of other xacts still in progress.
	 *
	 * A special hack is that when a snapshot of this type is used to
	 * determine tuple visibility, the passed-in snapshot struct is used as an
	 * output argument to return the xids of concurrent xacts that affected
	 * the tuple.  snapshot->xmin is set to the tuple's xmin if that is
	 * another transaction that's still in progress; or to
	 * InvalidTransactionId if the tuple's xmin is committed good, committed
	 * dead, or my own xact.  Similarly for snapshot->xmax and the tuple's
	 * xmax.  If the tuple was inserted speculatively, meaning that the
	 * inserter might still back down on the insertion without aborting the
	 * whole transaction, the associated token is also returned in
	 * snapshot->speculativeToken.  See also InitDirtySnapshot().
	 * -------------------------------------------------------------------------
	 */
	SNAPSHOT_DIRTY,

	/*
	 * A tuple is visible iff it follows the rules of SNAPSHOT_MVCC, but
	 * supports being called in timetravel context (for decoding catalog
	 * contents in the context of logical decoding).
	 */
	SNAPSHOT_HISTORIC_MVCC,

	/*
	 * A tuple is visible iff the tuple might be visible to some transaction;
	 * false if it's surely dead to everyone, i.e., vacuumable.
	 *
	 * For visibility checks snapshot->min must have been set up with the xmin
	 * horizon to use.
	 */
	SNAPSHOT_NON_VACUUMABLE
} SnapshotType;

typedef struct SnapshotData *Snapshot;

#define InvalidSnapshot		((Snapshot) NULL)

/*
<<<<<<< HEAD
=======
 * We use SnapshotData structures to represent both "regular" (MVCC)
 * snapshots and "special" snapshots that have non-MVCC semantics.
 * The specific semantics of a snapshot are encoded by the "satisfies"
 * function.
 */
typedef bool (*SnapshotSatisfiesFunc) (HeapTuple htup,
									   Snapshot snapshot, Buffer buffer);

typedef struct YbReadTimePointHandle
{
	bool has_value;
	uint64 value;
} YbReadTimePointHandle;

/*
>>>>>>> ac9164b6
 * Struct representing all kind of possible snapshots.
 *
 * There are several different kinds of snapshots:
 * * Normal MVCC snapshots
 * * MVCC snapshots taken during recovery (in Hot-Standby mode)
 * * Historic MVCC snapshots used during logical decoding
 * * snapshots passed to HeapTupleSatisfiesDirty()
 * * snapshots passed to HeapTupleSatisfiesNonVacuumable()
 * * snapshots used for SatisfiesAny, Toast, Self where no members are
 *	 accessed.
 *
 * TODO: It's probably a good idea to split this struct using a NodeTag
 * similar to how parser and executor nodes are handled, with one type for
 * each different kind of snapshot to avoid overloading the meaning of
 * individual fields.
 */
typedef struct SnapshotData
{
	SnapshotType snapshot_type; /* type of snapshot */

	/*
	 * The remaining fields are used only for MVCC snapshots, and are normally
	 * just zeroes in special snapshots.  (But xmin and xmax are used
	 * specially by HeapTupleSatisfiesDirty, and xmin is used specially by
	 * HeapTupleSatisfiesNonVacuumable.)
	 *
	 * An MVCC snapshot can never see the effects of XIDs >= xmax. It can see
	 * the effects of all older XIDs except those listed in the snapshot. xmin
	 * is stored as an optimization to avoid needing to search the XID arrays
	 * for most tuples.
	 */
	TransactionId xmin;			/* all XID < xmin are visible to me */
	TransactionId xmax;			/* all XID >= xmax are invisible to me */

	/*
	 * For normal MVCC snapshot this contains the all xact IDs that are in
	 * progress, unless the snapshot was taken during recovery in which case
	 * it's empty. For historic MVCC snapshots, the meaning is inverted, i.e.
	 * it contains *committed* transactions between xmin and xmax.
	 *
	 * note: all ids in xip[] satisfy xmin <= xip[i] < xmax
	 */
	TransactionId *xip;
	uint32		xcnt;			/* # of xact ids in xip[] */

	/*
	 * For non-historic MVCC snapshots, this contains subxact IDs that are in
	 * progress (and other transactions that are in progress if taken during
	 * recovery). For historic snapshot it contains *all* xids assigned to the
	 * replayed transaction, including the toplevel xid.
	 *
	 * note: all ids in subxip[] are >= xmin, but we don't bother filtering
	 * out any that are >= xmax
	 */
	TransactionId *subxip;
	int32		subxcnt;		/* # of xact ids in subxip[] */
	bool		suboverflowed;	/* has the subxip array overflowed? */

	bool		takenDuringRecovery;	/* recovery-shaped snapshot? */
	bool		copied;			/* false if it's a static snapshot */

	CommandId	curcid;			/* in my xact, CID < curcid are visible */

	/*
	 * An extra return value for HeapTupleSatisfiesDirty, not used in MVCC
	 * snapshots.
	 */
	uint32		speculativeToken;

	/*
	 * For SNAPSHOT_NON_VACUUMABLE (and hopefully more in the future) this is
	 * used to determine whether row could be vacuumed.
	 */
	struct GlobalVisState *vistest;

	/*
	 * Book-keeping information, used by the snapshot manager
	 */
	uint32		active_count;	/* refcount on ActiveSnapshot stack */
	uint32		regd_count;		/* refcount on RegisteredSnapshots */
	pairingheap_node ph_node;	/* link in the RegisteredSnapshots heap */

	TimestampTz whenTaken;		/* timestamp when snapshot was taken */
	XLogRecPtr	lsn;			/* position in the WAL stream when taken */
<<<<<<< HEAD
=======
	YbReadTimePointHandle yb_read_time_point_handle;
} SnapshotData;
>>>>>>> ac9164b6

	/*
	 * The transaction completion count at the time GetSnapshotData() built
	 * this snapshot. Allows to avoid re-computing static snapshots when no
	 * transactions completed since the last GetSnapshotData().
	 */
	uint64		snapXactCompletionCount;
} SnapshotData;

#endif							/* SNAPSHOT_H */<|MERGE_RESOLUTION|>--- conflicted
+++ resolved
@@ -122,17 +122,6 @@
 
 #define InvalidSnapshot		((Snapshot) NULL)
 
-/*
-<<<<<<< HEAD
-=======
- * We use SnapshotData structures to represent both "regular" (MVCC)
- * snapshots and "special" snapshots that have non-MVCC semantics.
- * The specific semantics of a snapshot are encoded by the "satisfies"
- * function.
- */
-typedef bool (*SnapshotSatisfiesFunc) (HeapTuple htup,
-									   Snapshot snapshot, Buffer buffer);
-
 typedef struct YbReadTimePointHandle
 {
 	bool has_value;
@@ -140,7 +129,6 @@
 } YbReadTimePointHandle;
 
 /*
->>>>>>> ac9164b6
  * Struct representing all kind of possible snapshots.
  *
  * There are several different kinds of snapshots:
@@ -225,11 +213,6 @@
 
 	TimestampTz whenTaken;		/* timestamp when snapshot was taken */
 	XLogRecPtr	lsn;			/* position in the WAL stream when taken */
-<<<<<<< HEAD
-=======
-	YbReadTimePointHandle yb_read_time_point_handle;
-} SnapshotData;
->>>>>>> ac9164b6
 
 	/*
 	 * The transaction completion count at the time GetSnapshotData() built
@@ -237,6 +220,7 @@
 	 * transactions completed since the last GetSnapshotData().
 	 */
 	uint64		snapXactCompletionCount;
+	YbReadTimePointHandle yb_read_time_point_handle;
 } SnapshotData;
 
 #endif							/* SNAPSHOT_H */