--- conflicted
+++ resolved
@@ -87,17 +87,12 @@
 extern ObjectAddress CreateStatistics(CreateStatsStmt *stmt);
 extern ObjectAddress AlterStatistics(AlterStatsStmt *stmt);
 extern void RemoveStatisticsById(Oid statsOid);
-<<<<<<< HEAD
 extern void RemoveStatisticsDataById(Oid statsOid, bool inh);
 extern Oid	StatisticsGetRelation(Oid statId, bool missing_ok);
-=======
-extern void UpdateStatisticsForTypeChange(Oid statsOid,
-							  Oid relationOid, int attnum,
-							  Oid oldColumnType, Oid newColumnType);
+
 extern char *YbChooseExtendedStatisticName(const char *name1,
 							  const char *name2,
 							  const char *label, Oid namespaceid);
->>>>>>> f5f84e2f
 
 /* commands/aggregatecmds.c */
 extern ObjectAddress DefineAggregate(ParseState *pstate, List *name, List *args, bool oldstyle,
