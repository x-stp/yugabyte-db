/*-------------------------------------------------------------------------
 *
 * nodeModifyTable.c
 *	  routines to handle ModifyTable nodes.
 *
 * Portions Copyright (c) 1996-2022, PostgreSQL Global Development Group
 * Portions Copyright (c) 1994, Regents of the University of California
 *
 *
 * IDENTIFICATION
 *	  src/backend/executor/nodeModifyTable.c
 *
 * The following only applies to changes made to this file as part of
 * YugaByte development.
 *
 * Portions Copyright (c) YugaByte, Inc.
 *
 * Licensed under the Apache License, Version 2.0 (the "License"); you
 * may not use this file except in compliance with the License.
 * You may obtain a copy of the License at
 *
 * http://www.apache.org/licenses/LICENSE-2.0
 *
 * Unless required by applicable law or agreed to in writing, software
 * distributed under the License is distributed on an "AS IS" BASIS,
 * WITHOUT WARRANTIES OR CONDITIONS OF ANY KIND, either express or
 * implied.  See the License for the specific language governing
 * permissions and limitations under the License.
 *-------------------------------------------------------------------------
 */
/* INTERFACE ROUTINES
 *		ExecInitModifyTable - initialize the ModifyTable node
 *		ExecModifyTable		- retrieve the next tuple from the node
 *		ExecEndModifyTable	- shut down the ModifyTable node
 *		ExecReScanModifyTable - rescan the ModifyTable node
 *
 *	 NOTES
 *		The ModifyTable node receives input from its outerPlan, which is
 *		the data to insert for INSERT cases, the changed columns' new
 *		values plus row-locating info for UPDATE and MERGE cases, or just the
 *		row-locating info for DELETE cases.
 *
 *		MERGE runs a join between the source relation and the target
 *		table; if any WHEN NOT MATCHED clauses are present, then the
 *		join is an outer join.  In this case, any unmatched tuples will
 *		have NULL row-locating info, and only INSERT can be run. But for
 *		matched tuples, then row-locating info is used to determine the
 *		tuple to UPDATE or DELETE. When all clauses are WHEN MATCHED,
 *		then an inner join is used, so all tuples contain row-locating info.
 *
 *		If the query specifies RETURNING, then the ModifyTable returns a
 *		RETURNING tuple after completing each row insert, update, or delete.
 *		It must be called again to continue the operation.  Without RETURNING,
 *		we just loop within the node until all the work is done, then
 *		return NULL.  This avoids useless call/return overhead.  (MERGE does
 *		not support RETURNING.)
 */

#include "postgres.h"

#include "access/heapam.h"
#include "access/htup_details.h"
#include "access/tableam.h"
#include "access/xact.h"
#include "catalog/catalog.h"
#include "commands/trigger.h"
#include "executor/execPartition.h"
#include "executor/executor.h"
#include "executor/nodeModifyTable.h"
#include "foreign/fdwapi.h"
#include "miscadmin.h"
#include "nodes/nodeFuncs.h"
#include "optimizer/optimizer.h"
#include "rewrite/rewriteHandler.h"
#include "storage/bufmgr.h"
#include "storage/lmgr.h"
#include "utils/builtins.h"
#include "utils/datum.h"
#include "utils/memutils.h"
#include "utils/rel.h"

/*  Yugabyte includes */
#include "access/sysattr.h"
#include "access/yb_scan.h"
#include "catalog/pg_database.h"
#include "executor/ybcModifyTable.h"
#include "executor/ybOptimizeModifyTable.h"
#include "optimizer/ybcplan.h"
#include "parser/parsetree.h"
#include "utils/typcache.h"

#include "pg_yb_utils.h"

typedef struct MTTargetRelLookup
{
	Oid			relationOid;	/* hash key, must be first */
	int			relationIndex;	/* rel's index in resultRelInfo[] array */
} MTTargetRelLookup;

/*
 * Context struct for a ModifyTable operation, containing basic execution
 * state and some output variables populated by ExecUpdateAct() and
 * ExecDeleteAct() to report the result of their actions to callers.
 */
typedef struct ModifyTableContext
{
	/* Operation state */
	ModifyTableState *mtstate;
	EPQState   *epqstate;
	EState	   *estate;

	/*
	 * Slot containing tuple obtained from ModifyTable's subplan.  Used to
	 * access "junk" columns that are not going to be stored.
	 */
	TupleTableSlot *planSlot;

	/*
	 * During EvalPlanQual, project and return the new version of the new
	 * tuple
	 */
	TupleTableSlot *(*GetUpdateNewTuple) (ResultRelInfo *resultRelInfo,
										  TupleTableSlot *epqslot,
										  TupleTableSlot *oldSlot,
										  MergeActionState *relaction);

	/* MERGE specific */
	MergeActionState *relaction;	/* MERGE action in progress */

	/*
	 * Information about the changes that were made concurrently to a tuple
	 * being updated or deleted
	 */
	TM_FailureData tmfd;

	/*
	 * The tuple produced by EvalPlanQual to retry from, if a cross-partition
	 * UPDATE requires it
	 */
	TupleTableSlot *cpUpdateRetrySlot;

	/*
	 * The tuple projected by the INSERT's RETURNING clause, when doing a
	 * cross-partition UPDATE
	 */
	TupleTableSlot *cpUpdateReturningSlot;
} ModifyTableContext;

/*
 * Context struct containing output data specific to UPDATE operations.
 */
typedef struct UpdateContext
{
	bool		updated;		/* did UPDATE actually occur? */
	bool		updateIndexes;	/* index update required? */
	bool		crossPartUpdate;	/* was it a cross-partition update? */

	/*
	 * Lock mode to acquire on the latest tuple version before performing
	 * EvalPlanQual on it
	 */
	LockTupleMode lockmode;
} UpdateContext;


static void ExecBatchInsert(ModifyTableState *mtstate,
							ResultRelInfo *resultRelInfo,
							TupleTableSlot **slots,
							TupleTableSlot **planSlots,
							int numSlots,
							EState *estate,
							bool canSetTag);
static void ExecPendingInserts(EState *estate);
static void ExecCrossPartitionUpdateForeignKey(ModifyTableContext *context,
											   ResultRelInfo *sourcePartInfo,
											   ResultRelInfo *destPartInfo,
											   ItemPointer tupleid,
											   TupleTableSlot *oldslot,
											   TupleTableSlot *newslot,
											   HeapTuple yb_oldtuple);
static bool ExecOnConflictUpdate(ModifyTableContext *context,
								 ResultRelInfo *resultRelInfo,
								 ItemPointer conflictTid,
								 TupleTableSlot *excludedSlot,
								 bool canSetTag,
								 TupleTableSlot **returning,
								 TupleTableSlot *ybConflictSlot);
static TupleTableSlot *ExecPrepareTupleRouting(ModifyTableState *mtstate,
											   EState *estate,
											   PartitionTupleRouting *proute,
											   ResultRelInfo *targetRelInfo,
											   TupleTableSlot *slot,
											   ResultRelInfo **partRelInfo);
static TupleTableSlot *internalGetUpdateNewTuple(ResultRelInfo *relinfo,
												 TupleTableSlot *planSlot,
												 TupleTableSlot *oldSlot,
												 MergeActionState *relaction);

static TupleTableSlot *ExecMerge(ModifyTableContext *context,
								 ResultRelInfo *resultRelInfo,
								 ItemPointer tupleid,
								 bool canSetTag);
static void ExecInitMerge(ModifyTableState *mtstate, EState *estate);
static bool ExecMergeMatched(ModifyTableContext *context,
							 ResultRelInfo *resultRelInfo,
							 ItemPointer tupleid,
							 bool canSetTag);
static void ExecMergeNotMatched(ModifyTableContext *context,
								ResultRelInfo *resultRelInfo,
								bool canSetTag);
static TupleTableSlot *mergeGetUpdateNewTuple(ResultRelInfo *relinfo,
											  TupleTableSlot *planSlot,
											  TupleTableSlot *oldSlot,
											  MergeActionState *relaction);


static void YbPostProcessDml(CmdType cmd_type,
							 Relation rel,
							 TupleTableSlot *newslot);

/*
 * Verify that the tuples to be produced by INSERT match the
 * target relation's rowtype
 *
 * We do this to guard against stale plans.  If plan invalidation is
 * functioning properly then we should never get a failure here, but better
 * safe than sorry.  Note that this is called after we have obtained lock
 * on the target rel, so the rowtype can't change underneath us.
 *
 * The plan output is represented by its targetlist, because that makes
 * handling the dropped-column case easier.
 *
 * We used to use this for UPDATE as well, but now the equivalent checks
 * are done in ExecBuildUpdateProjection.
 */
static void
ExecCheckPlanOutput(Relation resultRel, List *targetList)
{
	TupleDesc	resultDesc = RelationGetDescr(resultRel);
	int			attno = 0;
	ListCell   *lc;

	foreach(lc, targetList)
	{
		TargetEntry *tle = (TargetEntry *) lfirst(lc);
		Form_pg_attribute attr;

		Assert(!tle->resjunk);	/* caller removed junk items already */
		if (tle->resjunk)
			continue;			/* ignore junk tlist items */

		if (attno >= resultDesc->natts)
			ereport(ERROR,
					(errcode(ERRCODE_DATATYPE_MISMATCH),
					 errmsg("table row type and query-specified row type do not match"),
					 errdetail("Query has too many columns.")));
		attr = TupleDescAttr(resultDesc, attno);
		attno++;

		if (!attr->attisdropped)
		{
			/* Normal case: demand type match */
			if (exprType((Node *) tle->expr) != attr->atttypid)
				ereport(ERROR,
						(errcode(ERRCODE_DATATYPE_MISMATCH),
						 errmsg("table row type and query-specified row type do not match"),
						 errdetail("Table has type %s at ordinal position %d, but query expects %s.",
								   format_type_be(attr->atttypid),
								   attno,
								   format_type_be(exprType((Node *) tle->expr)))));
		}
		else
		{
			/*
			 * For a dropped column, we can't check atttypid (it's likely 0).
			 * In any case the planner has most likely inserted an INT4 null.
			 * What we insist on is just *some* NULL constant.
			 */
			if (!IsA(tle->expr, Const) ||
				!((Const *) tle->expr)->constisnull)
				ereport(ERROR,
						(errcode(ERRCODE_DATATYPE_MISMATCH),
						 errmsg("table row type and query-specified row type do not match"),
						 errdetail("Query provides a value for a dropped column at ordinal position %d.",
								   attno)));
		}
	}
	if (attno != resultDesc->natts)
		ereport(ERROR,
				(errcode(ERRCODE_DATATYPE_MISMATCH),
				 errmsg("table row type and query-specified row type do not match"),
				 errdetail("Query has too few columns.")));
}

/*
 * ExecProcessReturning --- evaluate a RETURNING list
 *
 * resultRelInfo: current result rel
 * tupleSlot: slot holding tuple actually inserted/updated/deleted
 * planSlot: slot holding tuple returned by top subplan node
 *
 * Note: If tupleSlot is NULL, the FDW should have already provided econtext's
 * scan tuple.
 *
 * Returns a slot holding the result tuple
 */
static TupleTableSlot *
ExecProcessReturning(ResultRelInfo *resultRelInfo,
					 TupleTableSlot *tupleSlot,
					 TupleTableSlot *planSlot)
{
	ProjectionInfo *projectReturning = resultRelInfo->ri_projectReturning;
	ExprContext *econtext = projectReturning->pi_exprContext;

	/* Make tuple and any needed join variables available to ExecProject */
	if (tupleSlot)
		econtext->ecxt_scantuple = tupleSlot;
	econtext->ecxt_outertuple = planSlot;

	/*
	 * RETURNING expressions might reference the tableoid column, so
	 * reinitialize tts_tableOid before evaluating them.
	 */
	econtext->ecxt_scantuple->tts_tableOid =
		RelationGetRelid(resultRelInfo->ri_RelationDesc);

	/* Compute the RETURNING expressions */
	return ExecProject(projectReturning);
}

/*
 * ExecCheckTupleVisible -- verify tuple is visible
 *
 * It would not be consistent with guarantees of the higher isolation levels to
 * proceed with avoiding insertion (taking speculative insertion's alternative
 * path) on the basis of another tuple that is not visible to MVCC snapshot.
 * Check for the need to raise a serialization failure, and do so as necessary.
 */
static void
ExecCheckTupleVisible(EState *estate,
					  Relation rel,
					  TupleTableSlot *slot)
{
	if (!IsolationUsesXactSnapshot())
		return;

	if (!table_tuple_satisfies_snapshot(rel, slot, estate->es_snapshot))
	{
		Datum		xminDatum;
		TransactionId xmin;
		bool		isnull;

		xminDatum = slot_getsysattr(slot, MinTransactionIdAttributeNumber, &isnull);
		Assert(!isnull);
		xmin = DatumGetTransactionId(xminDatum);

		/*
		 * We should not raise a serialization failure if the conflict is
		 * against a tuple inserted by our own transaction, even if it's not
		 * visible to our snapshot.  (This would happen, for example, if
		 * conflicting keys are proposed for insertion in a single command.)
		 */
		if (!TransactionIdIsCurrentTransactionId(xmin))
			ereport(ERROR,
					(errcode(ERRCODE_T_R_SERIALIZATION_FAILURE),
					 errmsg("could not serialize access due to concurrent update")));
	}
}

/*
 * ExecCheckTIDVisible -- convenience variant of ExecCheckTupleVisible()
 */
static void
ExecCheckTIDVisible(EState *estate,
					ResultRelInfo *relinfo,
					ItemPointer tid,
					TupleTableSlot *tempSlot)
{
	Relation	rel = relinfo->ri_RelationDesc;

	/* Redundantly check isolation level */
	if (!IsolationUsesXactSnapshot())
		return;

	if (!table_tuple_fetch_row_version(rel, tid, SnapshotAny, tempSlot))
		elog(ERROR, "failed to fetch conflicting tuple for ON CONFLICT");
	ExecCheckTupleVisible(estate, rel, tempSlot);
	ExecClearTuple(tempSlot);
}

/*
 * Initialize to compute stored generated columns for a tuple
 *
 * This fills the resultRelInfo's ri_GeneratedExprs field and makes an
 * associated ResultRelInfoExtra struct to hold ri_extraUpdatedCols.
 * (Currently, ri_extraUpdatedCols is consulted only in UPDATE, but we might
 * as well fill it for INSERT too.)
 */
void
ExecInitStoredGenerated(ResultRelInfo *resultRelInfo,
						EState *estate,
						CmdType cmdtype)
{
	Relation	rel = resultRelInfo->ri_RelationDesc;
	TupleDesc	tupdesc = RelationGetDescr(rel);
	int			natts = tupdesc->natts;
	Bitmapset  *updatedCols;
	ResultRelInfoExtra *rextra;
	MemoryContext oldContext;

	/* Don't call twice */
	Assert(resultRelInfo->ri_GeneratedExprs == NULL);

	/* Nothing to do if no generated columns */
	if (!(tupdesc->constr && tupdesc->constr->has_generated_stored))
		return;

	/*
	 * In an UPDATE, we can skip computing any generated columns that do not
	 * depend on any UPDATE target column.  But if there is a BEFORE ROW
	 * UPDATE trigger, we cannot skip because the trigger might change more
	 * columns.
	 */
	if (cmdtype == CMD_UPDATE &&
		!(rel->trigdesc && rel->trigdesc->trig_update_before_row))
		updatedCols = ExecGetUpdatedCols(resultRelInfo, estate);
	else
		updatedCols = NULL;

	/*
	 * Make sure these data structures are built in the per-query memory
	 * context so they'll survive throughout the query.
	 */
	oldContext = MemoryContextSwitchTo(estate->es_query_cxt);

	resultRelInfo->ri_GeneratedExprs =
		(ExprState **) palloc0(natts * sizeof(ExprState *));
	resultRelInfo->ri_NumGeneratedNeeded = 0;

	rextra = palloc_object(ResultRelInfoExtra);
	rextra->rinfo = resultRelInfo;
	rextra->ri_extraUpdatedCols = NULL;
	estate->es_resultrelinfo_extra = lappend(estate->es_resultrelinfo_extra,
											 rextra);

	for (int i = 0; i < natts; i++)
	{
		if (TupleDescAttr(tupdesc, i)->attgenerated == ATTRIBUTE_GENERATED_STORED)
		{
			Expr	   *expr;

			/* Fetch the GENERATED AS expression tree */
			expr = (Expr *) build_column_default(rel, i + 1);
			if (expr == NULL)
				elog(ERROR, "no generation expression found for column number %d of table \"%s\"",
					 i + 1, RelationGetRelationName(rel));

			/*
			 * If it's an update with a known set of update target columns,
			 * see if we can skip the computation.
			 */
			if (updatedCols)
			{
				Bitmapset  *attrs_used = NULL;

				pull_varattnos_min_attr((Node *) expr, 1, &attrs_used,
										YBGetFirstLowInvalidAttributeNumber(rel) + 1);

				if (!bms_overlap(updatedCols, attrs_used))
					continue;	/* need not update this column */
			}

			/* No luck, so prepare the expression for execution */
			resultRelInfo->ri_GeneratedExprs[i] = ExecPrepareExpr(expr, estate);
			resultRelInfo->ri_NumGeneratedNeeded++;

			/* And mark this column in rextra->ri_extraUpdatedCols */
			rextra->ri_extraUpdatedCols =
				bms_add_member(rextra->ri_extraUpdatedCols,
							   i + 1 - YBGetFirstLowInvalidAttributeNumber(rel));
		}
	}

	MemoryContextSwitchTo(oldContext);
}

/*
 * Compute stored generated columns for a tuple
 */
void
ExecComputeStoredGenerated(ResultRelInfo *resultRelInfo,
						   EState *estate, TupleTableSlot *slot,
						   CmdType cmdtype)
{
	Relation	rel = resultRelInfo->ri_RelationDesc;
	TupleDesc	tupdesc = RelationGetDescr(rel);
	int			natts = tupdesc->natts;
	ExprContext *econtext = GetPerTupleExprContext(estate);
	MemoryContext oldContext;
	Datum	   *values;
	bool	   *nulls;

	/* We should not be called unless this is true */
	Assert(tupdesc->constr && tupdesc->constr->has_generated_stored);

	/*
	 * For relations named directly in the query, ExecInitStoredGenerated
	 * should have been called already; but this might not have happened yet
	 * for a partition child rel.  Also, it's convenient for outside callers
	 * to not have to call ExecInitStoredGenerated explicitly.
	 */
	if (resultRelInfo->ri_GeneratedExprs == NULL)
		ExecInitStoredGenerated(resultRelInfo, estate, cmdtype);

	/*
	 * If no generated columns have been affected by this change, then skip
	 * the rest.
	 */
	if (resultRelInfo->ri_NumGeneratedNeeded == 0)
		return;

	oldContext = MemoryContextSwitchTo(GetPerTupleMemoryContext(estate));

	values = palloc(sizeof(*values) * natts);
	nulls = palloc(sizeof(*nulls) * natts);

	slot_getallattrs(slot);
	memcpy(nulls, slot->tts_isnull, sizeof(*nulls) * natts);

	for (int i = 0; i < natts; i++)
	{
		Form_pg_attribute attr = TupleDescAttr(tupdesc, i);

		if (resultRelInfo->ri_GeneratedExprs[i])
		{
			Datum		val;
			bool		isnull;

			Assert(attr->attgenerated == ATTRIBUTE_GENERATED_STORED);

			econtext->ecxt_scantuple = slot;

			val = ExecEvalExpr(resultRelInfo->ri_GeneratedExprs[i], econtext, &isnull);

			/*
			 * We must make a copy of val as we have no guarantees about where
			 * memory for a pass-by-reference Datum is located.
			 */
			if (!isnull)
				val = datumCopy(val, attr->attbyval, attr->attlen);

			values[i] = val;
			nulls[i] = isnull;
		}
		else
		{
			if (!nulls[i])
				values[i] = datumCopy(slot->tts_values[i], attr->attbyval, attr->attlen);
		}
	}

	ExecClearTuple(slot);
	memcpy(slot->tts_values, values, sizeof(*values) * natts);
	memcpy(slot->tts_isnull, nulls, sizeof(*nulls) * natts);
	ExecStoreVirtualTuple(slot);
	ExecMaterializeSlot(slot);

	MemoryContextSwitchTo(oldContext);
}

/*
 * ExecInitInsertProjection
 *		Do one-time initialization of projection data for INSERT tuples.
 *
 * INSERT queries may need a projection to filter out junk attrs in the tlist.
 *
 * This is also a convenient place to verify that the
 * output of an INSERT matches the target table.
 */
static void
ExecInitInsertProjection(ModifyTableState *mtstate,
						 ResultRelInfo *resultRelInfo)
{
	ModifyTable *node = (ModifyTable *) mtstate->ps.plan;
	Plan	   *subplan = outerPlan(node);
	EState	   *estate = mtstate->ps.state;
	List	   *insertTargetList = NIL;
	bool		need_projection = false;
	ListCell   *l;

	/* Extract non-junk columns of the subplan's result tlist. */
	foreach(l, subplan->targetlist)
	{
		TargetEntry *tle = (TargetEntry *) lfirst(l);

		if (!tle->resjunk)
			insertTargetList = lappend(insertTargetList, tle);
		else
			need_projection = true;
	}

	/*
	 * The junk-free list must produce a tuple suitable for the result
	 * relation.
	 */
	ExecCheckPlanOutput(resultRelInfo->ri_RelationDesc, insertTargetList);

	/* We'll need a slot matching the table's format. */
	resultRelInfo->ri_newTupleSlot =
		table_slot_create(resultRelInfo->ri_RelationDesc,
						  &estate->es_tupleTable);

	/* Build ProjectionInfo if needed (it probably isn't). */
	if (need_projection)
	{
		TupleDesc	relDesc = RelationGetDescr(resultRelInfo->ri_RelationDesc);

		/* need an expression context to do the projection */
		if (mtstate->ps.ps_ExprContext == NULL)
			ExecAssignExprContext(estate, &mtstate->ps);

		resultRelInfo->ri_projectNew =
			ExecBuildProjectionInfo(insertTargetList,
									mtstate->ps.ps_ExprContext,
									resultRelInfo->ri_newTupleSlot,
									&mtstate->ps,
									relDesc);
	}

	resultRelInfo->ri_projectNewInfoValid = true;
}

/*
 * ExecInitUpdateProjection
 *		Do one-time initialization of projection data for UPDATE tuples.
 *
 * UPDATE always needs a projection, because (1) there's always some junk
 * attrs, and (2) we may need to merge values of not-updated columns from
 * the old tuple into the final tuple.  In UPDATE, the tuple arriving from
 * the subplan contains only new values for the changed columns, plus row
 * identity info in the junk attrs.
 *
 * This is "one-time" for any given result rel, but we might touch more than
 * one result rel in the course of an inherited UPDATE, and each one needs
 * its own projection due to possible column order variation.
 *
 * This is also a convenient place to verify that the output of an UPDATE
 * matches the target table (ExecBuildUpdateProjection does that).
 */
static void
ExecInitUpdateProjection(ModifyTableState *mtstate,
						 ResultRelInfo *resultRelInfo)
{
	ModifyTable *node = (ModifyTable *) mtstate->ps.plan;
	Plan	   *subplan = outerPlan(node);
	EState	   *estate = mtstate->ps.state;
	TupleDesc	relDesc = RelationGetDescr(resultRelInfo->ri_RelationDesc);
	int			whichrel;
	List	   *updateColnos;

	/*
	 * Usually, mt_lastResultIndex matches the target rel.  If it happens not
	 * to, we can get the index the hard way with an integer division.
	 */
	whichrel = mtstate->mt_lastResultIndex;
	if (resultRelInfo != mtstate->resultRelInfo + whichrel)
	{
		whichrel = resultRelInfo - mtstate->resultRelInfo;
		Assert(whichrel >= 0 && whichrel < mtstate->mt_nrels);
	}

	updateColnos = (List *) list_nth(node->updateColnosLists, whichrel);

	/*
	 * For UPDATE, we use the old tuple to fill up missing values in the tuple
	 * produced by the subplan to get the new tuple.  We need two slots, both
	 * matching the table's desired format.
	 */
	resultRelInfo->ri_oldTupleSlot =
		table_slot_create(resultRelInfo->ri_RelationDesc,
						  &estate->es_tupleTable);
	resultRelInfo->ri_newTupleSlot =
		table_slot_create(resultRelInfo->ri_RelationDesc,
						  &estate->es_tupleTable);

	/* need an expression context to do the projection */
	if (mtstate->ps.ps_ExprContext == NULL)
		ExecAssignExprContext(estate, &mtstate->ps);

	resultRelInfo->ri_projectNew =
		ExecBuildUpdateProjection(subplan->targetlist,
								  false,	/* subplan did the evaluation */
								  updateColnos,
								  relDesc,
								  mtstate->ps.ps_ExprContext,
								  resultRelInfo->ri_newTupleSlot,
								  &mtstate->ps,
								  node->ybUseScanTupleInUpdate);

	resultRelInfo->ri_projectNewInfoValid = true;
}

/*
 * ExecGetInsertNewTuple
 *		This prepares a "new" tuple ready to be inserted into given result
 *		relation, by removing any junk columns of the plan's output tuple
 *		and (if necessary) coercing the tuple to the right tuple format.
 */
static TupleTableSlot *
ExecGetInsertNewTuple(ResultRelInfo *relinfo,
					  TupleTableSlot *planSlot)
{
	ProjectionInfo *newProj = relinfo->ri_projectNew;
	ExprContext *econtext;

	/*
	 * If there's no projection to be done, just make sure the slot is of the
	 * right type for the target rel.  If the planSlot is the right type we
	 * can use it as-is, else copy the data into ri_newTupleSlot.
	 */
	if (newProj == NULL)
	{
		if (relinfo->ri_newTupleSlot->tts_ops != planSlot->tts_ops)
		{
			ExecCopySlot(relinfo->ri_newTupleSlot, planSlot);
			return relinfo->ri_newTupleSlot;
		}
		else
			return planSlot;
	}

	/*
	 * Else project; since the projection output slot is ri_newTupleSlot, this
	 * will also fix any slot-type problem.
	 *
	 * Note: currently, this is dead code, because INSERT cases don't receive
	 * any junk columns so there's never a projection to be done.
	 */
	econtext = newProj->pi_exprContext;
	econtext->ecxt_outertuple = planSlot;
	return ExecProject(newProj);
}

/*
 * ExecGetUpdateNewTuple
 *		This prepares a "new" tuple by combining an UPDATE subplan's output
 *		tuple (which contains values of changed columns) with unchanged
 *		columns taken from the old tuple.
 *
 * The subplan tuple might also contain junk columns, which are ignored.
 * Note that the projection also ensures we have a slot of the right type.
 */
TupleTableSlot *
ExecGetUpdateNewTuple(ResultRelInfo *relinfo,
					  TupleTableSlot *planSlot,
					  TupleTableSlot *oldSlot)
{
	/* Use a few extra Asserts to protect against outside callers */
	Assert(relinfo->ri_projectNewInfoValid);
	Assert(planSlot != NULL && !TTS_EMPTY(planSlot));
	Assert(oldSlot != NULL && !TTS_EMPTY(oldSlot));

	return internalGetUpdateNewTuple(relinfo, planSlot, oldSlot, NULL);
}

/*
 * Callback for ModifyTableState->GetUpdateNewTuple for use by regular UPDATE.
 */
static TupleTableSlot *
internalGetUpdateNewTuple(ResultRelInfo *relinfo,
						  TupleTableSlot *planSlot,
						  TupleTableSlot *oldSlot,
						  MergeActionState *relaction)
{
	ProjectionInfo *newProj = relinfo->ri_projectNew;
	ExprContext *econtext;

	econtext = newProj->pi_exprContext;
	econtext->ecxt_outertuple = planSlot;
	econtext->ecxt_scantuple = oldSlot;
	return ExecProject(newProj);
}

/* ----------------------------------------------------------------
 *		ExecInsert
 *
 *		For INSERT, we have to insert the tuple into the target relation
 *		(or partition thereof) and insert appropriate tuples into the index
 *		relations.
 *
 *		slot contains the new tuple value to be stored.
 *
 *		Returns RETURNING result if any, otherwise NULL.
 *		*inserted_tuple is the tuple that's effectively inserted;
 *		*inserted_destrel is the relation where it was inserted.
 *		These are only set on success.
 *
 *		This may change the currently active tuple conversion map in
 *		mtstate->mt_transition_capture, so the callers must take care to
 *		save the previous value to avoid losing track of it.
 * ----------------------------------------------------------------
 */
static TupleTableSlot *
ExecInsert(ModifyTableContext *context,
		   ResultRelInfo *resultRelInfo,
		   TupleTableSlot *slot,
		   YBCPgStatement blockInsertStmt,
		   bool canSetTag,
		   TupleTableSlot **inserted_tuple,
		   ResultRelInfo **insert_destrel)
{
	ModifyTableState *mtstate = context->mtstate;
	EState	   *estate = context->estate;
	Relation	resultRelationDesc;
	List	   *recheckIndexes = NIL;
	TupleTableSlot *planSlot = context->planSlot;
	TupleTableSlot *result = NULL;
	TransitionCaptureState *ar_insert_trig_tcs;
	ModifyTable *node = (ModifyTable *) mtstate->ps.plan;
	OnConflictAction onconflict = node->onConflictAction;
	PartitionTupleRouting *proute = mtstate->mt_partition_tuple_routing;
	MemoryContext oldContext;

	TupleTableSlot *ybConflictSlot = NULL;

	/*
	 * If the input result relation is a partitioned table, find the leaf
	 * partition to insert the tuple into.
	 */
	if (proute)
	{
		ResultRelInfo *partRelInfo;

		slot = ExecPrepareTupleRouting(mtstate, estate, proute,
									   resultRelInfo, slot,
									   &partRelInfo);
		resultRelInfo = partRelInfo;
	}

	ExecMaterializeSlot(slot);

	resultRelationDesc = resultRelInfo->ri_RelationDesc;

	/*
	 * Open the table's indexes, if we have not done so already, so that we
	 * can add new index entries for the inserted tuple.
	 */
	if (IsYBRelation(resultRelInfo->ri_RelationDesc))
	{
		/*
		 * For a Yugabyte table, we need to update the secondary indexes for
		 * the INSERT statements. The ON CONFLICT UPDATE
		 * execution also needs to process primary key index.
		 */
		if ((YBRelHasSecondaryIndices(resultRelInfo->ri_RelationDesc) ||
			 onconflict != ONCONFLICT_NONE) &&
			resultRelInfo->ri_IndexRelationDescs == NULL)
			ExecOpenIndices(resultRelInfo, onconflict != ONCONFLICT_NONE);
	}
	else
	{
		if (resultRelationDesc->rd_rel->relhasindex &&
			resultRelInfo->ri_IndexRelationDescs == NULL)
			ExecOpenIndices(resultRelInfo, onconflict != ONCONFLICT_NONE);
	}

	/*
	 * BEFORE ROW INSERT Triggers.
	 *
	 * Note: We fire BEFORE ROW TRIGGERS for every attempted insertion in an
	 * INSERT ... ON CONFLICT statement.  We cannot check for constraint
	 * violations before firing these triggers, because they can change the
	 * values to insert.  Also, they can run arbitrary user-defined code with
	 * side-effects that we can't cancel by just not inserting the tuple.
	 */
	if (resultRelInfo->ri_TrigDesc &&
		resultRelInfo->ri_TrigDesc->trig_insert_before_row)
	{
		/* Flush any pending inserts, so rows are visible to the triggers */
		if (estate->es_insert_pending_result_relations != NIL)
			ExecPendingInserts(estate);

		if (!ExecBRInsertTriggers(estate, resultRelInfo, slot))
			return NULL;		/* "do nothing" */
	}

	/* INSTEAD OF ROW INSERT Triggers */
	if (resultRelInfo->ri_TrigDesc &&
		resultRelInfo->ri_TrigDesc->trig_insert_instead_row)
	{
		if (!ExecIRInsertTriggers(estate, resultRelInfo, slot))
			return NULL;		/* "do nothing" */
	}
	else if (resultRelInfo->ri_FdwRoutine)
	{
		/*
		 * GENERATED expressions might reference the tableoid column, so
		 * (re-)initialize tts_tableOid before evaluating them.
		 */
		slot->tts_tableOid = RelationGetRelid(resultRelInfo->ri_RelationDesc);

		/*
		 * Compute stored generated columns
		 */
		if (resultRelationDesc->rd_att->constr &&
			resultRelationDesc->rd_att->constr->has_generated_stored)
			ExecComputeStoredGenerated(resultRelInfo, estate, slot,
									   CMD_INSERT);

		/*
		 * If the FDW supports batching, and batching is requested, accumulate
		 * rows and insert them in batches. Otherwise use the per-row inserts.
		 */
		if (resultRelInfo->ri_BatchSize > 1)
		{
			bool		flushed = false;

			/*
			 * When we've reached the desired batch size, perform the
			 * insertion.
			 */
			if (resultRelInfo->ri_NumSlots == resultRelInfo->ri_BatchSize)
			{
				ExecBatchInsert(mtstate, resultRelInfo,
								resultRelInfo->ri_Slots,
								resultRelInfo->ri_PlanSlots,
								resultRelInfo->ri_NumSlots,
								estate, canSetTag);
				resultRelInfo->ri_NumSlots = 0;
				flushed = true;
			}

			oldContext = MemoryContextSwitchTo(estate->es_query_cxt);

			if (resultRelInfo->ri_Slots == NULL)
			{
				resultRelInfo->ri_Slots = palloc(sizeof(TupleTableSlot *) *
												 resultRelInfo->ri_BatchSize);
				resultRelInfo->ri_PlanSlots = palloc(sizeof(TupleTableSlot *) *
													 resultRelInfo->ri_BatchSize);
			}

			/*
			 * Initialize the batch slots. We don't know how many slots will
			 * be needed, so we initialize them as the batch grows, and we
			 * keep them across batches. To mitigate an inefficiency in how
			 * resource owner handles objects with many references (as with
			 * many slots all referencing the same tuple descriptor) we copy
			 * the appropriate tuple descriptor for each slot.
			 */
			if (resultRelInfo->ri_NumSlots >= resultRelInfo->ri_NumSlotsInitialized)
			{
				TupleDesc	tdesc = CreateTupleDescCopy(slot->tts_tupleDescriptor);
				TupleDesc	plan_tdesc =
				CreateTupleDescCopy(planSlot->tts_tupleDescriptor);

				resultRelInfo->ri_Slots[resultRelInfo->ri_NumSlots] =
					MakeSingleTupleTableSlot(tdesc, slot->tts_ops);

				resultRelInfo->ri_PlanSlots[resultRelInfo->ri_NumSlots] =
					MakeSingleTupleTableSlot(plan_tdesc, planSlot->tts_ops);

				/* remember how many batch slots we initialized */
				resultRelInfo->ri_NumSlotsInitialized++;
			}

			ExecCopySlot(resultRelInfo->ri_Slots[resultRelInfo->ri_NumSlots],
						 slot);

			ExecCopySlot(resultRelInfo->ri_PlanSlots[resultRelInfo->ri_NumSlots],
						 planSlot);

			/*
			 * If these are the first tuples stored in the buffers, add the
			 * target rel and the mtstate to the
			 * es_insert_pending_result_relations and
			 * es_insert_pending_modifytables lists respectively, execpt in
			 * the case where flushing was done above, in which case they
			 * would already have been added to the lists, so no need to do
			 * this.
			 */
			if (resultRelInfo->ri_NumSlots == 0 && !flushed)
			{
				Assert(!list_member_ptr(estate->es_insert_pending_result_relations,
										resultRelInfo));
				estate->es_insert_pending_result_relations =
					lappend(estate->es_insert_pending_result_relations,
							resultRelInfo);
				estate->es_insert_pending_modifytables =
					lappend(estate->es_insert_pending_modifytables, mtstate);
			}
			Assert(list_member_ptr(estate->es_insert_pending_result_relations,
								   resultRelInfo));

			resultRelInfo->ri_NumSlots++;

			MemoryContextSwitchTo(oldContext);

			return NULL;
		}

		/*
		 * insert into foreign table: let the FDW do it
		 */
		slot = resultRelInfo->ri_FdwRoutine->ExecForeignInsert(estate,
															   resultRelInfo,
															   slot,
															   planSlot);

		if (slot == NULL)		/* "do nothing" */
			return NULL;

		/*
		 * AFTER ROW Triggers or RETURNING expressions might reference the
		 * tableoid column, so (re-)initialize tts_tableOid before evaluating
		 * them.  (This covers the case where the FDW replaced the slot.)
		 */
		slot->tts_tableOid = RelationGetRelid(resultRelInfo->ri_RelationDesc);
	}
	else
	{
		WCOKind		wco_kind;

		/*
		 * Constraints and GENERATED expressions might reference the tableoid
		 * column, so (re-)initialize tts_tableOid before evaluating them.
		 */
		slot->tts_tableOid = RelationGetRelid(resultRelationDesc);

		/*
		 * Compute stored generated columns
		 */
		if (resultRelationDesc->rd_att->constr &&
			resultRelationDesc->rd_att->constr->has_generated_stored)
			ExecComputeStoredGenerated(resultRelInfo, estate, slot,
									   CMD_INSERT);

		/*
		 * Check any RLS WITH CHECK policies.
		 *
		 * Normally we should check INSERT policies. But if the insert is the
		 * result of a partition key update that moved the tuple to a new
		 * partition, we should instead check UPDATE policies, because we are
		 * executing policies defined on the target table, and not those
		 * defined on the child partitions.
		 *
		 * If we're running MERGE, we refer to the action that we're executing
		 * to know if we're doing an INSERT or UPDATE to a partition table.
		 */
		if (mtstate->operation == CMD_UPDATE)
			wco_kind = WCO_RLS_UPDATE_CHECK;
		else if (mtstate->operation == CMD_MERGE)
			wco_kind = (context->relaction->mas_action->commandType == CMD_UPDATE) ?
				WCO_RLS_UPDATE_CHECK : WCO_RLS_INSERT_CHECK;
		else
			wco_kind = WCO_RLS_INSERT_CHECK;

		/*
		 * ExecWithCheckOptions() will skip any WCOs which are not of the kind
		 * we are looking for at this point.
		 */
		if (resultRelInfo->ri_WithCheckOptions != NIL)
			ExecWithCheckOptions(wco_kind, resultRelInfo, slot, estate);

		/*
		 * Check the constraints of the tuple.
		 */
		if (resultRelationDesc->rd_att->constr)
			ExecConstraints(resultRelInfo, slot, estate, mtstate);

		/*
		 * Also check the tuple against the partition constraint, if there is
		 * one; except that if we got here via tuple-routing, we don't need to
		 * if there's no BR trigger defined on the partition.
		 */
		if (resultRelationDesc->rd_rel->relispartition &&
			(resultRelInfo->ri_RootResultRelInfo == NULL ||
			 (resultRelInfo->ri_TrigDesc &&
			  resultRelInfo->ri_TrigDesc->trig_insert_before_row)))
			ExecPartitionCheck(resultRelInfo, slot, estate, true);

		if (onconflict != ONCONFLICT_NONE && resultRelInfo->ri_NumIndices > 0)
		{
			/* Perform a speculative insertion. */
			uint32		specToken;
			ItemPointerData conflictTid;
			bool		specConflict;
			List	   *arbiterIndexes;

			arbiterIndexes = resultRelInfo->ri_onConflictArbiterIndexes;

			/*
			 * Do a non-conclusive check for conflicts first.
			 *
			 * We're not holding any locks yet, so this doesn't guarantee that
			 * the later insert won't conflict.  But it avoids leaving behind
			 * a lot of canceled speculative insertions, if you run a lot of
			 * INSERT ON CONFLICT statements that do conflict.
			 *
			 * We loop back here if we find a conflict below, either during
			 * the pre-check, or when we re-check after inserting the tuple
			 * speculatively.  Better allow interrupts in case some bug makes
			 * this an infinite loop.
			 */
	vlock:
			CHECK_FOR_INTERRUPTS();
			specConflict = false;
			if (!ExecCheckIndexConstraints(resultRelInfo, slot, estate,
										   &conflictTid, arbiterIndexes,
										   &ybConflictSlot))
			{
				/* committed conflict tuple found */
				if (onconflict == ONCONFLICT_UPDATE)
				{
					/*
					 * In case of ON CONFLICT DO UPDATE, execute the UPDATE
					 * part.  Be prepared to retry if the UPDATE fails because
					 * of another concurrent UPDATE/DELETE to the conflict
					 * tuple.
					 */
					TupleTableSlot *returning = NULL;

					if (ExecOnConflictUpdate(context, resultRelInfo,
											 &conflictTid, slot, canSetTag,
											 &returning,
											 ybConflictSlot))
					{
						InstrCountTuples2(&mtstate->ps, 1);
						result = returning;
						goto conflict_resolved;
					}
					else
					{
						Assert(!IsYBRelation(resultRelationDesc));
						goto vlock;
					}
				}
				else
				{
					/*
					 * In case of ON CONFLICT DO NOTHING, do nothing. However,
					 * verify that the tuple is visible to the executor's MVCC
					 * snapshot at higher isolation levels.
					 *
					 * Using ExecGetReturningSlot() to store the tuple for the
					 * recheck isn't that pretty, but we can't trivially use
					 * the input slot, because it might not be of a compatible
					 * type. As there's no conflicting usage of
					 * ExecGetReturningSlot() in the DO NOTHING case...
					 */
					Assert(onconflict == ONCONFLICT_NOTHING);
					if (IsYBRelation(resultRelationDesc)) {
						// YugaByte does not use Postgres transaction control code.
						InstrCountTuples2(&mtstate->ps, 1);
						result = NULL;
						goto conflict_resolved;
					}
					ExecCheckTIDVisible(estate, resultRelInfo, &conflictTid,
										ExecGetReturningSlot(estate, resultRelInfo));
					InstrCountTuples2(&mtstate->ps, 1);
					return NULL;
				}
			}

			if (IsYBRelation(resultRelationDesc))
			{
				/*
				 * YugaByte handles transaction-control internally, so speculative token are not being
				 * locked and released in this call.
				 * TODO(Mikhail) Verify the YugaByte transaction support works properly for on-conflict.
				 */
				YBCHeapInsert(resultRelInfo, slot, blockInsertStmt, estate);

				/* insert index entries for tuple */
				recheckIndexes = ExecInsertIndexTuples(resultRelInfo, slot, estate, true, true,
													   &specConflict, arbiterIndexes);
			}
			else
			{
				/*
				 * Before we start insertion proper, acquire our "speculative
				 * insertion lock".  Others can use that to wait for us to decide
				 * if we're going to go ahead with the insertion, instead of
				 * waiting for the whole transaction to complete.
				 */
				specToken = SpeculativeInsertionLockAcquire(GetCurrentTransactionId());

				/* insert the tuple, with the speculative token */
				table_tuple_insert_speculative(resultRelationDesc, slot,
											   estate->es_output_cid,
											   0,
											   NULL,
											   specToken);

				/* insert index entries for tuple */
				recheckIndexes = ExecInsertIndexTuples(resultRelInfo,
													   slot, estate, false, true,
													   &specConflict,
													   arbiterIndexes);

				/* adjust the tuple's state accordingly */
				table_tuple_complete_speculative(resultRelationDesc, slot,
												 specToken, !specConflict);

				/*
				 * Wake up anyone waiting for our decision.  They will re-check
				 * the tuple, see that it's no longer speculative, and wait on our
				 * XID as if this was a regularly inserted tuple all along.  Or if
				 * we killed the tuple, they will see it's dead, and proceed as if
				 * the tuple never existed.
				 */
				SpeculativeInsertionLockRelease(GetCurrentTransactionId());

				/*
				 * If there was a conflict, start from the beginning.  We'll do
				 * the pre-check again, which will now find the conflicting tuple
				 * (unless it aborts before we get there).
				 */
				if (specConflict)
				{
					list_free(recheckIndexes);
					goto vlock;
				}
			}

			/* Since there was no more insertion conflict, we're done with ON CONFLICT DO UPDATE */
		}
		else
		{
			/* insert the tuple normally */
			if (IsYBRelation(resultRelationDesc))
			{
				MemoryContext oldContext = MemoryContextSwitchTo(GetPerTupleMemoryContext(estate));
				YBCHeapInsert(resultRelInfo, slot, blockInsertStmt, estate);

				/* insert index entries for tuple */
				if (YBCRelInfoHasSecondaryIndices(resultRelInfo))
					recheckIndexes = ExecInsertIndexTuples(resultRelInfo, slot, estate, false, true,
														   NULL, NIL);
				MemoryContextSwitchTo(oldContext);
			}
			else
			{
				table_tuple_insert(resultRelationDesc, slot,
								   estate->es_output_cid,
								   0, NULL);

				/* insert index entries for tuple */
				if (resultRelInfo->ri_NumIndices > 0)
					recheckIndexes = ExecInsertIndexTuples(resultRelInfo,
														   slot, estate, false,
														   false, NULL, NIL);
			}
		}
	}

	YbPostProcessDml(CMD_INSERT, resultRelationDesc, slot);

	if (canSetTag)
		(estate->es_processed)++;

	/*
	 * If this insert is the result of a partition key update that moved the
	 * tuple to a new partition, put this row into the transition NEW TABLE,
	 * if there is one. We need to do this separately for DELETE and INSERT
	 * because they happen on different tables.
	 */
	ar_insert_trig_tcs = mtstate->mt_transition_capture;
	if (mtstate->operation == CMD_UPDATE && mtstate->mt_transition_capture
		&& mtstate->mt_transition_capture->tcs_update_new_table)
	{
		ExecARUpdateTriggers(estate, resultRelInfo,
							 NULL, NULL,
							 NULL,
							 NULL,
							 slot,
							 NULL,
							 mtstate->mt_transition_capture,
							 false);

		/*
		 * We've already captured the NEW TABLE row, so make sure any AR
		 * INSERT trigger fired below doesn't capture it again.
		 */
		ar_insert_trig_tcs = NULL;
	}

	/* AFTER ROW INSERT Triggers */
	ExecARInsertTriggers(estate, resultRelInfo, slot, recheckIndexes,
						 ar_insert_trig_tcs);

	list_free(recheckIndexes);

	/*
	 * Check any WITH CHECK OPTION constraints from parent views.  We are
	 * required to do this after testing all constraints and uniqueness
	 * violations per the SQL spec, so we do it after actually inserting the
	 * record into the heap and all indexes.
	 *
	 * ExecWithCheckOptions will elog(ERROR) if a violation is found, so the
	 * tuple will never be seen, if it violates the WITH CHECK OPTION.
	 *
	 * ExecWithCheckOptions() will skip any WCOs which are not of the kind we
	 * are looking for at this point.
	 */
	if (resultRelInfo->ri_WithCheckOptions != NIL)
		ExecWithCheckOptions(WCO_VIEW_CHECK, resultRelInfo, slot, estate);

	/* Process RETURNING if present */
	if (resultRelInfo->ri_projectReturning)
		result = ExecProcessReturning(resultRelInfo, slot, planSlot);

	if (inserted_tuple)
		*inserted_tuple = slot;
	if (insert_destrel)
		*insert_destrel = resultRelInfo;

conflict_resolved:
	/* YB: UPDATE-or-not is done: the conflict slot is no longer needed */
	if (ybConflictSlot)
		ExecDropSingleTupleTableSlot(ybConflictSlot);

	return result;
}

/* ----------------------------------------------------------------
 *		ExecBatchInsert
 *
 *		Insert multiple tuples in an efficient way.
 *		Currently, this handles inserting into a foreign table without
 *		RETURNING clause.
 * ----------------------------------------------------------------
 */
static void
ExecBatchInsert(ModifyTableState *mtstate,
				ResultRelInfo *resultRelInfo,
				TupleTableSlot **slots,
				TupleTableSlot **planSlots,
				int numSlots,
				EState *estate,
				bool canSetTag)
{
	int			i;
	int			numInserted = numSlots;
	TupleTableSlot *slot = NULL;
	TupleTableSlot **rslots;

	/*
	 * insert into foreign table: let the FDW do it
	 */
	rslots = resultRelInfo->ri_FdwRoutine->ExecForeignBatchInsert(estate,
																  resultRelInfo,
																  slots,
																  planSlots,
																  &numInserted);

	for (i = 0; i < numInserted; i++)
	{
		slot = rslots[i];

		/*
		 * AFTER ROW Triggers might reference the tableoid column, so
		 * (re-)initialize tts_tableOid before evaluating them.
		 */
		slot->tts_tableOid = RelationGetRelid(resultRelInfo->ri_RelationDesc);

		/* AFTER ROW INSERT Triggers */
		ExecARInsertTriggers(estate, resultRelInfo, slot, NIL,
							 mtstate->mt_transition_capture);

		/*
		 * Check any WITH CHECK OPTION constraints from parent views.  See the
		 * comment in ExecInsert.
		 */
		if (resultRelInfo->ri_WithCheckOptions != NIL)
			ExecWithCheckOptions(WCO_VIEW_CHECK, resultRelInfo, slot, estate);
	}

	if (canSetTag && numInserted > 0)
		estate->es_processed += numInserted;
}

/*
 * ExecPendingInserts -- flushes all pending inserts to the foreign tables
 */
static void
ExecPendingInserts(EState *estate)
{
	ListCell   *l1,
			   *l2;

	forboth(l1, estate->es_insert_pending_result_relations,
			l2, estate->es_insert_pending_modifytables)
	{
		ResultRelInfo *resultRelInfo = (ResultRelInfo *) lfirst(l1);
		ModifyTableState *mtstate = (ModifyTableState *) lfirst(l2);

		Assert(mtstate);
		ExecBatchInsert(mtstate, resultRelInfo,
						resultRelInfo->ri_Slots,
						resultRelInfo->ri_PlanSlots,
						resultRelInfo->ri_NumSlots,
						estate, mtstate->canSetTag);
		resultRelInfo->ri_NumSlots = 0;
	}

	list_free(estate->es_insert_pending_result_relations);
	list_free(estate->es_insert_pending_modifytables);
	estate->es_insert_pending_result_relations = NIL;
	estate->es_insert_pending_modifytables = NIL;
}

/*
 * ExecDeletePrologue -- subroutine for ExecDelete
 *
 * Prepare executor state for DELETE.  Actually, the only thing we have to do
 * here is execute BEFORE ROW triggers.  We return false if one of them makes
 * the delete a no-op; otherwise, return true.
 */
static bool
ExecDeletePrologue(ModifyTableContext *context, ResultRelInfo *resultRelInfo,
				   ItemPointer tupleid, HeapTuple oldtuple,
				   TupleTableSlot **epqreturnslot)
{
	Relation resultRelationDesc = resultRelInfo->ri_RelationDesc;

	/*
	 * Unlike upstream PG, Yugabyte indexes have deletes explicitly written to
	 * them. Open the Yugabyte table's indexes, if we have not done so already,
	 * so that we can delete index entries for the deleted tuple.
	 */
	if (IsYBRelation(resultRelationDesc) &&
		YBRelHasSecondaryIndices(resultRelationDesc) &&
		resultRelInfo->ri_IndexRelationDescs == NULL)
		ExecOpenIndices(resultRelInfo, false);

	/* BEFORE ROW DELETE triggers */
	if (resultRelInfo->ri_TrigDesc &&
		resultRelInfo->ri_TrigDesc->trig_delete_before_row)
	{
		/* Flush any pending inserts, so rows are visible to the triggers */
		if (context->estate->es_insert_pending_result_relations != NIL)
			ExecPendingInserts(context->estate);

		return ExecBRDeleteTriggers(context->estate, context->epqstate,
									resultRelInfo, tupleid, oldtuple,
									epqreturnslot);
	}

	return true;
}

/*
 * ExecDeleteAct -- subroutine for ExecDelete
 *
 * Actually delete the tuple from a plain table.
 *
 * Caller is in charge of doing EvalPlanQual as necessary
 */
static TM_Result
ExecDeleteAct(ModifyTableContext *context, ResultRelInfo *resultRelInfo,
			  ItemPointer tupleid, bool changingPart)
{
	EState	   *estate = context->estate;

	return table_tuple_delete(resultRelInfo->ri_RelationDesc, tupleid,
							  estate->es_output_cid,
							  estate->es_snapshot,
							  estate->es_crosscheck_snapshot,
							  true /* wait for commit */ ,
							  &context->tmfd,
							  changingPart);
}

/*
 * ExecDeleteEpilogue -- subroutine for ExecDelete
 *
 * Closing steps of tuple deletion; this invokes AFTER FOR EACH ROW triggers,
 * including the UPDATE triggers if the deletion is being done as part of a
 * cross-partition tuple move.
 */
static void
ExecDeleteEpilogue(ModifyTableContext *context, ResultRelInfo *resultRelInfo,
				   ItemPointer tupleid, HeapTuple oldtuple, bool changingPart)
{
	ModifyTableState *mtstate = context->mtstate;
	EState	   *estate = context->estate;
	TransitionCaptureState *ar_delete_trig_tcs;

	/*
	 * If this delete is the result of a partition key update that moved the
	 * tuple to a new partition, put this row into the transition OLD TABLE,
	 * if there is one. We need to do this separately for DELETE and INSERT
	 * because they happen on different tables.
	 */
	ar_delete_trig_tcs = mtstate->mt_transition_capture;
	if (mtstate->operation == CMD_UPDATE && mtstate->mt_transition_capture &&
		mtstate->mt_transition_capture->tcs_update_old_table)
	{
		ExecARUpdateTriggers(estate, resultRelInfo,
							 NULL, NULL,
							 tupleid, oldtuple,
							 NULL, NULL, mtstate->mt_transition_capture,
							 false);

		/*
		 * We've already captured the OLD TABLE row, so make sure any AR
		 * DELETE trigger fired below doesn't capture it again.
		 */
		ar_delete_trig_tcs = NULL;
	}

	/* AFTER ROW DELETE Triggers */
	ExecARDeleteTriggers(estate, resultRelInfo, tupleid, oldtuple,
						 ar_delete_trig_tcs, changingPart);
}

/* ----------------------------------------------------------------
 *		ExecDelete
 *
 *		DELETE is like UPDATE, except that we delete the tuple and no
 *		index modifications are needed.
 *
 *		When deleting from a table, tupleid identifies the tuple to
 *		delete and oldtuple is NULL.  When deleting from a view,
 *		oldtuple is passed to the INSTEAD OF triggers and identifies
 *		what to delete, and tupleid is invalid.  When deleting from a
 *		foreign table, tupleid is invalid; the FDW has to figure out
 *		which row to delete using data from the planSlot.  oldtuple is
 *		passed to foreign table triggers; it is NULL when the foreign
 *		table has no relevant triggers.  We use tupleDeleted to indicate
 *		whether the tuple is actually deleted, callers can use it to
 *		decide whether to continue the operation.  When this DELETE is a
 *		part of an UPDATE of partition-key, then the slot returned by
 *		EvalPlanQual() is passed back using output parameter epqreturnslot.
 *
 *		Returns RETURNING result if any, otherwise NULL.
 * ----------------------------------------------------------------
 */
static TupleTableSlot *
ExecDelete(ModifyTableContext *context,
		   ResultRelInfo *resultRelInfo,
		   ItemPointer tupleid,
		   HeapTuple oldtuple,
		   bool processReturning,
		   bool changingPart,
		   bool canSetTag,
		   bool *tupleDeleted,
		   TupleTableSlot **epqreturnslot)
{
	EState	   *estate = context->estate;
	Relation	resultRelationDesc = resultRelInfo->ri_RelationDesc;
	TupleTableSlot *slot = NULL;
	TM_Result	result;

	if (tupleDeleted)
		*tupleDeleted = false;

	/*
	 * Prepare for the delete.  This includes BEFORE ROW triggers, so we're
	 * done if it says we are.
	 */
	if (!ExecDeletePrologue(context, resultRelInfo, tupleid, oldtuple,
							epqreturnslot))
		return NULL;

	/* INSTEAD OF ROW DELETE Triggers */
	if (resultRelInfo->ri_TrigDesc &&
		resultRelInfo->ri_TrigDesc->trig_delete_instead_row)
	{
		bool		dodelete;

		Assert(oldtuple != NULL);
		dodelete = ExecIRDeleteTriggers(estate, resultRelInfo, oldtuple);

		if (!dodelete)			/* "do nothing" */
			return NULL;
	}
	else if (resultRelInfo->ri_FdwRoutine)
	{
		/*
		 * delete from foreign table: let the FDW do it
		 *
		 * We offer the returning slot as a place to store RETURNING data,
		 * although the FDW can return some other slot if it wants.
		 */
		slot = ExecGetReturningSlot(estate, resultRelInfo);
		slot = resultRelInfo->ri_FdwRoutine->ExecForeignDelete(estate,
															   resultRelInfo,
															   slot,
															   context->planSlot);

		if (slot == NULL)		/* "do nothing" */
			return NULL;

		/*
		 * RETURNING expressions might reference the tableoid column, so
		 * (re)initialize tts_tableOid before evaluating them.
		 */
		if (TTS_EMPTY(slot))
			ExecStoreAllNullTuple(slot);

		slot->tts_tableOid = RelationGetRelid(resultRelationDesc);
	}
	else if (IsYBRelation(resultRelationDesc))
	{
		bool row_found = YBCExecuteDelete(resultRelationDesc,
										  context->planSlot,
										  ((ModifyTable *)context->mtstate->ps.plan)->ybReturningColumns,
										  context->mtstate->yb_fetch_target_tuple,
										  estate->yb_es_is_single_row_modify_txn
													? YB_SINGLE_SHARD_TRANSACTION : YB_TRANSACTIONAL,
										  changingPart,
										  estate);

		if (!row_found)
		{
			/*
			 * No row was found. This is possible if it's a single row txn
			 * and there is no row to delete (since we do not first do a scan).
			 */
			return NULL;
		}

		if (YBCRelInfoHasSecondaryIndices(resultRelInfo))
		{
			Datum	ybctid = YBCGetYBTupleIdFromSlot(context->planSlot);

			/* Delete index entries of the old tuple */
			ExecDeleteIndexTuples(resultRelInfo, ybctid, oldtuple, estate);
		}
	}
	else
	{
		/*
		 * delete the tuple
		 *
		 * Note: if context->estate->es_crosscheck_snapshot isn't
		 * InvalidSnapshot, we check that the row to be deleted is visible to
		 * that snapshot, and throw a can't-serialize error if not. This is a
		 * special-case behavior needed for referential integrity updates in
		 * transaction-snapshot mode transactions.
		 */
ldelete:;
		result = ExecDeleteAct(context, resultRelInfo, tupleid, changingPart);

		switch (result)
		{
			case TM_SelfModified:

				/*
				 * The target tuple was already updated or deleted by the
				 * current command, or by a later command in the current
				 * transaction.  The former case is possible in a join DELETE
				 * where multiple tuples join to the same target tuple. This
				 * is somewhat questionable, but Postgres has always allowed
				 * it: we just ignore additional deletion attempts.
				 *
				 * The latter case arises if the tuple is modified by a
				 * command in a BEFORE trigger, or perhaps by a command in a
				 * volatile function used in the query.  In such situations we
				 * should not ignore the deletion, but it is equally unsafe to
				 * proceed.  We don't want to discard the original DELETE
				 * while keeping the triggered actions based on its deletion;
				 * and it would be no better to allow the original DELETE
				 * while discarding updates that it triggered.  The row update
				 * carries some information that might be important according
				 * to business rules; so throwing an error is the only safe
				 * course.
				 *
				 * If a trigger actually intends this type of interaction, it
				 * can re-execute the DELETE and then return NULL to cancel
				 * the outer delete.
				 */
				if (context->tmfd.cmax != estate->es_output_cid)
					ereport(ERROR,
							(errcode(ERRCODE_TRIGGERED_DATA_CHANGE_VIOLATION),
							 errmsg("tuple to be deleted was already modified by an operation triggered by the current command"),
							 errhint("Consider using an AFTER trigger instead of a BEFORE trigger to propagate changes to other rows.")));

				/* Else, already deleted by self; nothing to do */
				return NULL;

			case TM_Ok:
				break;

			case TM_Updated:
				{
					TupleTableSlot *inputslot;
					TupleTableSlot *epqslot;

					if (IsolationUsesXactSnapshot())
						ereport(ERROR,
								(errcode(ERRCODE_T_R_SERIALIZATION_FAILURE),
								 errmsg("could not serialize access due to concurrent update")));

					/*
					 * Already know that we're going to need to do EPQ, so
					 * fetch tuple directly into the right slot.
					 */
					EvalPlanQualBegin(context->epqstate);
					inputslot = EvalPlanQualSlot(context->epqstate, resultRelationDesc,
												 resultRelInfo->ri_RangeTableIndex);

					result = table_tuple_lock(resultRelationDesc, tupleid,
											  estate->es_snapshot,
											  inputslot, estate->es_output_cid,
											  LockTupleExclusive, LockWaitBlock,
											  TUPLE_LOCK_FLAG_FIND_LAST_VERSION,
											  &context->tmfd);

					switch (result)
					{
						case TM_Ok:
							Assert(context->tmfd.traversed);
							epqslot = EvalPlanQual(context->epqstate,
												   resultRelationDesc,
												   resultRelInfo->ri_RangeTableIndex,
												   inputslot);
							if (TupIsNull(epqslot))
								/* Tuple not passing quals anymore, exiting... */
								return NULL;

							/*
							 * If requested, skip delete and pass back the
							 * updated row.
							 */
							if (epqreturnslot)
							{
								*epqreturnslot = epqslot;
								return NULL;
							}
							else
								goto ldelete;

						case TM_SelfModified:

							/*
							 * This can be reached when following an update
							 * chain from a tuple updated by another session,
							 * reaching a tuple that was already updated in
							 * this transaction. If previously updated by this
							 * command, ignore the delete, otherwise error
							 * out.
							 *
							 * See also TM_SelfModified response to
							 * table_tuple_delete() above.
							 */
							if (context->tmfd.cmax != estate->es_output_cid)
								ereport(ERROR,
										(errcode(ERRCODE_TRIGGERED_DATA_CHANGE_VIOLATION),
										 errmsg("tuple to be deleted was already modified by an operation triggered by the current command"),
										 errhint("Consider using an AFTER trigger instead of a BEFORE trigger to propagate changes to other rows.")));
							return NULL;

						case TM_Deleted:
							/* tuple already deleted; nothing to do */
							return NULL;

						default:

							/*
							 * TM_Invisible should be impossible because we're
							 * waiting for updated row versions, and would
							 * already have errored out if the first version
							 * is invisible.
							 *
							 * TM_Updated should be impossible, because we're
							 * locking the latest version via
							 * TUPLE_LOCK_FLAG_FIND_LAST_VERSION.
							 */
							elog(ERROR, "unexpected table_tuple_lock status: %u",
								 result);
							return NULL;
					}

					Assert(false);
					break;
				}

			case TM_Deleted:
				if (IsolationUsesXactSnapshot())
					ereport(ERROR,
							(errcode(ERRCODE_T_R_SERIALIZATION_FAILURE),
							 errmsg("could not serialize access due to concurrent delete")));
				/* tuple already deleted; nothing to do */
				return NULL;

			default:
				elog(ERROR, "unrecognized table_tuple_delete status: %u",
					 result);
				return NULL;
		}

		/*
		 * Note: Normally one would think that we have to delete index tuples
		 * associated with the heap tuple now...
		 *
		 * ... but in POSTGRES, we have no need to do this because VACUUM will
		 * take care of it later.  We can't delete index tuples immediately
		 * anyway, since the tuple is still visible to other transactions.
		 */
	}

	YbPostProcessDml(CMD_DELETE,
					 resultRelationDesc,
					 NULL /* newslot */);

	if (canSetTag)
		(estate->es_processed)++;

	/* Tell caller that the delete actually happened. */
	if (tupleDeleted)
		*tupleDeleted = true;

	ExecDeleteEpilogue(context, resultRelInfo, tupleid, oldtuple, changingPart);

	/* Process RETURNING if present and if requested */
	if (processReturning && resultRelInfo->ri_projectReturning)
	{
		/*
		 * We have to put the target tuple into a slot, which means first we
		 * gotta fetch it.  We can use the trigger tuple slot.
		 */
		TupleTableSlot *rslot;

		if (resultRelInfo->ri_FdwRoutine)
		{
			/* FDW must have provided a slot containing the deleted row */
			Assert(!TupIsNull(slot));
		}
		else if (IsYBRelation(resultRelationDesc))
		{
			slot = context->planSlot;
		}
		else
		{
			slot = ExecGetReturningSlot(estate, resultRelInfo);
			if (oldtuple != NULL)
			{
				ExecForceStoreHeapTuple(oldtuple, slot, false);
			}
			else
			{
				if (!table_tuple_fetch_row_version(resultRelationDesc, tupleid,
												   SnapshotAny, slot))
					elog(ERROR, "failed to fetch deleted tuple for DELETE RETURNING");
			}
		}

		rslot = ExecProcessReturning(resultRelInfo, slot, context->planSlot);

		/*
		 * Before releasing the target tuple again, make sure rslot has a
		 * local copy of any pass-by-reference values.
		 */
		ExecMaterializeSlot(rslot);

		ExecClearTuple(slot);

		return rslot;
	}

	return NULL;
}

/*
 * ExecCrossPartitionUpdate --- Move an updated tuple to another partition.
 *
 * This works by first deleting the old tuple from the current partition,
 * followed by inserting the new tuple into the root parent table, that is,
 * mtstate->rootResultRelInfo.  It will be re-routed from there to the
 * correct partition.
 *
 * Returns true if the tuple has been successfully moved, or if it's found
 * that the tuple was concurrently deleted so there's nothing more to do
 * for the caller.
 *
 * False is returned if the tuple we're trying to move is found to have been
 * concurrently updated.  In that case, the caller must check if the updated
 * tuple (in updateCxt->cpUpdateRetrySlot) still needs to be re-routed, and
 * call this function again or perform a regular update accordingly.
 */
static bool
ExecCrossPartitionUpdate(ModifyTableContext *context,
						 ResultRelInfo *resultRelInfo,
						 ItemPointer tupleid, HeapTuple oldtuple,
						 TupleTableSlot *slot,
						 bool canSetTag,
						 UpdateContext *updateCxt,
						 TupleTableSlot **inserted_tuple,
						 ResultRelInfo **insert_destrel)
{
	ModifyTableState *mtstate = context->mtstate;
	EState	   *estate = mtstate->ps.state;
	TupleConversionMap *tupconv_map;
	bool		tuple_deleted;
	TupleTableSlot *epqslot = NULL;
	bool    prev_yb_is_single_row_modify_txn = estate->yb_es_is_single_row_modify_txn;

	context->cpUpdateReturningSlot = NULL;
	context->cpUpdateRetrySlot = NULL;

	/*
	 * Disallow an INSERT ON CONFLICT DO UPDATE that causes the original row
	 * to migrate to a different partition.  Maybe this can be implemented
	 * some day, but it seems a fringe feature with little redeeming value.
	 */
	if (((ModifyTable *) mtstate->ps.plan)->onConflictAction == ONCONFLICT_UPDATE)
		ereport(ERROR,
				(errcode(ERRCODE_FEATURE_NOT_SUPPORTED),
				 errmsg("invalid ON UPDATE specification"),
				 errdetail("The result tuple would appear in a different partition than the original tuple.")));

	/*
	 * When an UPDATE is run directly on a leaf partition, simply fail with a
	 * partition constraint violation error.
	 */
	if (resultRelInfo == mtstate->rootResultRelInfo)
		ExecPartitionCheckEmitError(resultRelInfo, slot, estate);

	/* Initialize tuple routing info if not already done. */
	if (mtstate->mt_partition_tuple_routing == NULL)
	{
		Relation	rootRel = mtstate->rootResultRelInfo->ri_RelationDesc;
		MemoryContext oldcxt;

		/* Things built here have to last for the query duration. */
		oldcxt = MemoryContextSwitchTo(estate->es_query_cxt);

		mtstate->mt_partition_tuple_routing =
			ExecSetupPartitionTupleRouting(estate, rootRel);

		/*
		 * Before a partition's tuple can be re-routed, it must first be
		 * converted to the root's format, so we'll need a slot for storing
		 * such tuples.
		 */
		Assert(mtstate->mt_root_tuple_slot == NULL);
		mtstate->mt_root_tuple_slot = table_slot_create(rootRel, NULL);

		MemoryContextSwitchTo(oldcxt);
	}

	/*
	 * Row movement, part 1.  Delete the tuple, but skip RETURNING processing.
	 * We want to return rows from INSERT.
	 */
	ExecDelete(context, resultRelInfo,
			   tupleid, oldtuple,
			   false,			/* processReturning */
			   true,			/* changingPart */
			   false,			/* canSetTag */
			   &tuple_deleted, &epqslot);

	/*
	 * For some reason if DELETE didn't happen (e.g. trigger prevented it, or
	 * it was already deleted by self, or it was concurrently deleted by
	 * another transaction), then we should skip the insert as well;
	 * otherwise, an UPDATE could cause an increase in the total number of
	 * rows across all partitions, which is clearly wrong.
	 *
	 * For a normal UPDATE, the case where the tuple has been the subject of a
	 * concurrent UPDATE or DELETE would be handled by the EvalPlanQual
	 * machinery, but for an UPDATE that we've translated into a DELETE from
	 * this partition and an INSERT into some other partition, that's not
	 * available, because CTID chains can't span relation boundaries.  We
	 * mimic the semantics to a limited extent by skipping the INSERT if the
	 * DELETE fails to find a tuple.  This ensures that two concurrent
	 * attempts to UPDATE the same tuple at the same time can't turn one tuple
	 * into two, and that an UPDATE of a just-deleted tuple can't resurrect
	 * it.
	 */
	if (!tuple_deleted)
	{
		/*
		 * epqslot will be typically NULL.  But when ExecDelete() finds that
		 * another transaction has concurrently updated the same row, it
		 * re-fetches the row, skips the delete, and epqslot is set to the
		 * re-fetched tuple slot.  In that case, we need to do all the checks
		 * again.
		 */
		if (TupIsNull(epqslot))
			return true;
		else
		{
			/* Fetch the most recent version of old tuple. */
			TupleTableSlot *oldSlot;

			/* ... but first, make sure ri_oldTupleSlot is initialized. */
			if (unlikely(!resultRelInfo->ri_projectNewInfoValid))
				ExecInitUpdateProjection(mtstate, resultRelInfo);
			oldSlot = resultRelInfo->ri_oldTupleSlot;
			if (!table_tuple_fetch_row_version(resultRelInfo->ri_RelationDesc,
											   tupleid,
											   SnapshotAny,
											   oldSlot))
				elog(ERROR, "failed to fetch tuple being updated");
			/* and project the new tuple to retry the UPDATE with */
			context->cpUpdateRetrySlot =
				context->GetUpdateNewTuple(resultRelInfo, epqslot, oldSlot,
										   context->relaction);
			return false;
		}
	}

	/*
	 * resultRelInfo is one of the per-relation resultRelInfos.  So we should
	 * convert the tuple into root's tuple descriptor if needed, since
	 * ExecInsert() starts the search from root.
	 */
	tupconv_map = ExecGetChildToRootMap(resultRelInfo);
	if (tupconv_map != NULL)
		slot = execute_attr_map_slot(tupconv_map->attrMap,
									 slot,
									 mtstate->mt_root_tuple_slot);

	/* Tuple routing starts from the root table. */
	context->cpUpdateReturningSlot =
		ExecInsert(context, mtstate->rootResultRelInfo, slot, NULL, canSetTag,
				   inserted_tuple, insert_destrel);

	/* Revert ExecPrepareTupleRouting's node change. */
	estate->yb_es_is_single_row_modify_txn = prev_yb_is_single_row_modify_txn;

	/*
	 * Reset the transition state that may possibly have been written by
	 * INSERT.
	 */
	if (mtstate->mt_transition_capture)
		mtstate->mt_transition_capture->tcs_original_insert_tuple = NULL;

	/* We're done moving. */
	return true;
}

/*
 * ExecUpdatePrologue -- subroutine for ExecUpdate
 *
 * Prepare executor state for UPDATE.  This includes running BEFORE ROW
 * triggers.  We return false if one of them makes the update a no-op;
 * otherwise, return true.
 */
static bool
ExecUpdatePrologue(ModifyTableContext *context, ResultRelInfo *resultRelInfo,
				   ItemPointer tupleid, HeapTuple oldtuple, TupleTableSlot *slot)
{
	Relation	resultRelationDesc = resultRelInfo->ri_RelationDesc;

	ExecMaterializeSlot(slot);

	/*
	 * Open the table's indexes, if we have not done so already, so that we
	 * can add new index entries for the updated tuple.
	 *
	 * For a Yugabyte table, we need to update the secondary indexes.
	 */
	if ((IsYBRelation(resultRelationDesc) ?
			 (YBRelHasSecondaryIndices(resultRelationDesc)) :
			 resultRelationDesc->rd_rel->relhasindex) &&
		resultRelInfo->ri_IndexRelationDescs == NULL)
		ExecOpenIndices(resultRelInfo, false);

	/* BEFORE ROW UPDATE triggers */
	if (resultRelInfo->ri_TrigDesc &&
		resultRelInfo->ri_TrigDesc->trig_update_before_row)
	{
		/* Flush any pending inserts, so rows are visible to the triggers */
		if (context->estate->es_insert_pending_result_relations != NIL)
			ExecPendingInserts(context->estate);

		return ExecBRUpdateTriggers(context->estate, context->epqstate,
									resultRelInfo, tupleid, oldtuple, slot,
									&context->tmfd);
	}

	return true;
}

/*
 * ExecUpdatePrepareSlot -- subroutine for ExecUpdate
 *
 * Apply the final modifications to the tuple slot before the update.
 */
static void
ExecUpdatePrepareSlot(ResultRelInfo *resultRelInfo,
					  TupleTableSlot *slot,
					  EState *estate)
{
	Relation	resultRelationDesc = resultRelInfo->ri_RelationDesc;

	/*
	 * Constraints and GENERATED expressions might reference the tableoid
	 * column, so (re-)initialize tts_tableOid before evaluating them.
	 */
	slot->tts_tableOid = RelationGetRelid(resultRelationDesc);

	/*
	 * Compute stored generated columns
	 */
	if (resultRelationDesc->rd_att->constr &&
		resultRelationDesc->rd_att->constr->has_generated_stored)
		ExecComputeStoredGenerated(resultRelInfo, estate, slot,
								   CMD_UPDATE);
}

/*
 * ExecUpdateAct -- subroutine for ExecUpdate
 *
 * Actually update the tuple, when operating on a plain table.  If the
 * table is a partition, and the command was called referencing an ancestor
 * partitioned table, this routine migrates the resulting tuple to another
 * partition.
 *
 * The caller is in charge of keeping indexes current as necessary.  The
 * caller is also in charge of doing EvalPlanQual if the tuple is found to
 * be concurrently updated.  However, in case of a cross-partition update,
 * this routine does it.
 *
 * Caller is in charge of doing EvalPlanQual as necessary, and of keeping
 * indexes current for the update.
 */
static TM_Result
ExecUpdateAct(ModifyTableContext *context, ResultRelInfo *resultRelInfo,
			  ItemPointer tupleid, HeapTuple oldtuple, TupleTableSlot *slot,
			  bool canSetTag, UpdateContext *updateCxt)
{
	EState	   *estate = context->estate;
	Relation	resultRelationDesc = resultRelInfo->ri_RelationDesc;
	bool		partition_constraint_failed;
	TM_Result	result;

	updateCxt->crossPartUpdate = false;

	/*
	 * If we generate a new candidate tuple after EvalPlanQual testing, we
	 * must loop back here and recheck any RLS policies and constraints. (We
	 * don't need to redo triggers, however.  If there are any BEFORE triggers
	 * then trigger.c will have done table_tuple_lock to lock the correct
	 * tuple, so there's no need to do them again.)
	 */
lreplace:;

	/* ensure slot is independent, consider e.g. EPQ */
	ExecMaterializeSlot(slot);

	/*
	 * If partition constraint fails, this row might get moved to another
	 * partition, in which case we should check the RLS CHECK policy just
	 * before inserting into the new partition, rather than doing it here.
	 * This is because a trigger on that partition might again change the row.
	 * So skip the WCO checks if the partition constraint fails.
	 */
	partition_constraint_failed =
		resultRelationDesc->rd_rel->relispartition &&
		!ExecPartitionCheck(resultRelInfo, slot, estate, false);

	/* Check any RLS UPDATE WITH CHECK policies */
	if (!partition_constraint_failed &&
		resultRelInfo->ri_WithCheckOptions != NIL)
	{
		/*
		 * ExecWithCheckOptions() will skip any WCOs which are not of the kind
		 * we are looking for at this point.
		 */
		ExecWithCheckOptions(WCO_RLS_UPDATE_CHECK,
							 resultRelInfo, slot, estate);
	}

	/*
	 * If a partition check failed, try to move the row into the right
	 * partition.
	 */
	if (partition_constraint_failed)
	{
		TupleTableSlot *inserted_tuple;
		ResultRelInfo *insert_destrel = NULL;

		/*
		 * ExecCrossPartitionUpdate will first DELETE the row from the
		 * partition it's currently in and then insert it back into the root
		 * table, which will re-route it to the correct partition.  However,
		 * if the tuple has been concurrently updated, a retry is needed.
		 */
		if (ExecCrossPartitionUpdate(context, resultRelInfo,
									 tupleid, oldtuple, slot,
									 canSetTag, updateCxt,
									 &inserted_tuple,
									 &insert_destrel))
		{
			/* success! */
			updateCxt->updated = true;
			updateCxt->crossPartUpdate = true;

			/*
			 * If the partitioned table being updated is referenced in foreign
			 * keys, queue up trigger events to check that none of them were
			 * violated.  No special treatment is needed in
			 * non-cross-partition update situations, because the leaf
			 * partition's AR update triggers will take care of that.  During
			 * cross-partition updates implemented as delete on the source
			 * partition followed by insert on the destination partition,
			 * AR-UPDATE triggers of the root table (that is, the table
			 * mentioned in the query) must be fired.
			 *
			 * NULL insert_destrel means that the move failed to occur, that
			 * is, the update failed, so no need to anything in that case.
			 */
			if (insert_destrel &&
				resultRelInfo->ri_TrigDesc &&
				resultRelInfo->ri_TrigDesc->trig_update_after_row)
				ExecCrossPartitionUpdateForeignKey(context,
												   resultRelInfo,
												   insert_destrel,
												   tupleid, slot,
												   inserted_tuple,
												   NULL);

			return TM_Ok;
		}

		/*
		 * No luck, a retry is needed.  If running MERGE, we do not do so
		 * here; instead let it handle that on its own rules.
		 */
		if (context->relaction != NULL)
			return TM_Updated;

		/*
		 * ExecCrossPartitionUpdate installed an updated version of the new
		 * tuple in the retry slot; start over.
		 */
		slot = context->cpUpdateRetrySlot;
		goto lreplace;
	}

	/*
	 * Check the constraints of the tuple.  We've already checked the
	 * partition constraint above; however, we must still ensure the tuple
	 * passes all other constraints, so we will call ExecConstraints() and
	 * have it validate all remaining checks.
	 */
	if (resultRelationDesc->rd_att->constr)
		ExecConstraints(resultRelInfo, slot, estate, context->mtstate);

	/*
	 * replace the heap tuple
	 *
	 * Note: if es_crosscheck_snapshot isn't InvalidSnapshot, we check that
	 * the row to be updated is visible to that snapshot, and throw a
	 * can't-serialize error if not. This is a special-case behavior needed
	 * for referential integrity updates in transaction-snapshot mode
	 * transactions.
	 */
	result = table_tuple_update(resultRelationDesc, tupleid, slot,
								estate->es_output_cid,
								estate->es_snapshot,
								estate->es_crosscheck_snapshot,
								true /* wait for commit */ ,
								&context->tmfd, &updateCxt->lockmode,
								&updateCxt->updateIndexes);
	if (result == TM_Ok)
		updateCxt->updated = true;

	return result;
}

/* YB_TODO(arpan): Deduplicate code between YBExecUpdateAct and ExecUpdateAct */
/* YB_TODO(review) Revisit later. */
/* YB_TODO(kramanathan): Evaluate use of ExecFetchSlotHeapTuple */
static bool
YBExecUpdateAct(ModifyTableContext *context, ResultRelInfo *resultRelInfo,
				ItemPointer tupleid, HeapTuple oldtuple, TupleTableSlot *slot,
				bool canSetTag, UpdateContext *updateCxt,
				Bitmapset **cols_marked_for_update, bool *is_pk_updated)
{
	EState	*estate = context->estate;
	Relation resultRelationDesc = resultRelInfo->ri_RelationDesc;
	bool	 partition_constraint_failed;

	updateCxt->crossPartUpdate = false;

	/*
	 * If we generate a new candidate tuple after EvalPlanQual testing, we
	 * must loop back here and recheck any RLS policies and constraints. (We
	 * don't need to redo triggers, however.  If there are any BEFORE triggers
	 * then trigger.c will have done table_tuple_lock to lock the correct
	 * tuple, so there's no need to do them again.)
	 */
yb_lreplace:;

	/* ensure slot is independent, consider e.g. EPQ */
	HeapTuple tuple = ExecFetchSlotHeapTuple(slot, true /* materialize*/, NULL);

	/*
	 * Check the constraints of the tuple.
	 */
	if (resultRelationDesc->rd_att->constr)
		ExecConstraints(resultRelInfo, slot, estate, context->mtstate);

	/*
	 * If partition constraint fails, this row might get moved to another
	 * partition, in which case we should check the RLS CHECK policy just
	 * before inserting into the new partition, rather than doing it here.
	 * This is because a trigger on that partition might again change the row.
	 * So skip the WCO checks if the partition constraint fails.
	 */
	partition_constraint_failed =
		resultRelationDesc->rd_rel->relispartition &&
		!ExecPartitionCheck(resultRelInfo, slot, estate, false /* emitError */);

	/* Check any RLS UPDATE WITH CHECK policies */
	if (!partition_constraint_failed &&
		resultRelInfo->ri_WithCheckOptions != NIL)
	{
		/*
		 * ExecWithCheckOptions() will skip any WCOs which are not of the kind
		 * we are looking for at this point.
		 */
		ExecWithCheckOptions(WCO_RLS_UPDATE_CHECK, resultRelInfo, slot, estate);
	}

	/*
	 * If a partition check failed, try to move the row into the right
	 * partition.
	 */
	if (partition_constraint_failed)
	{
		TupleTableSlot *inserted_tuple;
		ResultRelInfo  *insert_destrel = NULL;

		/*
		 * ExecCrossPartitionUpdate will first DELETE the row from the
		 * partition it's currently in and then insert it back into the root
		 * table, which will re-route it to the correct partition.  However,
		 * if the tuple has been concurrently updated, a retry is needed.
		 */
		if (ExecCrossPartitionUpdate(context, resultRelInfo, tupleid, oldtuple,
									 slot, canSetTag, updateCxt,
									 &inserted_tuple, &insert_destrel))
		{
<<<<<<< HEAD
			/* success! */
			updateCxt->updated = true;
			updateCxt->crossPartUpdate = true;

			/*
			 * If the partitioned table being updated is referenced in foreign
			 * keys, queue up trigger events to check that none of them were
			 * violated.  No special treatment is needed in
			 * non-cross-partition update situations, because the leaf
			 * partition's AR update triggers will take care of that.  During
			 * cross-partition updates implemented as delete on the source
			 * partition followed by insert on the destination partition,
			 * AR-UPDATE triggers of the root table (that is, the table
			 * mentioned in the query) must be fired.
			 *
			 * NULL insert_destrel means that the move failed to occur, that
			 * is, the update failed, so no need to anything in that case.
			 */
			if (insert_destrel && resultRelInfo->ri_TrigDesc &&
				resultRelInfo->ri_TrigDesc->trig_update_after_row)
				ExecCrossPartitionUpdateForeignKey(context, resultRelInfo,
												   insert_destrel, tupleid,
												   slot, inserted_tuple,
												   oldtuple);
			return true;
=======
			YbComputeModifiedColumnsAndSkippableEntities(
				mtstate, estate, oldtuple, tuple, &cols_marked_for_update,
				beforeRowUpdateTriggerFired);
>>>>>>> 1edfa4c2
		}

#ifdef YB_TODO
		/* Handle MERGE */
		/*
		 * No luck, a retry is needed.  If running MERGE, we do not do so
		 * here; instead let it handle that on its own rules.
		 */
		if (context->relaction != NULL)
			return TM_Updated;
#endif

		/*
		 * ExecCrossPartitionUpdate installed an updated version of the new
		 * tuple in the retry slot; start over.
		 */
		slot = context->cpUpdateRetrySlot;
		goto yb_lreplace;
	}

	RangeTblEntry *rte =
		rt_fetch(resultRelInfo->ri_RangeTableIndex, estate->es_range_table);

	bool row_found = false;
	bool beforeRowUpdateTriggerFired =
		resultRelInfo->ri_TrigDesc &&
		resultRelInfo->ri_TrigDesc->trig_update_before_row;

	/*
	 * A bitmapset of columns whose values are written to the main table.
	 * This is initialized to the set of columns marked for update at
	 * planning time. This set is updated as follows:
	 * - Columns modified by before row triggers are added.
	 * - Primary key columns in the setlist that are unmodified are removed.
	 *
	 * Maintaining this bitmapset allows us to continue writing out
	 * unmodified columns to the main table as a safety guardrail, while
	 * selectively skipping index updates and constraint checks.
	 * This guardrail may be removed in the future. This also helps avoid
	 * having a dependency on row locking.
	 */
	*cols_marked_for_update = bms_copy(rte->updatedCols);

	if (resultRelInfo->ri_NumGeneratedNeeded > 0)
	{
		/*
		 * Include any affected generated columns. Note that generated columns
		 * are, conceptually, updated after BEFORE triggers have run.
		 */
		Bitmapset *generatedCols =
			ExecGetExtraUpdatedCols(resultRelInfo, estate);
		Assert(!bms_is_empty(generatedCols));
		*cols_marked_for_update = bms_union(*cols_marked_for_update,
											generatedCols);
	}

	ModifyTable *plan = (ModifyTable *) context->mtstate->ps.plan;
	YbCopySkippableEntities(&estate->yb_skip_entities,
							plan->yb_skip_entities);

	/*
	 * If an update is a "single row transaction", then we have already
	 * confirmed at planning time that it has no secondary indexes or
	 * triggers or foreign key constraints. Such an update does not
	 * benefit from optimizations that skip constraint checking or index
	 * updates.
	 * While it may seem that a single row, distributed transaction can be
	 * transformed into a single row, non-distributed transaction, this is
	 * not the case. It is likely that the row to be updated has been read
	 * from the storage layer already, thus violating the non-distributed
	 * transaction semantics.
	 */
	if (!estate->yb_es_is_single_row_modify_txn)
	{
		YbComputeModifiedColumnsAndSkippableEntities(
			plan, resultRelInfo, estate, oldtuple, tuple,
			cols_marked_for_update, beforeRowUpdateTriggerFired);
	}

	/*
	 * Irrespective of whether the optimization is enabled or not, we have
	 * to check if the primary key is updated. It could be that the columns
	 * making up the primary key are not a part of the target list but are
	 * updated by a before row trigger.
	 */
	*is_pk_updated = YbIsPrimaryKeyUpdated(resultRelationDesc,
										   *cols_marked_for_update);

	/*
	 * TODO(alex): It probably makes more sense to pass a
	 *             transformed slot instead of a plan slot? Note though
	 *             that it can have tuple materialized already.
	 */

	if (*is_pk_updated)
	{
		YBCExecuteUpdateReplace(resultRelationDesc, context->planSlot, slot, estate);
		row_found = true;
	}
	else
		row_found = YBCExecuteUpdate(resultRelInfo, context->planSlot, slot,
									 oldtuple, estate, plan,
									 context->mtstate->yb_fetch_target_tuple,
									 estate->yb_es_is_single_row_modify_txn
											? YB_SINGLE_SHARD_TRANSACTION : YB_TRANSACTIONAL,
									 *cols_marked_for_update, canSetTag);

	return row_found;
}

/*
 * ExecUpdateEpilogue -- subroutine for ExecUpdate
 *
 * Closing steps of updating a tuple.  Must be called if ExecUpdateAct
 * returns indicating that the tuple was updated.
 */
/* YB_TODO(review) Revisit later. */
static void
ExecUpdateEpilogue(ModifyTableContext *context, UpdateContext *updateCxt,
				   ResultRelInfo *resultRelInfo, ItemPointer tupleid,
				   HeapTuple oldtuple, TupleTableSlot *slot,
				   List *recheckIndexes, Bitmapset *yb_cols_marked_for_update,
				   bool yb_is_pk_updated)
{
	ModifyTableState *mtstate = context->mtstate;

	/* insert index entries for tuple if necessary */
	if (IsYBRelation(resultRelInfo->ri_RelationDesc))
	{
		/*
		 * Update indices selectively if necessary, updates w/o fetched target
		 * tuple do not affect indices.
		 */
		if (YBCRelInfoHasSecondaryIndices(resultRelInfo) &&
			mtstate->yb_fetch_target_tuple)
		{
			recheckIndexes =  YbExecUpdateIndexTuples(
				resultRelInfo, slot, YBCGetYBTupleIdFromSlot(context->planSlot),
				oldtuple, tupleid, context->estate, yb_cols_marked_for_update,
				yb_is_pk_updated);
		}
	}
	else
	{
		if (resultRelInfo->ri_NumIndices > 0 && updateCxt->updateIndexes)
			recheckIndexes = ExecInsertIndexTuples(resultRelInfo,
												slot, context->estate,
												true, false,
												NULL, NIL);
	}

	if (!((ModifyTable *) mtstate->ps.plan)->no_row_trigger)
	{
		/* AFTER ROW UPDATE Triggers */
		ExecARUpdateTriggers(context->estate, resultRelInfo,
								NULL, NULL,
								tupleid, oldtuple, slot,
								recheckIndexes,
								mtstate->operation == CMD_INSERT ?
								mtstate->mt_oc_transition_capture :
								mtstate->mt_transition_capture,
								false);
	}

	/*
	 * Check any WITH CHECK OPTION constraints from parent views.  We are
	 * required to do this after testing all constraints and uniqueness
	 * violations per the SQL spec, so we do it after actually updating the
	 * record in the heap and all indexes.
	 *
	 * ExecWithCheckOptions() will skip any WCOs which are not of the kind we
	 * are looking for at this point.
	 */
	if (resultRelInfo->ri_WithCheckOptions != NIL)
		ExecWithCheckOptions(WCO_VIEW_CHECK, resultRelInfo,
							 slot, context->estate);
}

/*
 * Queues up an update event using the target root partitioned table's
 * trigger to check that a cross-partition update hasn't broken any foreign
 * keys pointing into it.
 */
static void
ExecCrossPartitionUpdateForeignKey(ModifyTableContext *context,
								   ResultRelInfo *sourcePartInfo,
								   ResultRelInfo *destPartInfo,
								   ItemPointer tupleid,
								   TupleTableSlot *oldslot,
								   TupleTableSlot *newslot,
								   HeapTuple yb_oldtuple)
{
	ListCell   *lc;
	ResultRelInfo *rootRelInfo;
	List	   *ancestorRels;

	rootRelInfo = sourcePartInfo->ri_RootResultRelInfo;
	ancestorRels = ExecGetAncestorResultRels(context->estate, sourcePartInfo);

	/*
	 * For any foreign keys that point directly into a non-root ancestors of
	 * the source partition, we can in theory fire an update event to enforce
	 * those constraints using their triggers, if we could tell that both the
	 * source and the destination partitions are under the same ancestor. But
	 * for now, we simply report an error that those cannot be enforced.
	 */
	foreach(lc, ancestorRels)
	{
		ResultRelInfo *rInfo = lfirst(lc);
		TriggerDesc *trigdesc = rInfo->ri_TrigDesc;
		bool		has_noncloned_fkey = false;

		/* Root ancestor's triggers will be processed. */
		if (rInfo == rootRelInfo)
			continue;

		if (trigdesc && trigdesc->trig_update_after_row)
		{
			for (int i = 0; i < trigdesc->numtriggers; i++)
			{
				Trigger    *trig = &trigdesc->triggers[i];

				if (!trig->tgisclone &&
					RI_FKey_trigger_type(trig->tgfoid) == RI_TRIGGER_PK)
				{
					has_noncloned_fkey = true;
					break;
				}
			}
		}

		if (has_noncloned_fkey)
			ereport(ERROR,
					(errcode(ERRCODE_FEATURE_NOT_SUPPORTED),
					 errmsg("cannot move tuple across partitions when a non-root ancestor of the source partition is directly referenced in a foreign key"),
					 errdetail("A foreign key points to ancestor \"%s\" but not the root ancestor \"%s\".",
							   RelationGetRelationName(rInfo->ri_RelationDesc),
							   RelationGetRelationName(rootRelInfo->ri_RelationDesc)),
					 errhint("Consider defining the foreign key on table \"%s\".",
							 RelationGetRelationName(rootRelInfo->ri_RelationDesc))));
	}

	/* Perform the root table's triggers. */
	ExecARUpdateTriggers(context->estate,
						 rootRelInfo, sourcePartInfo, destPartInfo,
						 tupleid,
						 IsYBRelation(sourcePartInfo->ri_RelationDesc) ? yb_oldtuple : NULL,
						 newslot, NIL, NULL, true);
}

/* ----------------------------------------------------------------
 *		ExecUpdate
 *
 *		note: we can't run UPDATE queries with transactions
 *		off because UPDATEs are actually INSERTs and our
 *		scan will mistakenly loop forever, updating the tuple
 *		it just inserted..  This should be fixed but until it
 *		is, we don't want to get stuck in an infinite loop
 *		which corrupts your database..
 *
 *		When updating a table, tupleid identifies the tuple to
 *		update and oldtuple is NULL.  When updating a view, oldtuple
 *		is passed to the INSTEAD OF triggers and identifies what to
 *		update, and tupleid is invalid.  When updating a foreign table,
 *		tupleid is invalid; the FDW has to figure out which row to
 *		update using data from the planSlot.  oldtuple is passed to
 *		foreign table triggers; it is NULL when the foreign table has
 *		no relevant triggers.
 *
 *		slot contains the new tuple value to be stored.
 *		planSlot is the output of the ModifyTable's subplan; we use it
 *		to access values from other input tables (for RETURNING),
 *		row-ID junk columns, etc.
 *
 *		Returns RETURNING result if any, otherwise NULL.
 * ----------------------------------------------------------------
 */
/* YB_TODO(review) Revisit later. */
static TupleTableSlot *
ExecUpdate(ModifyTableContext *context, ResultRelInfo *resultRelInfo,
		   ItemPointer tupleid, HeapTuple oldtuple, TupleTableSlot *slot,
		   bool canSetTag)
{
	EState	   *estate = context->estate;
	Relation	resultRelationDesc = resultRelInfo->ri_RelationDesc;
	UpdateContext updateCxt = {0};
	List	   *recheckIndexes = NIL;
	TM_Result	result;
	Bitmapset  *cols_marked_for_update = NULL;
	bool		pk_is_updated = false;

	/*
	 * abort the operation if not running transactions
	 */
	if (IsBootstrapProcessingMode())
		elog(ERROR, "cannot UPDATE during bootstrap");

	/*
	 * Prepare for the update.  This includes BEFORE ROW triggers, so we're
	 * done if it says we are.
	 */
	if (!ExecUpdatePrologue(context, resultRelInfo, tupleid, oldtuple, slot))
		return NULL;

	/* INSTEAD OF ROW UPDATE Triggers */
	if (resultRelInfo->ri_TrigDesc &&
		resultRelInfo->ri_TrigDesc->trig_update_instead_row)
	{
		if (!ExecIRUpdateTriggers(estate, resultRelInfo,
								  oldtuple, slot))
			return NULL;		/* "do nothing" */
	}
	else if (resultRelInfo->ri_FdwRoutine)
	{
		ExecUpdatePrepareSlot(resultRelInfo, slot, estate);

		/*
		 * update in foreign table: let the FDW do it
		 */
		slot = resultRelInfo->ri_FdwRoutine->ExecForeignUpdate(estate,
															   resultRelInfo,
															   slot,
															   context->planSlot);

		if (slot == NULL)		/* "do nothing" */
			return NULL;

		/*
		 * AFTER ROW Triggers or RETURNING expressions might reference the
		 * tableoid column, so (re-)initialize tts_tableOid before evaluating
		 * them.  (This covers the case where the FDW replaced the slot.)
		 */
		slot->tts_tableOid = RelationGetRelid(resultRelationDesc);
	}
	else if (IsYBRelation(resultRelationDesc))
	{
		/* Fill in the slot appropriately */
		ExecUpdatePrepareSlot(resultRelInfo, slot, estate);
		if (!YBExecUpdateAct(context, resultRelInfo, tupleid, oldtuple, slot,
							 canSetTag, &updateCxt, &cols_marked_for_update,
							 &pk_is_updated))
		{
			/*
			 * No row was found. This is possible if it's a single row txn
			 * and there is no row to update (since we do not first do a scan).
			 */
			return NULL;
		}
		/*
		 * If ExecUpdateAct reports that a cross-partition update was done,
		 * then the RETURNING tuple (if any) has been projected and there's
		 * nothing else for us to do.
		 */
		if (updateCxt.crossPartUpdate)
			return context->cpUpdateReturningSlot;
	}
	else
	{
		/* Fill in the slot appropriately */
		ExecUpdatePrepareSlot(resultRelInfo, slot, estate);

redo_act:
		result = ExecUpdateAct(context, resultRelInfo, tupleid, oldtuple, slot,
							   canSetTag, &updateCxt);

		/*
		 * If ExecUpdateAct reports that a cross-partition update was done,
		 * then the RETURNING tuple (if any) has been projected and there's
		 * nothing else for us to do.
		 */
		if (updateCxt.crossPartUpdate)
			return context->cpUpdateReturningSlot;

		switch (result)
		{
			case TM_SelfModified:

				/*
				 * The target tuple was already updated or deleted by the
				 * current command, or by a later command in the current
				 * transaction.  The former case is possible in a join UPDATE
				 * where multiple tuples join to the same target tuple. This
				 * is pretty questionable, but Postgres has always allowed it:
				 * we just execute the first update action and ignore
				 * additional update attempts.
				 *
				 * The latter case arises if the tuple is modified by a
				 * command in a BEFORE trigger, or perhaps by a command in a
				 * volatile function used in the query.  In such situations we
				 * should not ignore the update, but it is equally unsafe to
				 * proceed.  We don't want to discard the original UPDATE
				 * while keeping the triggered actions based on it; and we
				 * have no principled way to merge this update with the
				 * previous ones.  So throwing an error is the only safe
				 * course.
				 *
				 * If a trigger actually intends this type of interaction, it
				 * can re-execute the UPDATE (assuming it can figure out how)
				 * and then return NULL to cancel the outer update.
				 */
				if (context->tmfd.cmax != estate->es_output_cid)
					ereport(ERROR,
							(errcode(ERRCODE_TRIGGERED_DATA_CHANGE_VIOLATION),
							 errmsg("tuple to be updated was already modified by an operation triggered by the current command"),
							 errhint("Consider using an AFTER trigger instead of a BEFORE trigger to propagate changes to other rows.")));

				/* Else, already updated by self; nothing to do */
				return NULL;

			case TM_Ok:
				break;

			case TM_Updated:
				{
					TupleTableSlot *inputslot;
					TupleTableSlot *epqslot;
					TupleTableSlot *oldSlot;

					if (IsolationUsesXactSnapshot())
						ereport(ERROR,
								(errcode(ERRCODE_T_R_SERIALIZATION_FAILURE),
								 errmsg("could not serialize access due to concurrent update")));

					/*
					 * Already know that we're going to need to do EPQ, so
					 * fetch tuple directly into the right slot.
					 */
					inputslot = EvalPlanQualSlot(context->epqstate, resultRelationDesc,
												 resultRelInfo->ri_RangeTableIndex);

					result = table_tuple_lock(resultRelationDesc, tupleid,
											  estate->es_snapshot,
											  inputslot, estate->es_output_cid,
											  updateCxt.lockmode, LockWaitBlock,
											  TUPLE_LOCK_FLAG_FIND_LAST_VERSION,
											  &context->tmfd);

					switch (result)
					{
						case TM_Ok:
							Assert(context->tmfd.traversed);

							epqslot = EvalPlanQual(context->epqstate,
												   resultRelationDesc,
												   resultRelInfo->ri_RangeTableIndex,
												   inputslot);
							if (TupIsNull(epqslot))
								/* Tuple not passing quals anymore, exiting... */
								return NULL;

							/* Make sure ri_oldTupleSlot is initialized. */
							if (unlikely(!resultRelInfo->ri_projectNewInfoValid))
								ExecInitUpdateProjection(context->mtstate,
														 resultRelInfo);

							/* Fetch the most recent version of old tuple. */
							oldSlot = resultRelInfo->ri_oldTupleSlot;
							if (!table_tuple_fetch_row_version(resultRelationDesc,
															   tupleid,
															   SnapshotAny,
															   oldSlot))
								elog(ERROR, "failed to fetch tuple being updated");
							slot = ExecGetUpdateNewTuple(resultRelInfo,
														 epqslot, oldSlot);
							goto redo_act;

						case TM_Deleted:
							/* tuple already deleted; nothing to do */
							return NULL;

						case TM_SelfModified:

							/*
							 * This can be reached when following an update
							 * chain from a tuple updated by another session,
							 * reaching a tuple that was already updated in
							 * this transaction. If previously modified by
							 * this command, ignore the redundant update,
							 * otherwise error out.
							 *
							 * See also TM_SelfModified response to
							 * table_tuple_update() above.
							 */
							if (context->tmfd.cmax != estate->es_output_cid)
								ereport(ERROR,
										(errcode(ERRCODE_TRIGGERED_DATA_CHANGE_VIOLATION),
										 errmsg("tuple to be updated was already modified by an operation triggered by the current command"),
										 errhint("Consider using an AFTER trigger instead of a BEFORE trigger to propagate changes to other rows.")));
							return NULL;

						default:
							/* see table_tuple_lock call in ExecDelete() */
							elog(ERROR, "unexpected table_tuple_lock status: %u",
								 result);
							return NULL;
					}
				}

				break;

			case TM_Deleted:
				if (IsolationUsesXactSnapshot())
					ereport(ERROR,
							(errcode(ERRCODE_T_R_SERIALIZATION_FAILURE),
							 errmsg("could not serialize access due to concurrent delete")));
				/* tuple already deleted; nothing to do */
				return NULL;

			default:
				elog(ERROR, "unrecognized table_tuple_update status: %u",
					 result);
				return NULL;
		}
	}

	YbPostProcessDml(CMD_UPDATE, resultRelationDesc, slot);

	if (canSetTag)
		(estate->es_processed)++;

	ExecUpdateEpilogue(context, &updateCxt, resultRelInfo, tupleid, oldtuple,
					   slot, recheckIndexes, cols_marked_for_update,
					   pk_is_updated);

	YbClearSkippableEntities(&estate->yb_skip_entities);
	bms_free(cols_marked_for_update);

	list_free(recheckIndexes);

	/* Process RETURNING if present */
	if (resultRelInfo->ri_projectReturning)
		return ExecProcessReturning(resultRelInfo, slot, context->planSlot);

	return NULL;
}

/*
 * ExecOnConflictUpdate --- execute UPDATE of INSERT ON CONFLICT DO UPDATE
 *
 * Try to lock tuple for update as part of speculative insertion.  If
 * a qual originating from ON CONFLICT DO UPDATE is satisfied, update
 * (but still lock row, even though it may not satisfy estate's
 * snapshot).
 *
 * Returns true if we're done (with or without an update), or false if
 * the caller must retry the INSERT from scratch.
 */
static bool
ExecOnConflictUpdate(ModifyTableContext *context,
					 ResultRelInfo *resultRelInfo,
					 ItemPointer conflictTid,
					 TupleTableSlot *excludedSlot,
					 bool canSetTag,
					 TupleTableSlot **returning,
					 TupleTableSlot *ybConflictSlot)
{
	ModifyTableState *mtstate = context->mtstate;
	ExprContext *econtext = mtstate->ps.ps_ExprContext;
	Relation	relation = resultRelInfo->ri_RelationDesc;
	ExprState  *onConflictSetWhere = resultRelInfo->ri_onConflict->oc_WhereClause;
	HeapTuple	ybOldTuple = NULL;
	bool 		ybShouldFree = false;
	TupleTableSlot *existing = resultRelInfo->ri_onConflict->oc_Existing;
	TM_FailureData tmfd;
	LockTupleMode lockmode;
	TM_Result	test;
	Datum		xminDatum;
	TransactionId xmin;
	bool		isnull;

	/*
	 * This routine selects data and check with indexes for conflicts.
	 * - When selecting data from disk, Postgres prepares a heap buffer to hold the selected row
	 *   and performs transaction-control locking operations on the selected row.
	 * - YugaByte usually uses Postgres heap buffer after selecting data from storage (DocDB).
	 *   However, in this case, it's complicated to use the heap buffer because the two systems use
	 *   different tuple IDs - "ybctid" vs "ctid".
	 * - Also, YugaByte manages transactions separately from Postgres's plan execution.
	 *
	 * Coding-wise, Posgres writes tuple to heap buffer and writes its tuple ID to "conflictTid".
	 * However, YugaByte writes the conflict tuple including its "ybctid" to execution state "estate"
	 * and then frees the slot when done.
	 */
	if (IsYBRelation(relation)) {
		/* Initialize result without calling postgres. */
		test = TM_Ok;
		ItemPointerSetInvalid(&tmfd.ctid);
		goto yb_skip_transaction_control_check;
	}

	/* Determine lock mode to use */
	lockmode = ExecUpdateLockMode(context->estate, resultRelInfo);

	/*
	 * Lock tuple for update.  Don't follow updates when tuple cannot be
	 * locked without doing so.  A row locking conflict here means our
	 * previous conclusion that the tuple is conclusively committed is not
	 * true anymore.
	 */
	test = table_tuple_lock(relation, conflictTid,
							context->estate->es_snapshot,
							existing, context->estate->es_output_cid,
							lockmode, LockWaitBlock, 0,
							&tmfd);
	switch (test)
	{
		case TM_Ok:
			/* success! */
			break;

		case TM_Invisible:

			/*
			 * This can occur when a just inserted tuple is updated again in
			 * the same command. E.g. because multiple rows with the same
			 * conflicting key values are inserted.
			 *
			 * This is somewhat similar to the ExecUpdate() TM_SelfModified
			 * case.  We do not want to proceed because it would lead to the
			 * same row being updated a second time in some unspecified order,
			 * and in contrast to plain UPDATEs there's no historical behavior
			 * to break.
			 *
			 * It is the user's responsibility to prevent this situation from
			 * occurring.  These problems are why the SQL standard similarly
			 * specifies that for SQL MERGE, an exception must be raised in
			 * the event of an attempt to update the same row twice.
			 */
			xminDatum = slot_getsysattr(existing,
										MinTransactionIdAttributeNumber,
										&isnull);
			Assert(!isnull);
			xmin = DatumGetTransactionId(xminDatum);

			if (TransactionIdIsCurrentTransactionId(xmin))
				ereport(ERROR,
						(errcode(ERRCODE_CARDINALITY_VIOLATION),
				/* translator: %s is a SQL command name */
						 errmsg("%s command cannot affect row a second time",
								"ON CONFLICT DO UPDATE"),
						 errhint("Ensure that no rows proposed for insertion within the same command have duplicate constrained values.")));

			/* This shouldn't happen */
			elog(ERROR, "attempted to lock invisible tuple");
			break;

		case TM_SelfModified:

			/*
			 * This state should never be reached. As a dirty snapshot is used
			 * to find conflicting tuples, speculative insertion wouldn't have
			 * seen this row to conflict with.
			 */
			elog(ERROR, "unexpected self-updated tuple");
			break;

		case TM_Updated:
			if (IsolationUsesXactSnapshot())
				ereport(ERROR,
						(errcode(ERRCODE_T_R_SERIALIZATION_FAILURE),
						 errmsg("could not serialize access due to concurrent update")));

			/*
			 * As long as we don't support an UPDATE of INSERT ON CONFLICT for
			 * a partitioned table we shouldn't reach to a case where tuple to
			 * be lock is moved to another partition due to concurrent update
			 * of the partition key.
			 */
			Assert(!ItemPointerIndicatesMovedPartitions(&tmfd.ctid));

			/*
			 * Tell caller to try again from the very start.
			 *
			 * It does not make sense to use the usual EvalPlanQual() style
			 * loop here, as the new version of the row might not conflict
			 * anymore, or the conflicting tuple has actually been deleted.
			 */
			ExecClearTuple(existing);
			return false;

		case TM_Deleted:
			if (IsolationUsesXactSnapshot())
				ereport(ERROR,
						(errcode(ERRCODE_T_R_SERIALIZATION_FAILURE),
						 errmsg("could not serialize access due to concurrent delete")));

			/* see TM_Updated case */
			Assert(!ItemPointerIndicatesMovedPartitions(&tmfd.ctid));
			ExecClearTuple(existing);
			return false;

		default:
			elog(ERROR, "unrecognized table_tuple_lock status: %u", test);
	}

yb_skip_transaction_control_check:
	/* Success, the tuple is locked. */

	/*
	 * Verify that the tuple is visible to our MVCC snapshot if the current
	 * isolation level mandates that.
	 *
	 * It's not sufficient to rely on the check within ExecUpdate() as e.g.
	 * CONFLICT ... WHERE clause may prevent us from reaching that.
	 *
	 * This means we only ever continue when a new command in the current
	 * transaction could see the row, even though in READ COMMITTED mode the
	 * tuple will not be visible according to the current statement's
	 * snapshot.  This is in line with the way UPDATE deals with newer tuple
	 * versions.
	 */
	if (!IsYBRelation(relation))
		ExecCheckTupleVisible(context->estate, relation, existing);
	else
	{
		Assert(ybConflictSlot);
		ybOldTuple = ExecFetchSlotHeapTuple(ybConflictSlot,
											false, &ybShouldFree);
		ExecStoreHeapTuple(ybOldTuple, existing, false /* shouldFree */);
		TABLETUPLE_YBCTID(context->planSlot) = HEAPTUPLE_YBCTID(ybOldTuple);
	}

	/*
	 * Make tuple and any needed join variables available to ExecQual and
	 * ExecProject.  The EXCLUDED tuple is installed in ecxt_innertuple, while
	 * the target's existing tuple is installed in the scantuple.  EXCLUDED
	 * has been made to reference INNER_VAR in setrefs.c, but there is no
	 * other redirection.
	 */
	econtext->ecxt_scantuple = existing;
	econtext->ecxt_innertuple = excludedSlot;
	econtext->ecxt_outertuple = NULL;

	if (!ExecQual(onConflictSetWhere, econtext))
	{
		if (ybShouldFree)
			pfree(ybOldTuple);
		ExecClearTuple(existing);	/* see return below */
		InstrCountFiltered1(&mtstate->ps, 1);
		return true;			/* done with the tuple */
	}

	if (resultRelInfo->ri_WithCheckOptions != NIL)
	{
		/*
		 * Check target's existing tuple against UPDATE-applicable USING
		 * security barrier quals (if any), enforced here as RLS checks/WCOs.
		 *
		 * The rewriter creates UPDATE RLS checks/WCOs for UPDATE security
		 * quals, and stores them as WCOs of "kind" WCO_RLS_CONFLICT_CHECK,
		 * but that's almost the extent of its special handling for ON
		 * CONFLICT DO UPDATE.
		 *
		 * The rewriter will also have associated UPDATE applicable straight
		 * RLS checks/WCOs for the benefit of the ExecUpdate() call that
		 * follows.  INSERTs and UPDATEs naturally have mutually exclusive WCO
		 * kinds, so there is no danger of spurious over-enforcement in the
		 * INSERT or UPDATE path.
		 */
		ExecWithCheckOptions(WCO_RLS_CONFLICT_CHECK, resultRelInfo,
							 existing,
							 mtstate->ps.state);
	}

	/* Project the new tuple version */
	ExecProject(resultRelInfo->ri_onConflict->oc_ProjInfo);

	/*
	 * Note that it is possible that the target tuple has been modified in
	 * this session, after the above table_tuple_lock. We choose to not error
	 * out in that case, in line with ExecUpdate's treatment of similar cases.
	 * This can happen if an UPDATE is triggered from within ExecQual(),
	 * ExecWithCheckOptions() or ExecProject() above, e.g. by selecting from a
	 * wCTE in the ON CONFLICT's SET.
	 */

	ItemPointer ybTid = IsYBRelation(relation) ? NULL : conflictTid;
	/* Execute UPDATE with projection */
	*returning = ExecUpdate(context, resultRelInfo,
							ybTid, ybOldTuple,
							resultRelInfo->ri_onConflict->oc_ProjSlot,
							canSetTag);

	if (ybShouldFree)
		pfree(ybOldTuple);

	/*
	 * Clear out existing tuple, as there might not be another conflict among
	 * the next input rows. Don't want to hold resources till the end of the
	 * query.
	 */
	ExecClearTuple(existing);
	return true;
}

/*
 * Perform MERGE.
 */
static TupleTableSlot *
ExecMerge(ModifyTableContext *context, ResultRelInfo *resultRelInfo,
		  ItemPointer tupleid, bool canSetTag)
{
	bool		matched;

	/*-----
	 * If we are dealing with a WHEN MATCHED case (tupleid is valid), we
	 * execute the first action for which the additional WHEN MATCHED AND
	 * quals pass.  If an action without quals is found, that action is
	 * executed.
	 *
	 * Similarly, if we are dealing with WHEN NOT MATCHED case, we look at
	 * the given WHEN NOT MATCHED actions in sequence until one passes.
	 *
	 * Things get interesting in case of concurrent update/delete of the
	 * target tuple. Such concurrent update/delete is detected while we are
	 * executing a WHEN MATCHED action.
	 *
	 * A concurrent update can:
	 *
	 * 1. modify the target tuple so that it no longer satisfies the
	 *    additional quals attached to the current WHEN MATCHED action
	 *
	 *    In this case, we are still dealing with a WHEN MATCHED case.
	 *    We recheck the list of WHEN MATCHED actions from the start and
	 *    choose the first one that satisfies the new target tuple.
	 *
	 * 2. modify the target tuple so that the join quals no longer pass and
	 *    hence the source tuple no longer has a match.
	 *
	 *    In this case, the source tuple no longer matches the target tuple,
	 *    so we now instead find a qualifying WHEN NOT MATCHED action to
	 *    execute.
	 *
	 * XXX Hmmm, what if the updated tuple would now match one that was
	 * considered NOT MATCHED so far?
	 *
	 * A concurrent delete changes a WHEN MATCHED case to WHEN NOT MATCHED.
	 *
	 * ExecMergeMatched takes care of following the update chain and
	 * re-finding the qualifying WHEN MATCHED action, as long as the updated
	 * target tuple still satisfies the join quals, i.e., it remains a WHEN
	 * MATCHED case. If the tuple gets deleted or the join quals fail, it
	 * returns and we try ExecMergeNotMatched. Given that ExecMergeMatched
	 * always make progress by following the update chain and we never switch
	 * from ExecMergeNotMatched to ExecMergeMatched, there is no risk of a
	 * livelock.
	 */
	matched = tupleid != NULL;
	if (matched)
		matched = ExecMergeMatched(context, resultRelInfo, tupleid, canSetTag);

	/*
	 * Either we were dealing with a NOT MATCHED tuple or ExecMergeMatched()
	 * returned "false", indicating the previously MATCHED tuple no longer
	 * matches.
	 */
	if (!matched)
		ExecMergeNotMatched(context, resultRelInfo, canSetTag);

	/* No RETURNING support yet */
	return NULL;
}

/*
 * Check and execute the first qualifying MATCHED action. The current target
 * tuple is identified by tupleid.
 *
 * We start from the first WHEN MATCHED action and check if the WHEN quals
 * pass, if any. If the WHEN quals for the first action do not pass, we
 * check the second, then the third and so on. If we reach to the end, no
 * action is taken and we return true, indicating that no further action is
 * required for this tuple.
 *
 * If we do find a qualifying action, then we attempt to execute the action.
 *
 * If the tuple is concurrently updated, EvalPlanQual is run with the updated
 * tuple to recheck the join quals. Note that the additional quals associated
 * with individual actions are evaluated by this routine via ExecQual, while
 * EvalPlanQual checks for the join quals. If EvalPlanQual tells us that the
 * updated tuple still passes the join quals, then we restart from the first
 * action to look for a qualifying action. Otherwise, we return false --
 * meaning that a NOT MATCHED action must now be executed for the current
 * source tuple.
 */
static bool
ExecMergeMatched(ModifyTableContext *context, ResultRelInfo *resultRelInfo,
				 ItemPointer tupleid, bool canSetTag)
{
	ModifyTableState *mtstate = context->mtstate;
	TupleTableSlot *newslot;
	EState	   *estate = context->estate;
	ExprContext *econtext = mtstate->ps.ps_ExprContext;
	bool		isNull;
	EPQState   *epqstate = &mtstate->mt_epqstate;
	ListCell   *l;

	/*
	 * If there are no WHEN MATCHED actions, we are done.
	 */
	if (resultRelInfo->ri_matchedMergeAction == NIL)
		return true;

	/*
	 * Make tuple and any needed join variables available to ExecQual and
	 * ExecProject. The target's existing tuple is installed in the scantuple.
	 * Again, this target relation's slot is required only in the case of a
	 * MATCHED tuple and UPDATE/DELETE actions.
	 */
	econtext->ecxt_scantuple = resultRelInfo->ri_oldTupleSlot;
	econtext->ecxt_innertuple = context->planSlot;
	econtext->ecxt_outertuple = NULL;

lmerge_matched:;

	/*
	 * This routine is only invoked for matched rows, and we must have found
	 * the tupleid of the target row in that case; fetch that tuple.
	 *
	 * We use SnapshotAny for this because we might get called again after
	 * EvalPlanQual returns us a new tuple, which may not be visible to our
	 * MVCC snapshot.
	 */

	if (!table_tuple_fetch_row_version(resultRelInfo->ri_RelationDesc,
									   tupleid,
									   SnapshotAny,
									   resultRelInfo->ri_oldTupleSlot))
		elog(ERROR, "failed to fetch the target tuple");

	foreach(l, resultRelInfo->ri_matchedMergeAction)
	{
		MergeActionState *relaction = (MergeActionState *) lfirst(l);
		CmdType		commandType = relaction->mas_action->commandType;
		List	   *recheckIndexes = NIL;
		TM_Result	result;
		UpdateContext updateCxt = {0};

		/*
		 * Test condition, if any.
		 *
		 * In the absence of any condition, we perform the action
		 * unconditionally (no need to check separately since ExecQual() will
		 * return true if there are no conditions to evaluate).
		 */
		if (!ExecQual(relaction->mas_whenqual, econtext))
			continue;

		/*
		 * Check if the existing target tuple meets the USING checks of
		 * UPDATE/DELETE RLS policies. If those checks fail, we throw an
		 * error.
		 *
		 * The WITH CHECK quals are applied in ExecUpdate() and hence we need
		 * not do anything special to handle them.
		 *
		 * NOTE: We must do this after WHEN quals are evaluated, so that we
		 * check policies only when they matter.
		 */
		if (resultRelInfo->ri_WithCheckOptions)
		{
			ExecWithCheckOptions(commandType == CMD_UPDATE ?
								 WCO_RLS_MERGE_UPDATE_CHECK : WCO_RLS_MERGE_DELETE_CHECK,
								 resultRelInfo,
								 resultRelInfo->ri_oldTupleSlot,
								 context->mtstate->ps.state);
		}

		/* Perform stated action */
		switch (commandType)
		{
			case CMD_UPDATE:

				/*
				 * Project the output tuple, and use that to update the table.
				 * We don't need to filter out junk attributes, because the
				 * UPDATE action's targetlist doesn't have any.
				 */
				newslot = ExecProject(relaction->mas_proj);

				context->relaction = relaction;
				context->GetUpdateNewTuple = mergeGetUpdateNewTuple;
				context->cpUpdateRetrySlot = NULL;

				if (!ExecUpdatePrologue(context, resultRelInfo,
										tupleid, NULL, newslot))
				{
					result = TM_Ok;
					break;
				}
				ExecUpdatePrepareSlot(resultRelInfo, newslot, context->estate);
				result = ExecUpdateAct(context, resultRelInfo, tupleid, NULL,
									   newslot, mtstate->canSetTag, &updateCxt);
				if (result == TM_Ok && updateCxt.updated)
				{
					/*
					 * YB Note: yb_cols_marked_for_update and yb_is_pk_updated
					 * are used only in a YB context. Since the MERGE command
					 * is not supported in YB yet, do not bother computing
					 * correct values for these params.
					 * Re-evaluate when adding MERGE support.
					 */
					ExecUpdateEpilogue(context, &updateCxt, resultRelInfo,
									   tupleid, NULL, newslot, recheckIndexes,
									   NULL /* yb_cols_marked_for_update */,
									   false /* yb_is_pk_updated */);
					mtstate->mt_merge_updated += 1;
				}

				break;

			case CMD_DELETE:
				context->relaction = relaction;
				if (!ExecDeletePrologue(context, resultRelInfo, tupleid,
										NULL, NULL))
				{
					result = TM_Ok;
					break;
				}
				result = ExecDeleteAct(context, resultRelInfo, tupleid, false);
				if (result == TM_Ok)
				{
					ExecDeleteEpilogue(context, resultRelInfo, tupleid, NULL,
									   false);
					mtstate->mt_merge_deleted += 1;
				}
				break;

			case CMD_NOTHING:
				/* Doing nothing is always OK */
				result = TM_Ok;
				break;

			default:
				elog(ERROR, "unknown action in MERGE WHEN MATCHED clause");
		}

		switch (result)
		{
			case TM_Ok:
				/* all good; perform final actions */
				if (canSetTag && commandType != CMD_NOTHING)
					(estate->es_processed)++;

				break;

			case TM_SelfModified:

				/*
				 * The SQL standard disallows this for MERGE.
				 */
				if (TransactionIdIsCurrentTransactionId(context->tmfd.xmax))
					ereport(ERROR,
							(errcode(ERRCODE_CARDINALITY_VIOLATION),
					/* translator: %s is a SQL command name */
							 errmsg("%s command cannot affect row a second time",
									"MERGE"),
							 errhint("Ensure that not more than one source row matches any one target row.")));
				/* This shouldn't happen */
				elog(ERROR, "attempted to update or delete invisible tuple");
				break;

			case TM_Deleted:
				if (IsolationUsesXactSnapshot())
					ereport(ERROR,
							(errcode(ERRCODE_T_R_SERIALIZATION_FAILURE),
							 errmsg("could not serialize access due to concurrent delete")));

				/*
				 * If the tuple was already deleted, return to let caller
				 * handle it under NOT MATCHED clauses.
				 */
				return false;

			case TM_Updated:
				{
					Relation	resultRelationDesc;
					TupleTableSlot *epqslot,
							   *inputslot;
					LockTupleMode lockmode;

					/*
					 * The target tuple was concurrently updated by some other
					 * transaction.
					 */

					/*
					 * If cpUpdateRetrySlot is set, ExecCrossPartitionUpdate()
					 * must have detected that the tuple was concurrently
					 * updated, so we restart the search for an appropriate
					 * WHEN MATCHED clause to process the updated tuple.
					 *
					 * In this case, ExecDelete() would already have performed
					 * EvalPlanQual() on the latest version of the tuple,
					 * which in turn would already have been loaded into
					 * ri_oldTupleSlot, so no need to do either of those
					 * things.
					 *
					 * XXX why do we not check the WHEN NOT MATCHED list in
					 * this case?
					 */
					if (!TupIsNull(context->cpUpdateRetrySlot))
						goto lmerge_matched;

					/*
					 * Otherwise, we run the EvalPlanQual() with the new
					 * version of the tuple. If EvalPlanQual() does not return
					 * a tuple, then we switch to the NOT MATCHED list of
					 * actions. If it does return a tuple and the join qual is
					 * still satisfied, then we just need to recheck the
					 * MATCHED actions, starting from the top, and execute the
					 * first qualifying action.
					 */
					resultRelationDesc = resultRelInfo->ri_RelationDesc;
					lockmode = ExecUpdateLockMode(estate, resultRelInfo);

					inputslot = EvalPlanQualSlot(epqstate, resultRelationDesc,
												 resultRelInfo->ri_RangeTableIndex);

					result = table_tuple_lock(resultRelationDesc, tupleid,
											  estate->es_snapshot,
											  inputslot, estate->es_output_cid,
											  lockmode, LockWaitBlock,
											  TUPLE_LOCK_FLAG_FIND_LAST_VERSION,
											  &context->tmfd);
					switch (result)
					{
						case TM_Ok:
							epqslot = EvalPlanQual(epqstate,
												   resultRelationDesc,
												   resultRelInfo->ri_RangeTableIndex,
												   inputslot);

							/*
							 * If we got no tuple, or the tuple we get has a
							 * NULL ctid, go back to caller: this one is not a
							 * MATCHED tuple anymore, so they can retry with
							 * NOT MATCHED actions.
							 */
							if (TupIsNull(epqslot))
								return false;

							(void) ExecGetJunkAttribute(epqslot,
														resultRelInfo->ri_RowIdAttNo,
														&isNull);
							if (isNull)
								return false;

							/*
							 * When a tuple was updated and migrated to
							 * another partition concurrently, the current
							 * MERGE implementation can't follow.  There's
							 * probably a better way to handle this case, but
							 * it'd require recognizing the relation to which
							 * the tuple moved, and setting our current
							 * resultRelInfo to that.
							 */
							if (ItemPointerIndicatesMovedPartitions(&context->tmfd.ctid))
								ereport(ERROR,
										(errcode(ERRCODE_T_R_SERIALIZATION_FAILURE),
										 errmsg("tuple to be deleted was already moved to another partition due to concurrent update")));

							/*
							 * A non-NULL ctid means that we are still dealing
							 * with MATCHED case. Restart the loop so that we
							 * apply all the MATCHED rules again, to ensure
							 * that the first qualifying WHEN MATCHED action
							 * is executed.
							 *
							 * Update tupleid to that of the new tuple, for
							 * the refetch we do at the top.
							 */
							ItemPointerCopy(&context->tmfd.ctid, tupleid);
							goto lmerge_matched;

						case TM_Deleted:

							/*
							 * tuple already deleted; tell caller to run NOT
							 * MATCHED actions
							 */
							return false;

						case TM_SelfModified:

							/*
							 * This can be reached when following an update
							 * chain from a tuple updated by another session,
							 * reaching a tuple that was already updated in
							 * this transaction. If previously modified by
							 * this command, ignore the redundant update,
							 * otherwise error out.
							 *
							 * See also response to TM_SelfModified in
							 * ExecUpdate().
							 */
							if (context->tmfd.cmax != estate->es_output_cid)
								ereport(ERROR,
										(errcode(ERRCODE_TRIGGERED_DATA_CHANGE_VIOLATION),
										 errmsg("tuple to be updated or deleted was already modified by an operation triggered by the current command"),
										 errhint("Consider using an AFTER trigger instead of a BEFORE trigger to propagate changes to other rows.")));
							return false;

						default:
							/* see table_tuple_lock call in ExecDelete() */
							elog(ERROR, "unexpected table_tuple_lock status: %u",
								 result);
							return false;
					}
				}

			case TM_Invisible:
			case TM_WouldBlock:
			case TM_BeingModified:
				/* these should not occur */
				elog(ERROR, "unexpected tuple operation result: %d", result);
				break;
		}

		/*
		 * We've activated one of the WHEN clauses, so we don't search
		 * further. This is required behaviour, not an optimization.
		 */
		break;
	}

	/*
	 * Successfully executed an action or no qualifying action was found.
	 */
	return true;
}

/*
 * Execute the first qualifying NOT MATCHED action.
 */
static void
ExecMergeNotMatched(ModifyTableContext *context, ResultRelInfo *resultRelInfo,
					bool canSetTag)
{
	ModifyTableState *mtstate = context->mtstate;
	ExprContext *econtext = mtstate->ps.ps_ExprContext;
	List	   *actionStates = NIL;
	ListCell   *l;

	/*
	 * For INSERT actions, the root relation's merge action is OK since the
	 * INSERT's targetlist and the WHEN conditions can only refer to the
	 * source relation and hence it does not matter which result relation we
	 * work with.
	 *
	 * XXX does this mean that we can avoid creating copies of actionStates on
	 * partitioned tables, for not-matched actions?
	 */
	actionStates = resultRelInfo->ri_notMatchedMergeAction;

	/*
	 * Make source tuple available to ExecQual and ExecProject. We don't need
	 * the target tuple, since the WHEN quals and targetlist can't refer to
	 * the target columns.
	 */
	econtext->ecxt_scantuple = NULL;
	econtext->ecxt_innertuple = context->planSlot;
	econtext->ecxt_outertuple = NULL;

	foreach(l, actionStates)
	{
		MergeActionState *action = (MergeActionState *) lfirst(l);
		CmdType		commandType = action->mas_action->commandType;
		TupleTableSlot *newslot;

		/*
		 * Test condition, if any.
		 *
		 * In the absence of any condition, we perform the action
		 * unconditionally (no need to check separately since ExecQual() will
		 * return true if there are no conditions to evaluate).
		 */
		if (!ExecQual(action->mas_whenqual, econtext))
			continue;

		/* Perform stated action */
		switch (commandType)
		{
			case CMD_INSERT:

				/*
				 * Project the tuple.  In case of a partitioned table, the
				 * projection was already built to use the root's descriptor,
				 * so we don't need to map the tuple here.
				 */
				newslot = ExecProject(action->mas_proj);
				context->relaction = action;

				(void) ExecInsert(context, mtstate->rootResultRelInfo, newslot,
								  NULL, canSetTag, NULL, NULL);
				mtstate->mt_merge_inserted += 1;
				break;
			case CMD_NOTHING:
				/* Do nothing */
				break;
			default:
				elog(ERROR, "unknown action in MERGE WHEN NOT MATCHED clause");
		}

		/*
		 * We've activated one of the WHEN clauses, so we don't search
		 * further. This is required behaviour, not an optimization.
		 */
		break;
	}
}

/*
 * Initialize state for execution of MERGE.
 */
void
ExecInitMerge(ModifyTableState *mtstate, EState *estate)
{
	ModifyTable *node = (ModifyTable *) mtstate->ps.plan;
	ResultRelInfo *rootRelInfo = mtstate->rootResultRelInfo;
	ResultRelInfo *resultRelInfo;
	ExprContext *econtext;
	ListCell   *lc;
	int			i;

	if (node->mergeActionLists == NIL)
		return;

	mtstate->mt_merge_subcommands = 0;

	if (mtstate->ps.ps_ExprContext == NULL)
		ExecAssignExprContext(estate, &mtstate->ps);
	econtext = mtstate->ps.ps_ExprContext;

	/*
	 * Create a MergeActionState for each action on the mergeActionList and
	 * add it to either a list of matched actions or not-matched actions.
	 *
	 * Similar logic appears in ExecInitPartitionInfo(), so if changing
	 * anything here, do so there too.
	 */
	i = 0;
	foreach(lc, node->mergeActionLists)
	{
		List	   *mergeActionList = lfirst(lc);
		TupleDesc	relationDesc;
		ListCell   *l;

		resultRelInfo = mtstate->resultRelInfo + i;
		i++;
		relationDesc = RelationGetDescr(resultRelInfo->ri_RelationDesc);

		/* initialize slots for MERGE fetches from this rel */
		if (unlikely(!resultRelInfo->ri_projectNewInfoValid))
			ExecInitMergeTupleSlots(mtstate, resultRelInfo);

		foreach(l, mergeActionList)
		{
			MergeAction *action = (MergeAction *) lfirst(l);
			MergeActionState *action_state;
			TupleTableSlot *tgtslot;
			TupleDesc	tgtdesc;
			List	  **list;

			/*
			 * Build action merge state for this rel.  (For partitions,
			 * equivalent code exists in ExecInitPartitionInfo.)
			 */
			action_state = makeNode(MergeActionState);
			action_state->mas_action = action;
			action_state->mas_whenqual = ExecInitQual((List *) action->qual,
													  &mtstate->ps);

			/*
			 * We create two lists - one for WHEN MATCHED actions and one for
			 * WHEN NOT MATCHED actions - and stick the MergeActionState into
			 * the appropriate list.
			 */
			if (action_state->mas_action->matched)
				list = &resultRelInfo->ri_matchedMergeAction;
			else
				list = &resultRelInfo->ri_notMatchedMergeAction;
			*list = lappend(*list, action_state);

			switch (action->commandType)
			{
				case CMD_INSERT:
					ExecCheckPlanOutput(rootRelInfo->ri_RelationDesc,
										action->targetList);

					/*
					 * If the MERGE targets a partitioned table, any INSERT
					 * actions must be routed through it, not the child
					 * relations. Initialize the routing struct and the root
					 * table's "new" tuple slot for that, if not already done.
					 * The projection we prepare, for all relations, uses the
					 * root relation descriptor, and targets the plan's root
					 * slot.  (This is consistent with the fact that we
					 * checked the plan output to match the root relation,
					 * above.)
					 */
					if (rootRelInfo->ri_RelationDesc->rd_rel->relkind ==
						RELKIND_PARTITIONED_TABLE)
					{
						if (mtstate->mt_partition_tuple_routing == NULL)
						{
							/*
							 * Initialize planstate for routing if not already
							 * done.
							 *
							 * Note that the slot is managed as a standalone
							 * slot belonging to ModifyTableState, so we pass
							 * NULL for the 2nd argument.
							 */
							mtstate->mt_root_tuple_slot =
								table_slot_create(rootRelInfo->ri_RelationDesc,
												  NULL);
							mtstate->mt_partition_tuple_routing =
								ExecSetupPartitionTupleRouting(estate,
															   rootRelInfo->ri_RelationDesc);
						}
						tgtslot = mtstate->mt_root_tuple_slot;
						tgtdesc = RelationGetDescr(rootRelInfo->ri_RelationDesc);
					}
					else
					{
						/* not partitioned? use the stock relation and slot */
						tgtslot = resultRelInfo->ri_newTupleSlot;
						tgtdesc = RelationGetDescr(resultRelInfo->ri_RelationDesc);
					}

					action_state->mas_proj =
						ExecBuildProjectionInfo(action->targetList, econtext,
												tgtslot,
												&mtstate->ps,
												tgtdesc);

					mtstate->mt_merge_subcommands |= MERGE_INSERT;
					break;
				case CMD_UPDATE:
					action_state->mas_proj =
						ExecBuildUpdateProjection(action->targetList,
												  true,
												  action->updateColnos,
												  relationDesc,
												  econtext,
												  resultRelInfo->ri_newTupleSlot,
												  &mtstate->ps,
												  node->ybUseScanTupleInUpdate);
					mtstate->mt_merge_subcommands |= MERGE_UPDATE;
					break;
				case CMD_DELETE:
					mtstate->mt_merge_subcommands |= MERGE_DELETE;
					break;
				case CMD_NOTHING:
					break;
				default:
					elog(ERROR, "unknown operation");
					break;
			}
		}
	}
}

/*
 * Initializes the tuple slots in a ResultRelInfo for any MERGE action.
 *
 * We mark 'projectNewInfoValid' even though the projections themselves
 * are not initialized here.
 */
void
ExecInitMergeTupleSlots(ModifyTableState *mtstate,
						ResultRelInfo *resultRelInfo)
{
	EState	   *estate = mtstate->ps.state;

	Assert(!resultRelInfo->ri_projectNewInfoValid);

	resultRelInfo->ri_oldTupleSlot =
		table_slot_create(resultRelInfo->ri_RelationDesc,
						  &estate->es_tupleTable);
	resultRelInfo->ri_newTupleSlot =
		table_slot_create(resultRelInfo->ri_RelationDesc,
						  &estate->es_tupleTable);
	resultRelInfo->ri_projectNewInfoValid = true;
}

/*
 * Callback for ModifyTableContext->GetUpdateNewTuple for use by MERGE.  It
 * computes the updated tuple by projecting from the current merge action's
 * projection.
 */
static TupleTableSlot *
mergeGetUpdateNewTuple(ResultRelInfo *relinfo,
					   TupleTableSlot *planSlot,
					   TupleTableSlot *oldSlot,
					   MergeActionState *relaction)
{
	ExprContext *econtext = relaction->mas_proj->pi_exprContext;

	econtext->ecxt_scantuple = oldSlot;
	econtext->ecxt_innertuple = planSlot;

	return ExecProject(relaction->mas_proj);
}

/*
 * Process BEFORE EACH STATEMENT triggers
 */
static void
fireBSTriggers(ModifyTableState *node)
{
	ModifyTable *plan = (ModifyTable *) node->ps.plan;
	ResultRelInfo *resultRelInfo = node->rootResultRelInfo;

	switch (node->operation)
	{
		case CMD_INSERT:
			ExecBSInsertTriggers(node->ps.state, resultRelInfo);
			if (plan->onConflictAction == ONCONFLICT_UPDATE)
				ExecBSUpdateTriggers(node->ps.state,
									 resultRelInfo);
			break;
		case CMD_UPDATE:
			ExecBSUpdateTriggers(node->ps.state, resultRelInfo);
			break;
		case CMD_DELETE:
			ExecBSDeleteTriggers(node->ps.state, resultRelInfo);
			break;
		case CMD_MERGE:
			if (node->mt_merge_subcommands & MERGE_INSERT)
				ExecBSInsertTriggers(node->ps.state, resultRelInfo);
			if (node->mt_merge_subcommands & MERGE_UPDATE)
				ExecBSUpdateTriggers(node->ps.state, resultRelInfo);
			if (node->mt_merge_subcommands & MERGE_DELETE)
				ExecBSDeleteTriggers(node->ps.state, resultRelInfo);
			break;
		default:
			elog(ERROR, "unknown operation");
			break;
	}
}

/*
 * Process AFTER EACH STATEMENT triggers
 */
static void
fireASTriggers(ModifyTableState *node)
{
	ModifyTable *plan = (ModifyTable *) node->ps.plan;
	ResultRelInfo *resultRelInfo = node->rootResultRelInfo;

	switch (node->operation)
	{
		case CMD_INSERT:
			if (plan->onConflictAction == ONCONFLICT_UPDATE)
				ExecASUpdateTriggers(node->ps.state,
									 resultRelInfo,
									 node->mt_oc_transition_capture);
			ExecASInsertTriggers(node->ps.state, resultRelInfo,
								 node->mt_transition_capture);
			break;
		case CMD_UPDATE:
			ExecASUpdateTriggers(node->ps.state, resultRelInfo,
								 node->mt_transition_capture);
			break;
		case CMD_DELETE:
			ExecASDeleteTriggers(node->ps.state, resultRelInfo,
								 node->mt_transition_capture);
			break;
		case CMD_MERGE:
			if (node->mt_merge_subcommands & MERGE_DELETE)
				ExecASDeleteTriggers(node->ps.state, resultRelInfo,
									 node->mt_transition_capture);
			if (node->mt_merge_subcommands & MERGE_UPDATE)
				ExecASUpdateTriggers(node->ps.state, resultRelInfo,
									 node->mt_transition_capture);
			if (node->mt_merge_subcommands & MERGE_INSERT)
				ExecASInsertTriggers(node->ps.state, resultRelInfo,
									 node->mt_transition_capture);
			break;
		default:
			elog(ERROR, "unknown operation");
			break;
	}
}

/*
 * Set up the state needed for collecting transition tuples for AFTER
 * triggers.
 */
static void
ExecSetupTransitionCaptureState(ModifyTableState *mtstate, EState *estate)
{
	ModifyTable *plan = (ModifyTable *) mtstate->ps.plan;
	ResultRelInfo *targetRelInfo = mtstate->rootResultRelInfo;

	/* Check for transition tables on the directly targeted relation. */
	mtstate->mt_transition_capture =
		MakeTransitionCaptureState(targetRelInfo->ri_TrigDesc,
								   RelationGetRelid(targetRelInfo->ri_RelationDesc),
								   mtstate->operation);
	if (plan->operation == CMD_INSERT &&
		plan->onConflictAction == ONCONFLICT_UPDATE)
		mtstate->mt_oc_transition_capture =
			MakeTransitionCaptureState(targetRelInfo->ri_TrigDesc,
									   RelationGetRelid(targetRelInfo->ri_RelationDesc),
									   CMD_UPDATE);
}

/*
 * ExecPrepareTupleRouting --- prepare for routing one tuple
 *
 * Determine the partition in which the tuple in slot is to be inserted,
 * and return its ResultRelInfo in *partRelInfo.  The return value is
 * a slot holding the tuple of the partition rowtype.
 *
 * This also sets the transition table information in mtstate based on the
 * selected partition.
 */
static TupleTableSlot *
ExecPrepareTupleRouting(ModifyTableState *mtstate,
						EState *estate,
						PartitionTupleRouting *proute,
						ResultRelInfo *targetRelInfo,
						TupleTableSlot *slot,
						ResultRelInfo **partRelInfo)
{
	ResultRelInfo *partrel;
	TupleConversionMap *map;

	/*
	 * Lookup the target partition's ResultRelInfo.  If ExecFindPartition does
	 * not find a valid partition for the tuple in 'slot' then an error is
	 * raised.  An error may also be raised if the found partition is not a
	 * valid target for INSERTs.  This is required since a partitioned table
	 * UPDATE to another partition becomes a DELETE+INSERT.
	 */
	partrel = ExecFindPartition(mtstate, targetRelInfo, proute, slot, estate);

	/*
	 * If we're capturing transition tuples, we might need to convert from the
	 * partition rowtype to root partitioned table's rowtype.  But if there
	 * are no BEFORE triggers on the partition that could change the tuple, we
	 * can just remember the original unconverted tuple to avoid a needless
	 * round trip conversion.
	 */
	if (mtstate->mt_transition_capture != NULL)
	{
		bool		has_before_insert_row_trig;

		has_before_insert_row_trig = (partrel->ri_TrigDesc &&
									  partrel->ri_TrigDesc->trig_insert_before_row);

		mtstate->mt_transition_capture->tcs_original_insert_tuple =
			!has_before_insert_row_trig ? slot : NULL;
	}

	/*
	 * Convert the tuple, if necessary.
	 */
	map = partrel->ri_RootToPartitionMap;
	if (map != NULL)
	{
		TupleTableSlot *new_slot = partrel->ri_PartitionTupleSlot;
		slot = execute_attr_map_slot(map->attrMap, slot, new_slot);
	}

	/*
	 * For a partitioned relation, table constraints (such as FK) are visible on a
	 * target partition rather than an original insert target.
	 * As such, we should reevaluate single-row transaction constraints after
	 * we determine the concrete partition.
	 */
	if (estate->yb_es_is_single_row_modify_txn)
	{
		estate->yb_es_is_single_row_modify_txn = YBCIsSingleRowTxnCapableRel(partrel);
	}

	*partRelInfo = partrel;
	return slot;
}

<<<<<<< HEAD
=======
/*
 * Initialize the child-to-root tuple conversion map array for UPDATE subplans.
 *
 * This map array is required to convert the tuple from the subplan result rel
 * to the target table descriptor. This requirement arises for two independent
 * scenarios:
 * 1. For update-tuple-routing.
 * 2. For capturing tuples in transition tables.
 */
static void
ExecSetupChildParentMapForSubplan(ModifyTableState *mtstate)
{
	ResultRelInfo *targetRelInfo = getTargetResultRelInfo(mtstate);
	ResultRelInfo *resultRelInfos = mtstate->resultRelInfo;
	TupleDesc	outdesc;
	int			numResultRelInfos = mtstate->mt_nplans;
	int			i;

	/*
	 * First check if there is already a per-subplan array allocated. Even if
	 * there is already a per-leaf map array, we won't require a per-subplan
	 * one, since we will use the subplan offset array to convert the subplan
	 * index to per-leaf index.
	 */
	if (mtstate->mt_per_subplan_tupconv_maps ||
		(mtstate->mt_partition_tuple_routing &&
		 mtstate->mt_partition_tuple_routing->child_parent_tupconv_maps))
		return;

	/*
	 * Build array of conversion maps from each child's TupleDesc to the one
	 * used in the target relation.  The map pointers may be NULL when no
	 * conversion is necessary, which is hopefully a common case.
	 */

	/* Get tuple descriptor of the target rel. */
	outdesc = RelationGetDescr(targetRelInfo->ri_RelationDesc);

	mtstate->mt_per_subplan_tupconv_maps = (TupleConversionMap **)
		palloc(sizeof(TupleConversionMap *) * numResultRelInfos);

	for (i = 0; i < numResultRelInfos; ++i)
	{
		mtstate->mt_per_subplan_tupconv_maps[i] =
			convert_tuples_by_name(RelationGetDescr(resultRelInfos[i].ri_RelationDesc),
								   outdesc,
								   gettext_noop("could not convert row type"));
	}
}

/*
 * Initialize the child-to-root tuple conversion map array required for
 * capturing transition tuples.
 *
 * The map array can be indexed either by subplan index or by leaf-partition
 * index.  For transition tables, we need a subplan-indexed access to the map,
 * and where tuple-routing is present, we also require a leaf-indexed access.
 */
static void
ExecSetupChildParentMapForTcs(ModifyTableState *mtstate)
{
	PartitionTupleRouting *proute = mtstate->mt_partition_tuple_routing;

	/*
	 * If partition tuple routing is set up, we will require partition-indexed
	 * access. In that case, create the map array indexed by partition; we
	 * will still be able to access the maps using a subplan index by
	 * converting the subplan index to a partition index using
	 * subplan_partition_offsets. If tuple routing is not set up, it means we
	 * don't require partition-indexed access. In that case, create just a
	 * subplan-indexed map.
	 */
	if (proute)
	{
		/*
		 * If a partition-indexed map array is to be created, the subplan map
		 * array has to be NULL.  If the subplan map array is already created,
		 * we won't be able to access the map using a partition index.
		 */
		Assert(mtstate->mt_per_subplan_tupconv_maps == NULL);

		ExecSetupChildParentMapForLeaf(proute);
	}
	else
		ExecSetupChildParentMapForSubplan(mtstate);
}

/*
 * For a given subplan index, get the tuple conversion map.
 */
static TupleConversionMap *
tupconv_map_for_subplan(ModifyTableState *mtstate, int whichplan)
{
	/*
	 * If a partition-index tuple conversion map array is allocated, we need
	 * to first get the index into the partition array. Exactly *one* of the
	 * two arrays is allocated. This is because if there is a partition array
	 * required, we don't require subplan-indexed array since we can translate
	 * subplan index into partition index. And, we create a subplan-indexed
	 * array *only* if partition-indexed array is not required.
	 */
	if (mtstate->mt_per_subplan_tupconv_maps == NULL)
	{
		int			leaf_index;
		PartitionTupleRouting *proute = mtstate->mt_partition_tuple_routing;

		/*
		 * If subplan-indexed array is NULL, things should have been arranged
		 * to convert the subplan index to partition index.
		 */
		Assert(proute && proute->subplan_partition_offsets != NULL &&
			   whichplan < proute->num_subplan_partition_offsets);

		leaf_index = proute->subplan_partition_offsets[whichplan];

		return TupConvMapForLeaf(proute, getTargetResultRelInfo(mtstate),
								 leaf_index);
	}
	else
	{
		Assert(whichplan >= 0 && whichplan < mtstate->mt_nplans);
		return mtstate->mt_per_subplan_tupconv_maps[whichplan];
	}
}

/*
 * A tuple of a result relation has the "wholerow" junk attribute set at
 * planning time if attributes other than the tuple's YBCTID need to be read at
 * the time of execution. Examples of this include UPDATEs and DELETEs on
 * relations that have secondary indexes -- the columns referenced by the index
 * need to be read in order to update or delete them.
 * Another example is when "update optimizations" are enabled. The optimizations
 * may read the values of multiple attributes to decide whether or not to update
 * them.
 * "wholerow" junk attribute is not applicable to INSERTs as all the information
 * needed for inserting the tuple is supplied in the query.
 */
static bool
YBCHasWholeRowJunkAttr(ModifyTableState *mtstate, ResultRelInfo *resultRelInfo)
{
	CmdType operation = mtstate->operation;
	if (operation == CMD_UPDATE && mtstate->yb_is_update_optimization_enabled)
		return true;

	if (operation == CMD_UPDATE || operation == CMD_DELETE)
		return YBCRelInfoHasSecondaryIndices(resultRelInfo) ||
			   YBRelHasOldRowTriggers(resultRelInfo->ri_RelationDesc,
									  operation);

	return false;
}

>>>>>>> 1edfa4c2
/* ----------------------------------------------------------------
 *	   ExecModifyTable
 *
 *		Perform table modifications as required, and return RETURNING results
 *		if needed.
 * ----------------------------------------------------------------
 */
static TupleTableSlot *
ExecModifyTable(PlanState *pstate)
{
	ModifyTableState *node = castNode(ModifyTableState, pstate);
	ModifyTable *plan = (ModifyTable *) node->ps.plan;
	ModifyTableContext context;
	EState	   *estate = node->ps.state;
	CmdType		operation = node->operation;
	ResultRelInfo *resultRelInfo;
	PlanState  *subplanstate;
	TupleTableSlot *slot;
	TupleTableSlot *oldSlot;
	ItemPointerData tuple_ctid;
	HeapTupleData oldtupdata;
	HeapTuple	oldtuple;
	ItemPointer tupleid;

	CHECK_FOR_INTERRUPTS();

	/*
	 * This should NOT get called during EvalPlanQual; we should have passed a
	 * subplan tree to EvalPlanQual, instead.  Use a runtime test not just
	 * Assert because this condition is easy to miss in testing.  (Note:
	 * although ModifyTable should not get executed within an EvalPlanQual
	 * operation, we do have to allow it to be initialized and shut down in
	 * case it is within a CTE subplan.  Hence this test must be here, not in
	 * ExecInitModifyTable.)
	 */
	if (estate->es_epq_active != NULL)
		elog(ERROR, "ModifyTable should not be called during EvalPlanQual");

	/*
	 * If we've already completed processing, don't try to do more.  We need
	 * this test because ExecPostprocessPlan might call us an extra time, and
	 * our subplan's nodes aren't necessarily robust against being called
	 * extra times.
	 */
	if (node->mt_done)
		return NULL;

	/*
	 * On first call, fire BEFORE STATEMENT triggers before proceeding.
	 */
	if (node->fireBSTriggers)
	{
		fireBSTriggers(node);
		node->fireBSTriggers = false;
	}

	/* Preload local variables */
	resultRelInfo = node->resultRelInfo + node->mt_lastResultIndex;
	subplanstate = outerPlanState(node);

	/* Set global context */
	context.mtstate = node;
	context.epqstate = &node->mt_epqstate;
	context.estate = estate;

	YBCPgStatement blockInsertStmt = NULL;
	bool hasInserts = false;
	Relation relation = resultRelInfo->ri_RelationDesc;
	if (IsYBRelation(relation) && operation == CMD_INSERT) {
		HandleYBStatus(YBCPgNewInsertBlock(
			YBCGetDatabaseOid(relation), YbGetRelfileNodeId(relation),
			YBCIsRegionLocal(relation),
			estate->yb_es_is_single_row_modify_txn ? YB_SINGLE_SHARD_TRANSACTION : YB_TRANSACTIONAL,
			&blockInsertStmt));
	}

	/*
	 * Fetch rows from subplan, and execute the required table modification
	 * for each row.
	 */
	for (;;)
	{
		/*
		 * Reset the per-output-tuple exprcontext.  This is needed because
		 * triggers expect to use that context as workspace.  It's a bit ugly
		 * to do this below the top level of the plan, however.  We might need
		 * to rethink this later.
		 */
		ResetPerTupleExprContext(estate);

		/*
		 * Reset per-tuple memory context used for processing on conflict and
		 * returning clauses, to free any expression evaluation storage
		 * allocated in the previous cycle.
		 */
		if (pstate->ps_ExprContext)
			ResetExprContext(pstate->ps_ExprContext);

		context.planSlot = ExecProcNode(subplanstate);

		/* No more tuples to process? */
		if (TupIsNull(context.planSlot))
			break;

		/*
		 * When there are multiple result relations, each tuple contains a
		 * junk column that gives the OID of the rel from which it came.
		 * Extract it and select the correct result relation.
		 */
		if (AttributeNumberIsValid(node->mt_resultOidAttno))
		{
			Datum		datum;
			bool		isNull;
			Oid			resultoid;

			datum = ExecGetJunkAttribute(context.planSlot, node->mt_resultOidAttno,
										 &isNull);
			if (isNull)
			{
				/*
				 * For commands other than MERGE, any tuples having InvalidOid
				 * for tableoid are errors.  For MERGE, we may need to handle
				 * them as WHEN NOT MATCHED clauses if any, so do that.
				 *
				 * Note that we use the node's toplevel resultRelInfo, not any
				 * specific partition's.
				 */
				if (operation == CMD_MERGE)
				{
					EvalPlanQualSetSlot(&node->mt_epqstate, context.planSlot);

					ExecMerge(&context, node->resultRelInfo, NULL, node->canSetTag);
					continue;	/* no RETURNING support yet */
				}

				elog(ERROR, "tableoid is NULL");
			}
			resultoid = DatumGetObjectId(datum);

			/* If it's not the same as last time, we need to locate the rel */
			if (resultoid != node->mt_lastResultOid)
				resultRelInfo = ExecLookupResultRelByOid(node, resultoid,
														 false, true);
		}

		/*
		 * If resultRelInfo->ri_usesFdwDirectModify is true, all we need to do
		 * here is compute the RETURNING expressions.
		 */
		if (resultRelInfo->ri_usesFdwDirectModify)
		{
			Assert(resultRelInfo->ri_projectReturning);

			/*
			 * A scan slot containing the data that was actually inserted,
			 * updated or deleted has already been made available to
			 * ExecProcessReturning by IterateDirectModify, so no need to
			 * provide it here.
			 */
			slot = ExecProcessReturning(resultRelInfo, NULL, context.planSlot);

			return slot;
		}

		EvalPlanQualSetSlot(&node->mt_epqstate, context.planSlot);
		slot = context.planSlot;

		tupleid = NULL;
		oldtuple = NULL;

		Relation relation = resultRelInfo->ri_RelationDesc;

		/*
		 * For UPDATE/DELETE/MERGE, fetch the row identity info for the tuple
		 * to be updated/deleted/merged.  For a heap relation, that's a TID;
		 * otherwise we may have a wholerow junk attr that carries the old
		 * tuple in toto.  Keep this in step with the part of
		 * ExecInitModifyTable that sets up ri_RowIdAttNo.
		 */
		if ((operation == CMD_UPDATE || operation == CMD_DELETE ||
			 operation == CMD_MERGE) &&
			(!IsYBRelation(relation) || node->yb_fetch_target_tuple))
		{
			char		relkind;
			Datum		datum;
			bool		isNull;

			relkind = resultRelInfo->ri_RelationDesc->rd_rel->relkind;
			/*
			 * For YugaByte relations extract the old row from the wholerow junk
			 * attribute if needed.
			 */
			if (plan->ybHasWholeRowAttribute)
			{
				AttrNumber  resno;
				Plan	   *subplan = outerPlan(node->ps.plan);

<<<<<<< HEAD
				resno = ExecFindJunkAttributeInTlist(subplan->targetlist, "wholerow");
				datum = ExecGetJunkAttribute(slot, resno, &isNull);
=======
				relkind = resultRelInfo->ri_RelationDesc->rd_rel->relkind;
				/*
				 * For YugaByte relations extract the old row from the wholerow junk
				 * attribute if needed.
				 * 1. For tables with secondary indexes we need the (old) ybctid for
				 *    removing old index entries (for UPDATE and DELETE)
				 * 2. For tables with row triggers we need to pass the old row for
				 *    trigger execution.
				 */
				if (IsYBRelation(resultRelInfo->ri_RelationDesc) &&
					YBCHasWholeRowJunkAttr(node, resultRelInfo))
				{
					resno = ExecFindJunkAttribute(junkfilter, "wholerow");
					datum = ExecGetJunkAttribute(slot, resno, &isNull);

					/* shouldn't ever get a null result... */
					if (isNull)
						elog(ERROR, "wholerow is NULL");

					oldtupdata.t_data = DatumGetHeapTupleHeader(datum);
					oldtupdata.t_len =
						HeapTupleHeaderGetDatumLength(oldtupdata.t_data);
					ItemPointerSetInvalid(&(oldtupdata.t_self));
					/* Historically, view triggers see invalid t_tableOid. */
					oldtupdata.t_tableOid =
							(relkind == RELKIND_VIEW) ? InvalidOid :
							RelationGetRelid(resultRelInfo->ri_RelationDesc);

					resno = ExecFindJunkAttribute(junkfilter, "ybctid");
					datum = ExecGetJunkAttribute(slot, resno, &isNull);

					/* shouldn't ever get a null result... */
					if (isNull)
						elog(ERROR, "ybctid is NULL");
>>>>>>> 1edfa4c2

				/* shouldn't ever get a null result... */
				if (isNull)
					elog(ERROR, "wholerow is NULL");

				oldtupdata.t_data = DatumGetHeapTupleHeader(datum);
				oldtupdata.t_len =
					HeapTupleHeaderGetDatumLength(oldtupdata.t_data);
				ItemPointerSetInvalid(&(oldtupdata.t_self));
				/* Historically, view triggers see invalid t_tableOid. */
				oldtupdata.t_tableOid =
					(relkind == RELKIND_VIEW) ? InvalidOid :
					RelationGetRelid(resultRelInfo->ri_RelationDesc);

				resno = ExecFindJunkAttributeInTlist(subplan->targetlist, "ybctid");
				datum = ExecGetJunkAttribute(slot, resno, &isNull);

				/* shouldn't ever get a null result... */
				if (isNull)
					elog(ERROR, "ybctid is NULL");

				TABLETUPLE_YBCTID(context.planSlot) = datum;
				HEAPTUPLE_YBCTID(&oldtupdata) = datum;

				oldtuple = &oldtupdata;
			}
			else if (relkind == RELKIND_RELATION ||
					 relkind == RELKIND_MATVIEW ||
					 relkind == RELKIND_PARTITIONED_TABLE)
			{
				/* ri_RowIdAttNo refers to a ctid/ybctid attribute */
				Assert(AttributeNumberIsValid(resultRelInfo->ri_RowIdAttNo));
				datum = ExecGetJunkAttribute(slot,
											 resultRelInfo->ri_RowIdAttNo,
											 &isNull);

				/*
				 * For commands other than MERGE, any tuples having a null row
				 * identifier are errors.  For MERGE, we may need to handle
				 * them as WHEN NOT MATCHED clauses if any, so do that.
				 *
				 * Note that we use the node's toplevel resultRelInfo, not any
				 * specific partition's.
				 */
				if (isNull)
				{
					if (operation == CMD_MERGE)
					{
						EvalPlanQualSetSlot(&node->mt_epqstate, context.planSlot);

						ExecMerge(&context, node->resultRelInfo, NULL, node->canSetTag);
						continue;	/* no RETURNING support yet */
					}

					if(IsYBRelation(relation))
						elog(ERROR, "ybctid is NULL");
					else
						elog(ERROR, "ctid is NULL");
				}

				if(IsYBRelation(relation))
				{
					TABLETUPLE_YBCTID(context.planSlot) = datum;
				}
				else
				{
					tupleid = (ItemPointer) DatumGetPointer(datum);
					tuple_ctid = *tupleid;	/* be sure we don't free ctid!! */
				}
				tupleid = &tuple_ctid;
			}

			/*
			 * Use the wholerow attribute, when available, to reconstruct the
			 * old relation tuple.  The old tuple serves one or both of two
			 * purposes: 1) it serves as the OLD tuple for row triggers, 2) it
			 * provides values for any unchanged columns for the NEW tuple of
			 * an UPDATE, because the subplan does not produce all the columns
			 * of the target table.
			 *
			 * Note that the wholerow attribute does not carry system columns,
			 * so foreign table triggers miss seeing those, except that we
			 * know enough here to set t_tableOid.  Quite separately from
			 * this, the FDW may fetch its own junk attrs to identify the row.
			 *
			 * Other relevant relkinds, currently limited to views, always
			 * have a wholerow attribute.
			 */
			else if (AttributeNumberIsValid(resultRelInfo->ri_RowIdAttNo))
			{
				datum = ExecGetJunkAttribute(slot,
											 resultRelInfo->ri_RowIdAttNo,
											 &isNull);
				/* shouldn't ever get a null result... */
				if (isNull)
					elog(ERROR, "wholerow is NULL");

				oldtupdata.t_data = DatumGetHeapTupleHeader(datum);
				oldtupdata.t_len =
					HeapTupleHeaderGetDatumLength(oldtupdata.t_data);
				ItemPointerSetInvalid(&(oldtupdata.t_self));
				/* Historically, view triggers see invalid t_tableOid. */
				oldtupdata.t_tableOid =
					(relkind == RELKIND_VIEW) ? InvalidOid :
					RelationGetRelid(resultRelInfo->ri_RelationDesc);

				oldtuple = &oldtupdata;
			}
			else
			{
				/* Only foreign tables are allowed to omit a row-ID attr */
				Assert(relkind == RELKIND_FOREIGN_TABLE);
			}
		}

		switch (operation)
		{
			case CMD_INSERT:
				hasInserts = true;
				/* Initialize projection info if first time for this table */
				/* YB_TODO(neil@yugabyte) Check to see if this is still needed.
				 *   bool prev_yb_is_single_row_modify_txn =
				 *       estate->es_yb_is_single_row_modify_txn;
				 */
				if (unlikely(!resultRelInfo->ri_projectNewInfoValid))
					ExecInitInsertProjection(node, resultRelInfo);
				slot = ExecGetInsertNewTuple(resultRelInfo, context.planSlot);
				slot = ExecInsert(&context, resultRelInfo, slot, blockInsertStmt,
								  node->canSetTag, NULL, NULL);
				/* YB_TODO(neil@yugabyte)
				 * Check to see if this is still needed.
				 */
				/* Revert ExecPrepareTupleRouting's state change. */
				/* estate->es_yb_is_single_row_modify_txn = prev_yb_is_single_row_modify_txn; */
				break;

			case CMD_UPDATE:
				if (!IsYBRelation(relation) || node->yb_fetch_target_tuple)
				{
					/* Initialize projection info if first time for this table */
					if (unlikely(!resultRelInfo->ri_projectNewInfoValid))
						ExecInitUpdateProjection(node, resultRelInfo);

					/*
					 * Make the new tuple by combining plan's output tuple with
					 * the old tuple being updated.
					 */
					oldSlot = resultRelInfo->ri_oldTupleSlot;
					if (oldtuple != NULL)
					{
						/* Use the wholerow junk attr as the old tuple. */
						ExecForceStoreHeapTuple(oldtuple, oldSlot, false);
					}
					else
					{
						/* Fetch the most recent version of old tuple. */
						Relation relation = resultRelInfo->ri_RelationDesc;
						bool row_found = false;
						if (IsYBRelation(relation))
							row_found = true;
						else
						{
							row_found = table_tuple_fetch_row_version(
								relation, tupleid, SnapshotAny, oldSlot);
						}

						if (!row_found)
							elog(ERROR, "failed to fetch tuple being updated");
					}
					slot = internalGetUpdateNewTuple(resultRelInfo, context.planSlot,
													 oldSlot, NULL);
					context.GetUpdateNewTuple = internalGetUpdateNewTuple;
					context.relaction = NULL;
				}

				/* Now apply the update. */
				slot = ExecUpdate(&context, resultRelInfo, tupleid, oldtuple,
								  slot, node->canSetTag);
				break;

			case CMD_DELETE:
				slot = ExecDelete(&context, resultRelInfo, tupleid, oldtuple,
								  true, false, node->canSetTag, NULL, NULL);
				break;

			case CMD_MERGE:
				slot = ExecMerge(&context, resultRelInfo, tupleid, node->canSetTag);
				break;

			default:
				elog(ERROR, "unknown operation");
				break;
		}

		/*
		 * If we got a RETURNING result, return it to caller.  We'll continue
		 * the work on next call.
		 */
		if (slot)
			return slot;
	}

	/*
	 * Insert remaining tuples for batch insert.
	 */
	if (estate->es_insert_pending_result_relations != NIL)
		ExecPendingInserts(estate);

	if (blockInsertStmt) {
		if (hasInserts)
			YBCApplyWriteStmt(blockInsertStmt, relation);
		else
			YBCPgDeleteStatement(blockInsertStmt);
	}

	/*
	 * We're done, but fire AFTER STATEMENT triggers before exiting.
	 */
	fireASTriggers(node);

	node->mt_done = true;

	return NULL;
}

/*
 * ExecLookupResultRelByOid
 * 		If the table with given OID is among the result relations to be
 * 		updated by the given ModifyTable node, return its ResultRelInfo.
 *
 * If not found, return NULL if missing_ok, else raise error.
 *
 * If update_cache is true, then upon successful lookup, update the node's
 * one-element cache.  ONLY ExecModifyTable may pass true for this.
 */
ResultRelInfo *
ExecLookupResultRelByOid(ModifyTableState *node, Oid resultoid,
						 bool missing_ok, bool update_cache)
{
	if (node->mt_resultOidHash)
	{
		/* Use the pre-built hash table to locate the rel */
		MTTargetRelLookup *mtlookup;

		mtlookup = (MTTargetRelLookup *)
			hash_search(node->mt_resultOidHash, &resultoid, HASH_FIND, NULL);
		if (mtlookup)
		{
			if (update_cache)
			{
				node->mt_lastResultOid = resultoid;
				node->mt_lastResultIndex = mtlookup->relationIndex;
			}
			return node->resultRelInfo + mtlookup->relationIndex;
		}
	}
	else
	{
		/* With few target rels, just search the ResultRelInfo array */
		for (int ndx = 0; ndx < node->mt_nrels; ndx++)
		{
			ResultRelInfo *rInfo = node->resultRelInfo + ndx;

			if (RelationGetRelid(rInfo->ri_RelationDesc) == resultoid)
			{
				if (update_cache)
				{
					node->mt_lastResultOid = resultoid;
					node->mt_lastResultIndex = ndx;
				}
				return rInfo;
			}
		}
	}

	if (!missing_ok)
		elog(ERROR, "incorrect result relation OID %u", resultoid);
	return NULL;
}

/* ----------------------------------------------------------------
 *		ExecInitModifyTable
 * ----------------------------------------------------------------
 */
ModifyTableState *
ExecInitModifyTable(ModifyTable *node, EState *estate, int eflags)
{
	ModifyTableState *mtstate;
	Plan	   *subplan = outerPlan(node);
	CmdType		operation = node->operation;
	int			nrels = list_length(node->resultRelations);
	ResultRelInfo *resultRelInfo;
	List	   *arowmarks;
	ListCell   *l;
	int			i;
	Relation	rel;

	/* check for unsupported flags */
	Assert(!(eflags & (EXEC_FLAG_BACKWARD | EXEC_FLAG_MARK)));

	/*
	 * create state structure
	 */
	mtstate = makeNode(ModifyTableState);
	mtstate->ps.plan = (Plan *) node;
	mtstate->ps.state = estate;
	mtstate->ps.ExecProcNode = ExecModifyTable;

	mtstate->operation = operation;
	mtstate->canSetTag = node->canSetTag;
	mtstate->mt_done = false;

	mtstate->mt_nrels = nrels;
	mtstate->resultRelInfo = (ResultRelInfo *)
		palloc(nrels * sizeof(ResultRelInfo));

	mtstate->mt_merge_inserted = 0;
	mtstate->mt_merge_updated = 0;
	mtstate->mt_merge_deleted = 0;

<<<<<<< HEAD
	mtstate->yb_fetch_target_tuple = !YbCanSkipFetchingTargetTupleForModifyTable(node);
=======
	/*
	 * Check if the planner has passed down any optimization info for UPDATEs.
	 * There are two scenarios where this may be NULL:
	 * - There is nothing to optimize.
	 * - Optimization(s) have been disabled.
	 * Additionally, lookup the relevant GUCs. The GUCs may have been disabled
	 * after the query plan was generated (prepared statements for example).
	 * It is be safe to ignore the planned optimization in such cases.
	 */
	mtstate->yb_is_update_optimization_enabled =
		(node->yb_update_affected_entities != NULL &&
		 operation == CMD_UPDATE && YbIsUpdateOptimizationEnabled());

	/* If modifying a partitioned table, initialize the root table info */
	if (node->rootResultRelIndex >= 0)
		mtstate->rootResultRelInfo = estate->es_root_result_relations +
			node->rootResultRelIndex;
>>>>>>> 1edfa4c2

	/*----------
	 * Resolve the target relation. This is the same as:
	 *
	 * - the relation for which we will fire FOR STATEMENT triggers,
	 * - the relation into whose tuple format all captured transition tuples
	 *   must be converted, and
	 * - the root partitioned table used for tuple routing.
	 *
	 * If it's a partitioned table, the root partition doesn't appear
	 * elsewhere in the plan and its RT index is given explicitly in
	 * node->rootRelation.  Otherwise (i.e. table inheritance) the target
	 * relation is the first relation in the node->resultRelations list.
	 *----------
	 */
	if (node->rootRelation > 0)
	{
		mtstate->rootResultRelInfo = makeNode(ResultRelInfo);
		ExecInitResultRelation(estate, mtstate->rootResultRelInfo,
							   node->rootRelation);
	}
	else
	{
		mtstate->rootResultRelInfo = mtstate->resultRelInfo;
		ExecInitResultRelation(estate, mtstate->resultRelInfo,
							   linitial_int(node->resultRelations));
	}

	/* set up epqstate with dummy subplan data for the moment */
	EvalPlanQualInit(&mtstate->mt_epqstate, estate, NULL, NIL, node->epqParam);
	mtstate->fireBSTriggers = true;

	/*
	 * Build state for collecting transition tuples.  This requires having a
	 * valid trigger query context, so skip it in explain-only mode.
	 */
	if (!(eflags & EXEC_FLAG_EXPLAIN_ONLY))
		ExecSetupTransitionCaptureState(mtstate, estate);

	/*
	 * Open all the result relations and initialize the ResultRelInfo structs.
	 * (But root relation was initialized above, if it's part of the array.)
	 * We must do this before initializing the subplan, because direct-modify
	 * FDWs expect their ResultRelInfos to be available.
	 */
	resultRelInfo = mtstate->resultRelInfo;
	i = 0;
	foreach(l, node->resultRelations)
	{
		Index		resultRelation = lfirst_int(l);

		if (resultRelInfo != mtstate->rootResultRelInfo)
		{
			ExecInitResultRelation(estate, resultRelInfo, resultRelation);

			/*
			 * For child result relations, store the root result relation
			 * pointer.  We do so for the convenience of places that want to
			 * look at the query's original target relation but don't have the
			 * mtstate handy.
			 */
			resultRelInfo->ri_RootResultRelInfo = mtstate->rootResultRelInfo;
		}

		/* Initialize the usesFdwDirectModify flag */
		resultRelInfo->ri_usesFdwDirectModify =
			bms_is_member(i, node->fdwDirectModifyPlans);

		/*
		 * Verify result relation is a valid target for the current operation
		 */
		CheckValidResultRel(resultRelInfo, operation);

		resultRelInfo++;
		i++;
	}

	/*
	 * Now we may initialize the subplan.
	 */
	outerPlanState(mtstate) = ExecInitNode(subplan, estate, eflags);

	/*
	 * Do additional per-result-relation initialization.
	 */
	for (i = 0; i < nrels; i++)
	{
		resultRelInfo = &mtstate->resultRelInfo[i];

		/* Let FDWs init themselves for foreign-table result rels */
		if (!resultRelInfo->ri_usesFdwDirectModify &&
			resultRelInfo->ri_FdwRoutine != NULL &&
			resultRelInfo->ri_FdwRoutine->BeginForeignModify != NULL)
		{
			List	   *fdw_private = (List *) list_nth(node->fdwPrivLists, i);

			resultRelInfo->ri_FdwRoutine->BeginForeignModify(mtstate,
															 resultRelInfo,
															 fdw_private,
															 i,
															 eflags);
		}

		/*
		 * For UPDATE/DELETE/MERGE, find the appropriate junk attr now, either
		 * a 'ctid' or 'wholerow' attribute depending on relkind.  For foreign
		 * tables, the FDW might have created additional junk attr(s), but
		 * those are no concern of ours.
		 */
		if (operation == CMD_UPDATE || operation == CMD_DELETE ||
			operation == CMD_MERGE)
		{
			char		relkind;

			relkind = resultRelInfo->ri_RelationDesc->rd_rel->relkind;
			if (IsYBRelation(resultRelInfo->ri_RelationDesc))
			{
				if (mtstate->yb_fetch_target_tuple)
				{
					resultRelInfo->ri_RowIdAttNo =
						ExecFindJunkAttributeInTlist(subplan->targetlist, "ybctid");
					if (!AttributeNumberIsValid(resultRelInfo->ri_RowIdAttNo))
						elog(ERROR, "could not find junk ybctid column");
				}
			}
			else if (relkind == RELKIND_RELATION ||
				relkind == RELKIND_MATVIEW ||
				relkind == RELKIND_PARTITIONED_TABLE)
			{
				resultRelInfo->ri_RowIdAttNo =
					ExecFindJunkAttributeInTlist(subplan->targetlist, "ctid");
				if (!AttributeNumberIsValid(resultRelInfo->ri_RowIdAttNo))
					elog(ERROR, "could not find junk ctid column");
			}
			else if (relkind == RELKIND_FOREIGN_TABLE)
			{
				/*
				 * We don't support MERGE with foreign tables for now.  (It's
				 * problematic because the implementation uses CTID.)
				 */
				Assert(operation != CMD_MERGE);

				/*
				 * When there is a row-level trigger, there should be a
				 * wholerow attribute.  We also require it to be present in
				 * UPDATE and MERGE, so we can get the values of unchanged
				 * columns.
				 */
				resultRelInfo->ri_RowIdAttNo =
					ExecFindJunkAttributeInTlist(subplan->targetlist,
												 "wholerow");
				if ((mtstate->operation == CMD_UPDATE || mtstate->operation == CMD_MERGE) &&
					!AttributeNumberIsValid(resultRelInfo->ri_RowIdAttNo))
					elog(ERROR, "could not find junk wholerow column");
			}
			else
			{
				/* No support for MERGE */
				Assert(operation != CMD_MERGE);
				/* Other valid target relkinds must provide wholerow */
				resultRelInfo->ri_RowIdAttNo =
					ExecFindJunkAttributeInTlist(subplan->targetlist,
												 "wholerow");
				if (!AttributeNumberIsValid(resultRelInfo->ri_RowIdAttNo))
					elog(ERROR, "could not find junk wholerow column");
			}
		}

		/*
		 * For INSERT/UPDATE/MERGE, prepare to evaluate any generated columns.
		 * We must do this now, even if we never insert or update any rows,
		 * because we have to fill resultRelInfo->ri_extraUpdatedCols for
		 * possible use by the trigger machinery.
		 */
		if (operation == CMD_INSERT || operation == CMD_UPDATE || operation == CMD_MERGE)
			ExecInitStoredGenerated(resultRelInfo, estate, operation);
	}

	/*
	 * If this is an inherited update/delete/merge, there will be a junk
	 * attribute named "tableoid" present in the subplan's targetlist.  It
	 * will be used to identify the result relation for a given tuple to be
	 * updated/deleted/merged.
	 */
	mtstate->mt_resultOidAttno =
		ExecFindJunkAttributeInTlist(subplan->targetlist, "tableoid");
	Assert(AttributeNumberIsValid(mtstate->mt_resultOidAttno) || nrels == 1);
	mtstate->mt_lastResultOid = InvalidOid; /* force lookup at first tuple */
	mtstate->mt_lastResultIndex = 0;	/* must be zero if no such attr */

	/* Get the root target relation */
	rel = mtstate->rootResultRelInfo->ri_RelationDesc;

	/*
	 * Build state for tuple routing if it's a partitioned INSERT.  An UPDATE
	 * or MERGE might need this too, but only if it actually moves tuples
	 * between partitions; in that case setup is done by
	 * ExecCrossPartitionUpdate.
	 */
	if (rel->rd_rel->relkind == RELKIND_PARTITIONED_TABLE &&
		operation == CMD_INSERT)
		mtstate->mt_partition_tuple_routing =
			ExecSetupPartitionTupleRouting(estate, rel);

	/*
	 * Initialize any WITH CHECK OPTION constraints if needed.
	 */
	resultRelInfo = mtstate->resultRelInfo;
	foreach(l, node->withCheckOptionLists)
	{
		List	   *wcoList = (List *) lfirst(l);
		List	   *wcoExprs = NIL;
		ListCell   *ll;

		foreach(ll, wcoList)
		{
			WithCheckOption *wco = (WithCheckOption *) lfirst(ll);
			ExprState  *wcoExpr = ExecInitQual((List *) wco->qual,
											   &mtstate->ps);

			wcoExprs = lappend(wcoExprs, wcoExpr);
		}

		resultRelInfo->ri_WithCheckOptions = wcoList;
		resultRelInfo->ri_WithCheckOptionExprs = wcoExprs;
		resultRelInfo++;
	}

	/*
	 * Initialize RETURNING projections if needed.
	 */
	if (node->returningLists)
	{
		TupleTableSlot *slot;
		ExprContext *econtext;

		/*
		 * Initialize result tuple slot and assign its rowtype using the first
		 * RETURNING list.  We assume the rest will look the same.
		 */
		mtstate->ps.plan->targetlist = (List *) linitial(node->returningLists);

		/* Set up a slot for the output of the RETURNING projection(s) */
		ExecInitResultTupleSlotTL(&mtstate->ps, &TTSOpsVirtual);
		slot = mtstate->ps.ps_ResultTupleSlot;

		/* Need an econtext too */
		if (mtstate->ps.ps_ExprContext == NULL)
			ExecAssignExprContext(estate, &mtstate->ps);
		econtext = mtstate->ps.ps_ExprContext;

		/*
		 * Build a projection for each result rel.
		 */
		resultRelInfo = mtstate->resultRelInfo;
		foreach(l, node->returningLists)
		{
			List	   *rlist = (List *) lfirst(l);

			resultRelInfo->ri_returningList = rlist;
			resultRelInfo->ri_projectReturning =
				ExecBuildProjectionInfo(rlist, econtext, slot, &mtstate->ps,
										resultRelInfo->ri_RelationDesc->rd_att);
			resultRelInfo++;
		}
	}
	else
	{
		/*
		 * We still must construct a dummy result tuple type, because InitPlan
		 * expects one (maybe should change that?).
		 */
		mtstate->ps.plan->targetlist = NIL;
		ExecInitResultTypeTL(&mtstate->ps);

		mtstate->ps.ps_ExprContext = NULL;
	}

	/* Set the list of arbiter indexes if needed for ON CONFLICT */
	resultRelInfo = mtstate->resultRelInfo;
	if (node->onConflictAction != ONCONFLICT_NONE)
	{
		/* insert may only have one relation, inheritance is not expanded */
		Assert(nrels == 1);
		resultRelInfo->ri_onConflictArbiterIndexes = node->arbiterIndexes;
	}

	/*
	 * If needed, Initialize target list, projection and qual for ON CONFLICT
	 * DO UPDATE.
	 */
	if (node->onConflictAction == ONCONFLICT_UPDATE)
	{
		OnConflictSetState *onconfl = makeNode(OnConflictSetState);
		ExprContext *econtext;
		TupleDesc	relationDesc;

		/* already exists if created by RETURNING processing above */
		if (mtstate->ps.ps_ExprContext == NULL)
			ExecAssignExprContext(estate, &mtstate->ps);

		econtext = mtstate->ps.ps_ExprContext;
		relationDesc = resultRelInfo->ri_RelationDesc->rd_att;

		/* create state for DO UPDATE SET operation */
		resultRelInfo->ri_onConflict = onconfl;

		/* initialize slot for the existing tuple */
		onconfl->oc_Existing =
			table_slot_create(resultRelInfo->ri_RelationDesc,
							  &mtstate->ps.state->es_tupleTable);

		/*
		 * Create the tuple slot for the UPDATE SET projection. We want a slot
		 * of the table's type here, because the slot will be used to insert
		 * into the table, and for RETURNING processing - which may access
		 * system attributes.
		 */
		onconfl->oc_ProjSlot =
			table_slot_create(resultRelInfo->ri_RelationDesc,
							  &mtstate->ps.state->es_tupleTable);

		/* build UPDATE SET projection state */
		onconfl->oc_ProjInfo =
			ExecBuildUpdateProjection(node->onConflictSet,
									  true,
									  node->onConflictCols,
									  relationDesc,
									  econtext,
									  onconfl->oc_ProjSlot,
									  &mtstate->ps,
									  node->ybUseScanTupleInUpdate);

		/* initialize state to evaluate the WHERE clause, if any */
		if (node->onConflictWhere)
		{
			ExprState  *qualexpr;

			qualexpr = ExecInitQual((List *) node->onConflictWhere,
									&mtstate->ps);
			onconfl->oc_WhereClause = qualexpr;
		}
	}

	/*
	 * If we have any secondary relations in an UPDATE or DELETE, they need to
	 * be treated like non-locked relations in SELECT FOR UPDATE, ie, the
	 * EvalPlanQual mechanism needs to be told about them.  Locate the
	 * relevant ExecRowMarks.
	 */
	arowmarks = NIL;
	foreach(l, node->rowMarks)
	{
		PlanRowMark *rc = lfirst_node(PlanRowMark, l);
		ExecRowMark *erm;
		ExecAuxRowMark *aerm;

		/* ignore "parent" rowmarks; they are irrelevant at runtime */
		if (rc->isParent)
			continue;

		/* Find ExecRowMark and build ExecAuxRowMark */
		erm = ExecFindRowMark(estate, rc->rti, false);
		aerm = ExecBuildAuxRowMark(erm, subplan->targetlist);
		arowmarks = lappend(arowmarks, aerm);
	}

	/* For a MERGE command, initialize its state */
	if (mtstate->operation == CMD_MERGE)
		ExecInitMerge(mtstate, estate);

	EvalPlanQualSetPlan(&mtstate->mt_epqstate, subplan, arowmarks);

	/*
	 * If there are a lot of result relations, use a hash table to speed the
	 * lookups.  If there are not a lot, a simple linear search is faster.
	 *
	 * It's not clear where the threshold is, but try 64 for starters.  In a
	 * debugging build, use a small threshold so that we get some test
	 * coverage of both code paths.
	 */
#ifdef USE_ASSERT_CHECKING
#define MT_NRELS_HASH 4
#else
#define MT_NRELS_HASH 64
#endif
	if (nrels >= MT_NRELS_HASH)
	{
		HASHCTL		hash_ctl;

		hash_ctl.keysize = sizeof(Oid);
		hash_ctl.entrysize = sizeof(MTTargetRelLookup);
		hash_ctl.hcxt = GetCurrentMemoryContext();
		mtstate->mt_resultOidHash =
			hash_create("ModifyTable target hash",
						nrels, &hash_ctl,
						HASH_ELEM | HASH_BLOBS | HASH_CONTEXT);
		for (i = 0; i < nrels; i++)
		{
			Oid			hashkey;
			MTTargetRelLookup *mtlookup;
			bool		found;

			resultRelInfo = &mtstate->resultRelInfo[i];
			hashkey = RelationGetRelid(resultRelInfo->ri_RelationDesc);
			mtlookup = (MTTargetRelLookup *)
				hash_search(mtstate->mt_resultOidHash, &hashkey,
							HASH_ENTER, &found);
			Assert(!found);
			mtlookup->relationIndex = i;
		}
	}
	else
		mtstate->mt_resultOidHash = NULL;

	/*
	 * Determine if the FDW supports batch insert and determine the batch size
	 * (a FDW may support batching, but it may be disabled for the
	 * server/table).
	 *
	 * We only do this for INSERT, so that for UPDATE/DELETE the batch size
	 * remains set to 0.
	 */
	if (operation == CMD_INSERT)
	{
		/* insert may only have one relation, inheritance is not expanded */
		Assert(nrels == 1);
		resultRelInfo = mtstate->resultRelInfo;
		if (!resultRelInfo->ri_usesFdwDirectModify &&
			resultRelInfo->ri_FdwRoutine != NULL &&
			resultRelInfo->ri_FdwRoutine->GetForeignModifyBatchSize &&
			resultRelInfo->ri_FdwRoutine->ExecForeignBatchInsert)
		{
			resultRelInfo->ri_BatchSize =
				resultRelInfo->ri_FdwRoutine->GetForeignModifyBatchSize(resultRelInfo);
			Assert(resultRelInfo->ri_BatchSize >= 1);
		}
		else
			resultRelInfo->ri_BatchSize = 1;
	}

	/*
	 * Lastly, if this is not the primary (canSetTag) ModifyTable node, add it
	 * to estate->es_auxmodifytables so that it will be run to completion by
	 * ExecPostprocessPlan.  (It'd actually work fine to add the primary
	 * ModifyTable node too, but there's no need.)  Note the use of lcons not
	 * lappend: we need later-initialized ModifyTable nodes to be shut down
	 * before earlier ones.  This ensures that we don't throw away RETURNING
	 * rows that need to be seen by a later CTE subplan.
	 */
	if (!mtstate->canSetTag)
		estate->es_auxmodifytables = lcons(mtstate,
										   estate->es_auxmodifytables);

	return mtstate;
}

/* ----------------------------------------------------------------
 *		ExecEndModifyTable
 *
 *		Shuts down the plan.
 *
 *		Returns nothing of interest.
 * ----------------------------------------------------------------
 */
void
ExecEndModifyTable(ModifyTableState *node)
{
	int			i;

	/*
	 * Allow any FDWs to shut down
	 */
	for (i = 0; i < node->mt_nrels; i++)
	{
		int			j;
		ResultRelInfo *resultRelInfo = node->resultRelInfo + i;

		if (!resultRelInfo->ri_usesFdwDirectModify &&
			resultRelInfo->ri_FdwRoutine != NULL &&
			resultRelInfo->ri_FdwRoutine->EndForeignModify != NULL)
			resultRelInfo->ri_FdwRoutine->EndForeignModify(node->ps.state,
														   resultRelInfo);

		/*
		 * Cleanup the initialized batch slots. This only matters for FDWs
		 * with batching, but the other cases will have ri_NumSlotsInitialized
		 * == 0.
		 */
		for (j = 0; j < resultRelInfo->ri_NumSlotsInitialized; j++)
		{
			ExecDropSingleTupleTableSlot(resultRelInfo->ri_Slots[j]);
			ExecDropSingleTupleTableSlot(resultRelInfo->ri_PlanSlots[j]);
		}
	}

	/*
	 * Close all the partitioned tables, leaf partitions, and their indices
	 * and release the slot used for tuple routing, if set.
	 */
	if (node->mt_partition_tuple_routing)
	{
		ExecCleanupTupleRouting(node, node->mt_partition_tuple_routing);

		if (node->mt_root_tuple_slot)
			ExecDropSingleTupleTableSlot(node->mt_root_tuple_slot);
	}

	/*
	 * Free the exprcontext
	 */
	ExecFreeExprContext(&node->ps);

	/*
	 * clean out the tuple table
	 */
	if (node->ps.ps_ResultTupleSlot)
		ExecClearTuple(node->ps.ps_ResultTupleSlot);

	/*
	 * Terminate EPQ execution if active
	 */
	EvalPlanQualEnd(&node->mt_epqstate);

	/*
	 * shut down subplan
	 */
	ExecEndNode(outerPlanState(node));
}

void
ExecReScanModifyTable(ModifyTableState *node)
{
	/*
	 * Currently, we don't need to support rescan on ModifyTable nodes. The
	 * semantics of that would be a bit debatable anyway.
	 */
	elog(ERROR, "ExecReScanModifyTable is not implemented");
}

/*
 * Should be called after INSERT/UPDATE/DELETE has been processed.
 * For DELETE, both desc and newtup will be NULL.
 */
static void YbPostProcessDml(CmdType cmd_type,
							 Relation rel,
							 TupleTableSlot *newslot)
{
	/*
	 * TODO(alex, myang):
	 *   Mark system catalogs as directly modified so that we know to increment
	 *   catalog version. Handle shared table modification as well!
	 */
}<|MERGE_RESOLUTION|>--- conflicted
+++ resolved
@@ -2339,7 +2339,6 @@
 									 slot, canSetTag, updateCxt,
 									 &inserted_tuple, &insert_destrel))
 		{
-<<<<<<< HEAD
 			/* success! */
 			updateCxt->updated = true;
 			updateCxt->crossPartUpdate = true;
@@ -2365,11 +2364,6 @@
 												   slot, inserted_tuple,
 												   oldtuple);
 			return true;
-=======
-			YbComputeModifiedColumnsAndSkippableEntities(
-				mtstate, estate, oldtuple, tuple, &cols_marked_for_update,
-				beforeRowUpdateTriggerFired);
->>>>>>> 1edfa4c2
 		}
 
 #ifdef YB_TODO
@@ -2445,7 +2439,7 @@
 	if (!estate->yb_es_is_single_row_modify_txn)
 	{
 		YbComputeModifiedColumnsAndSkippableEntities(
-			plan, resultRelInfo, estate, oldtuple, tuple,
+			context->mtstate, resultRelInfo, estate, oldtuple, tuple,
 			cols_marked_for_update, beforeRowUpdateTriggerFired);
 	}
 
@@ -4052,161 +4046,6 @@
 	return slot;
 }
 
-<<<<<<< HEAD
-=======
-/*
- * Initialize the child-to-root tuple conversion map array for UPDATE subplans.
- *
- * This map array is required to convert the tuple from the subplan result rel
- * to the target table descriptor. This requirement arises for two independent
- * scenarios:
- * 1. For update-tuple-routing.
- * 2. For capturing tuples in transition tables.
- */
-static void
-ExecSetupChildParentMapForSubplan(ModifyTableState *mtstate)
-{
-	ResultRelInfo *targetRelInfo = getTargetResultRelInfo(mtstate);
-	ResultRelInfo *resultRelInfos = mtstate->resultRelInfo;
-	TupleDesc	outdesc;
-	int			numResultRelInfos = mtstate->mt_nplans;
-	int			i;
-
-	/*
-	 * First check if there is already a per-subplan array allocated. Even if
-	 * there is already a per-leaf map array, we won't require a per-subplan
-	 * one, since we will use the subplan offset array to convert the subplan
-	 * index to per-leaf index.
-	 */
-	if (mtstate->mt_per_subplan_tupconv_maps ||
-		(mtstate->mt_partition_tuple_routing &&
-		 mtstate->mt_partition_tuple_routing->child_parent_tupconv_maps))
-		return;
-
-	/*
-	 * Build array of conversion maps from each child's TupleDesc to the one
-	 * used in the target relation.  The map pointers may be NULL when no
-	 * conversion is necessary, which is hopefully a common case.
-	 */
-
-	/* Get tuple descriptor of the target rel. */
-	outdesc = RelationGetDescr(targetRelInfo->ri_RelationDesc);
-
-	mtstate->mt_per_subplan_tupconv_maps = (TupleConversionMap **)
-		palloc(sizeof(TupleConversionMap *) * numResultRelInfos);
-
-	for (i = 0; i < numResultRelInfos; ++i)
-	{
-		mtstate->mt_per_subplan_tupconv_maps[i] =
-			convert_tuples_by_name(RelationGetDescr(resultRelInfos[i].ri_RelationDesc),
-								   outdesc,
-								   gettext_noop("could not convert row type"));
-	}
-}
-
-/*
- * Initialize the child-to-root tuple conversion map array required for
- * capturing transition tuples.
- *
- * The map array can be indexed either by subplan index or by leaf-partition
- * index.  For transition tables, we need a subplan-indexed access to the map,
- * and where tuple-routing is present, we also require a leaf-indexed access.
- */
-static void
-ExecSetupChildParentMapForTcs(ModifyTableState *mtstate)
-{
-	PartitionTupleRouting *proute = mtstate->mt_partition_tuple_routing;
-
-	/*
-	 * If partition tuple routing is set up, we will require partition-indexed
-	 * access. In that case, create the map array indexed by partition; we
-	 * will still be able to access the maps using a subplan index by
-	 * converting the subplan index to a partition index using
-	 * subplan_partition_offsets. If tuple routing is not set up, it means we
-	 * don't require partition-indexed access. In that case, create just a
-	 * subplan-indexed map.
-	 */
-	if (proute)
-	{
-		/*
-		 * If a partition-indexed map array is to be created, the subplan map
-		 * array has to be NULL.  If the subplan map array is already created,
-		 * we won't be able to access the map using a partition index.
-		 */
-		Assert(mtstate->mt_per_subplan_tupconv_maps == NULL);
-
-		ExecSetupChildParentMapForLeaf(proute);
-	}
-	else
-		ExecSetupChildParentMapForSubplan(mtstate);
-}
-
-/*
- * For a given subplan index, get the tuple conversion map.
- */
-static TupleConversionMap *
-tupconv_map_for_subplan(ModifyTableState *mtstate, int whichplan)
-{
-	/*
-	 * If a partition-index tuple conversion map array is allocated, we need
-	 * to first get the index into the partition array. Exactly *one* of the
-	 * two arrays is allocated. This is because if there is a partition array
-	 * required, we don't require subplan-indexed array since we can translate
-	 * subplan index into partition index. And, we create a subplan-indexed
-	 * array *only* if partition-indexed array is not required.
-	 */
-	if (mtstate->mt_per_subplan_tupconv_maps == NULL)
-	{
-		int			leaf_index;
-		PartitionTupleRouting *proute = mtstate->mt_partition_tuple_routing;
-
-		/*
-		 * If subplan-indexed array is NULL, things should have been arranged
-		 * to convert the subplan index to partition index.
-		 */
-		Assert(proute && proute->subplan_partition_offsets != NULL &&
-			   whichplan < proute->num_subplan_partition_offsets);
-
-		leaf_index = proute->subplan_partition_offsets[whichplan];
-
-		return TupConvMapForLeaf(proute, getTargetResultRelInfo(mtstate),
-								 leaf_index);
-	}
-	else
-	{
-		Assert(whichplan >= 0 && whichplan < mtstate->mt_nplans);
-		return mtstate->mt_per_subplan_tupconv_maps[whichplan];
-	}
-}
-
-/*
- * A tuple of a result relation has the "wholerow" junk attribute set at
- * planning time if attributes other than the tuple's YBCTID need to be read at
- * the time of execution. Examples of this include UPDATEs and DELETEs on
- * relations that have secondary indexes -- the columns referenced by the index
- * need to be read in order to update or delete them.
- * Another example is when "update optimizations" are enabled. The optimizations
- * may read the values of multiple attributes to decide whether or not to update
- * them.
- * "wholerow" junk attribute is not applicable to INSERTs as all the information
- * needed for inserting the tuple is supplied in the query.
- */
-static bool
-YBCHasWholeRowJunkAttr(ModifyTableState *mtstate, ResultRelInfo *resultRelInfo)
-{
-	CmdType operation = mtstate->operation;
-	if (operation == CMD_UPDATE && mtstate->yb_is_update_optimization_enabled)
-		return true;
-
-	if (operation == CMD_UPDATE || operation == CMD_DELETE)
-		return YBCRelInfoHasSecondaryIndices(resultRelInfo) ||
-			   YBRelHasOldRowTriggers(resultRelInfo->ri_RelationDesc,
-									  operation);
-
-	return false;
-}
-
->>>>>>> 1edfa4c2
 /* ----------------------------------------------------------------
  *	   ExecModifyTable
  *
@@ -4404,45 +4243,8 @@
 				AttrNumber  resno;
 				Plan	   *subplan = outerPlan(node->ps.plan);
 
-<<<<<<< HEAD
 				resno = ExecFindJunkAttributeInTlist(subplan->targetlist, "wholerow");
 				datum = ExecGetJunkAttribute(slot, resno, &isNull);
-=======
-				relkind = resultRelInfo->ri_RelationDesc->rd_rel->relkind;
-				/*
-				 * For YugaByte relations extract the old row from the wholerow junk
-				 * attribute if needed.
-				 * 1. For tables with secondary indexes we need the (old) ybctid for
-				 *    removing old index entries (for UPDATE and DELETE)
-				 * 2. For tables with row triggers we need to pass the old row for
-				 *    trigger execution.
-				 */
-				if (IsYBRelation(resultRelInfo->ri_RelationDesc) &&
-					YBCHasWholeRowJunkAttr(node, resultRelInfo))
-				{
-					resno = ExecFindJunkAttribute(junkfilter, "wholerow");
-					datum = ExecGetJunkAttribute(slot, resno, &isNull);
-
-					/* shouldn't ever get a null result... */
-					if (isNull)
-						elog(ERROR, "wholerow is NULL");
-
-					oldtupdata.t_data = DatumGetHeapTupleHeader(datum);
-					oldtupdata.t_len =
-						HeapTupleHeaderGetDatumLength(oldtupdata.t_data);
-					ItemPointerSetInvalid(&(oldtupdata.t_self));
-					/* Historically, view triggers see invalid t_tableOid. */
-					oldtupdata.t_tableOid =
-							(relkind == RELKIND_VIEW) ? InvalidOid :
-							RelationGetRelid(resultRelInfo->ri_RelationDesc);
-
-					resno = ExecFindJunkAttribute(junkfilter, "ybctid");
-					datum = ExecGetJunkAttribute(slot, resno, &isNull);
-
-					/* shouldn't ever get a null result... */
-					if (isNull)
-						elog(ERROR, "ybctid is NULL");
->>>>>>> 1edfa4c2
 
 				/* shouldn't ever get a null result... */
 				if (isNull)
@@ -4763,27 +4565,7 @@
 	mtstate->mt_merge_updated = 0;
 	mtstate->mt_merge_deleted = 0;
 
-<<<<<<< HEAD
 	mtstate->yb_fetch_target_tuple = !YbCanSkipFetchingTargetTupleForModifyTable(node);
-=======
-	/*
-	 * Check if the planner has passed down any optimization info for UPDATEs.
-	 * There are two scenarios where this may be NULL:
-	 * - There is nothing to optimize.
-	 * - Optimization(s) have been disabled.
-	 * Additionally, lookup the relevant GUCs. The GUCs may have been disabled
-	 * after the query plan was generated (prepared statements for example).
-	 * It is be safe to ignore the planned optimization in such cases.
-	 */
-	mtstate->yb_is_update_optimization_enabled =
-		(node->yb_update_affected_entities != NULL &&
-		 operation == CMD_UPDATE && YbIsUpdateOptimizationEnabled());
-
-	/* If modifying a partitioned table, initialize the root table info */
-	if (node->rootResultRelIndex >= 0)
-		mtstate->rootResultRelInfo = estate->es_root_result_relations +
-			node->rootResultRelIndex;
->>>>>>> 1edfa4c2
 
 	/*----------
 	 * Resolve the target relation. This is the same as:
@@ -4811,6 +4593,19 @@
 		ExecInitResultRelation(estate, mtstate->resultRelInfo,
 							   linitial_int(node->resultRelations));
 	}
+
+	/*
+	 * Check if the planner has passed down any optimization info for UPDATEs.
+	 * There are two scenarios where this may be NULL:
+	 * - There is nothing to optimize.
+	 * - Optimization(s) have been disabled.
+	 * Additionally, lookup the relevant GUCs. The GUCs may have been disabled
+	 * after the query plan was generated (prepared statements for example).
+	 * It is be safe to ignore the planned optimization in such cases.
+	 */
+	mtstate->yb_is_update_optimization_enabled =
+		(node->yb_update_affected_entities != NULL &&
+		 operation == CMD_UPDATE && YbIsUpdateOptimizationEnabled());
 
 	/* set up epqstate with dummy subplan data for the moment */
 	EvalPlanQualInit(&mtstate->mt_epqstate, estate, NULL, NIL, node->epqParam);
