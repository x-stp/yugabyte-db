--- conflicted
+++ resolved
@@ -2271,7 +2271,8 @@
 static bool
 YBExecUpdateAct(ModifyTableContext *context, ResultRelInfo *resultRelInfo,
 				ItemPointer tupleid, HeapTuple oldtuple, TupleTableSlot *slot,
-				bool canSetTag, UpdateContext *updateCxt)
+				bool canSetTag, UpdateContext *updateCxt,
+				Bitmapset **cols_marked_for_update, bool *is_pk_updated)
 {
 	EState	*estate = context->estate;
 	Relation resultRelationDesc = resultRelInfo->ri_RelationDesc;
@@ -2404,7 +2405,7 @@
 	 * This guardrail may be removed in the future. This also helps avoid
 	 * having a dependency on row locking.
 	 */
-	Bitmapset *cols_marked_for_update = bms_copy(rte->updatedCols);
+	*cols_marked_for_update = bms_copy(rte->updatedCols);
 
 	if (resultRelInfo->ri_NumGeneratedNeeded > 0)
 	{
@@ -2415,7 +2416,8 @@
 		Bitmapset *generatedCols =
 			ExecGetExtraUpdatedCols(resultRelInfo, estate);
 		Assert(!bms_is_empty(generatedCols));
-		cols_marked_for_update = bms_union(cols_marked_for_update, generatedCols);
+		*cols_marked_for_update = bms_union(*cols_marked_for_update,
+											generatedCols);
 	}
 
 	ModifyTable *plan = (ModifyTable *) context->mtstate->ps.plan;
@@ -2438,7 +2440,7 @@
 	{
 		YbComputeModifiedColumnsAndSkippableEntities(
 			plan, resultRelInfo, estate, oldtuple, tuple,
-			&cols_marked_for_update, beforeRowUpdateTriggerFired);
+			cols_marked_for_update, beforeRowUpdateTriggerFired);
 	}
 
 	/*
@@ -2447,8 +2449,8 @@
 	 * making up the primary key are not a part of the target list but are
 	 * updated by a before row trigger.
 	 */
-	bool is_pk_updated = YbIsPrimaryKeyUpdated(resultRelationDesc,
-											   cols_marked_for_update);
+	*is_pk_updated = YbIsPrimaryKeyUpdated(resultRelationDesc,
+										   *cols_marked_for_update);
 
 	/*
 	 * TODO(alex): It probably makes more sense to pass a
@@ -2456,7 +2458,7 @@
 	 *             that it can have tuple materialized already.
 	 */
 
-	if (is_pk_updated)
+	if (*is_pk_updated)
 	{
 		YBCExecuteUpdateReplace(resultRelationDesc, context->planSlot, slot, estate);
 		row_found = true;
@@ -2467,9 +2469,8 @@
 									 context->mtstate->yb_fetch_target_tuple,
 									 estate->yb_es_is_single_row_modify_txn
 											? YB_SINGLE_SHARD_TRANSACTION : YB_TRANSACTIONAL,
-									 cols_marked_for_update, canSetTag);
-
-	bms_free(cols_marked_for_update);
+									 *cols_marked_for_update, canSetTag);
+
 	return row_found;
 }
 
@@ -2484,7 +2485,8 @@
 ExecUpdateEpilogue(ModifyTableContext *context, UpdateContext *updateCxt,
 				   ResultRelInfo *resultRelInfo, ItemPointer tupleid,
 				   HeapTuple oldtuple, TupleTableSlot *slot,
-				   List *recheckIndexes)
+				   List *recheckIndexes, Bitmapset *yb_cols_marked_for_update,
+				   bool yb_is_pk_updated)
 {
 	ModifyTableState *mtstate = context->mtstate;
 
@@ -2498,22 +2500,10 @@
 		if (YBCRelInfoHasSecondaryIndices(resultRelInfo) &&
 			mtstate->yb_fetch_target_tuple)
 		{
-<<<<<<< HEAD
-			Datum ybctid = YBCGetYBTupleIdFromSlot(context->planSlot);
-
-			/* Delete index entries of the old tuple */
-			ExecDeleteIndexTuples(resultRelInfo, ybctid, oldtuple,
-								  context->estate);
-
-			/* Insert new index entries for tuple */
-			recheckIndexes = ExecInsertIndexTuples(resultRelInfo, slot,
-												   context->estate, false, true,
-												   NULL, NIL);
-=======
 			recheckIndexes =  YbExecUpdateIndexTuples(
-				slot, YBCGetYBTupleIdFromSlot(planSlot), oldtuple, tuple,
-				estate, cols_marked_for_update, is_pk_updated);
->>>>>>> d4103e80
+				resultRelInfo, slot, YBCGetYBTupleIdFromSlot(context->planSlot),
+				oldtuple, tupleid, context->estate, yb_cols_marked_for_update,
+				yb_is_pk_updated);
 		}
 	}
 	else
@@ -2662,6 +2652,8 @@
 	UpdateContext updateCxt = {0};
 	List	   *recheckIndexes = NIL;
 	TM_Result	result;
+	Bitmapset  *cols_marked_for_update = NULL;
+	bool		pk_is_updated = false;
 
 	/*
 	 * abort the operation if not running transactions
@@ -2711,7 +2703,8 @@
 		/* Fill in the slot appropriately */
 		ExecUpdatePrepareSlot(resultRelInfo, slot, estate);
 		if (!YBExecUpdateAct(context, resultRelInfo, tupleid, oldtuple, slot,
-							 canSetTag, &updateCxt))
+							 canSetTag, &updateCxt, &cols_marked_for_update,
+							 &pk_is_updated))
 		{
 			/*
 			 * No row was found. This is possible if it's a single row txn
@@ -2892,9 +2885,11 @@
 		(estate->es_processed)++;
 
 	ExecUpdateEpilogue(context, &updateCxt, resultRelInfo, tupleid, oldtuple,
-					   slot, recheckIndexes);
+					   slot, recheckIndexes, cols_marked_for_update,
+					   pk_is_updated);
 
 	YbClearSkippableEntities(&estate->yb_skip_entities);
+	bms_free(cols_marked_for_update);
 
 	list_free(recheckIndexes);
 
@@ -3363,8 +3358,17 @@
 									   newslot, mtstate->canSetTag, &updateCxt);
 				if (result == TM_Ok && updateCxt.updated)
 				{
+					/*
+					 * YB Note: yb_cols_marked_for_update and yb_is_pk_updated
+					 * are used only in a YB context. Since the MERGE command
+					 * is not supported in YB yet, do not bother computing
+					 * correct values for these params.
+					 * Re-evaluate when adding MERGE support.
+					 */
 					ExecUpdateEpilogue(context, &updateCxt, resultRelInfo,
-									   tupleid, NULL, newslot, recheckIndexes);
+									   tupleid, NULL, newslot, recheckIndexes,
+									   NULL /* yb_cols_marked_for_update */,
+									   false /* yb_is_pk_updated */);
 					mtstate->mt_merge_updated += 1;
 				}
 
