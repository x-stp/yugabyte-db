/*-------------------------------------------------------------------------
 *
 * execIndexing.c
 *	  routines for inserting index tuples and enforcing unique and
 *	  exclusion constraints.
 *
 * ExecInsertIndexTuples() is the main entry point.  It's called after
 * inserting a tuple to the heap, and it inserts corresponding index tuples
 * into all indexes.  At the same time, it enforces any unique and
 * exclusion constraints:
 *
 * Unique Indexes
 * --------------
 *
 * Enforcing a unique constraint is straightforward.  When the index AM
 * inserts the tuple to the index, it also checks that there are no
 * conflicting tuples in the index already.  It does so atomically, so that
 * even if two backends try to insert the same key concurrently, only one
 * of them will succeed.  All the logic to ensure atomicity, and to wait
 * for in-progress transactions to finish, is handled by the index AM.
 *
 * If a unique constraint is deferred, we request the index AM to not
 * throw an error if a conflict is found.  Instead, we make note that there
 * was a conflict and return the list of indexes with conflicts to the
 * caller.  The caller must re-check them later, by calling index_insert()
 * with the UNIQUE_CHECK_EXISTING option.
 *
 * Exclusion Constraints
 * ---------------------
 *
 * Exclusion constraints are different from unique indexes in that when the
 * tuple is inserted to the index, the index AM does not check for
 * duplicate keys at the same time.  After the insertion, we perform a
 * separate scan on the index to check for conflicting tuples, and if one
 * is found, we throw an error and the transaction is aborted.  If the
 * conflicting tuple's inserter or deleter is in-progress, we wait for it
 * to finish first.
 *
 * There is a chance of deadlock, if two backends insert a tuple at the
 * same time, and then perform the scan to check for conflicts.  They will
 * find each other's tuple, and both try to wait for each other.  The
 * deadlock detector will detect that, and abort one of the transactions.
 * That's fairly harmless, as one of them was bound to abort with a
 * "duplicate key error" anyway, although you get a different error
 * message.
 *
 * If an exclusion constraint is deferred, we still perform the conflict
 * checking scan immediately after inserting the index tuple.  But instead
 * of throwing an error if a conflict is found, we return that information
 * to the caller.  The caller must re-check them later by calling
 * check_exclusion_constraint().
 *
 * Speculative insertion
 * ---------------------
 *
 * Speculative insertion is a two-phase mechanism used to implement
 * INSERT ... ON CONFLICT DO UPDATE/NOTHING.  The tuple is first inserted
 * to the heap and update the indexes as usual, but if a constraint is
 * violated, we can still back out the insertion without aborting the whole
 * transaction.  In an INSERT ... ON CONFLICT statement, if a conflict is
 * detected, the inserted tuple is backed out and the ON CONFLICT action is
 * executed instead.
 *
 * Insertion to a unique index works as usual: the index AM checks for
 * duplicate keys atomically with the insertion.  But instead of throwing
 * an error on a conflict, the speculatively inserted heap tuple is backed
 * out.
 *
 * Exclusion constraints are slightly more complicated.  As mentioned
 * earlier, there is a risk of deadlock when two backends insert the same
 * key concurrently.  That was not a problem for regular insertions, when
 * one of the transactions has to be aborted anyway, but with a speculative
 * insertion we cannot let a deadlock happen, because we only want to back
 * out the speculatively inserted tuple on conflict, not abort the whole
 * transaction.
 *
 * When a backend detects that the speculative insertion conflicts with
 * another in-progress tuple, it has two options:
 *
 * 1. back out the speculatively inserted tuple, then wait for the other
 *	  transaction, and retry. Or,
 * 2. wait for the other transaction, with the speculatively inserted tuple
 *	  still in place.
 *
 * If two backends insert at the same time, and both try to wait for each
 * other, they will deadlock.  So option 2 is not acceptable.  Option 1
 * avoids the deadlock, but it is prone to a livelock instead.  Both
 * transactions will wake up immediately as the other transaction backs
 * out.  Then they both retry, and conflict with each other again, lather,
 * rinse, repeat.
 *
 * To avoid the livelock, one of the backends must back out first, and then
 * wait, while the other one waits without backing out.  It doesn't matter
 * which one backs out, so we employ an arbitrary rule that the transaction
 * with the higher XID backs out.
 *
 *
 * Portions Copyright (c) 1996-2022, PostgreSQL Global Development Group
 * Portions Copyright (c) 1994, Regents of the University of California
 *
 *
 * IDENTIFICATION
 *	  src/backend/executor/execIndexing.c
 *
 *-------------------------------------------------------------------------
 */
#include "postgres.h"

#include "access/genam.h"
#include "access/relscan.h"
#include "access/tableam.h"
#include "access/xact.h"
#include "catalog/index.h"
#include "executor/executor.h"
#include "nodes/nodeFuncs.h"
#include "storage/lmgr.h"
#include "utils/snapmgr.h"

/* Yugabyte includes */
#include "catalog/pg_am_d.h"
#include "executor/ybcModifyTable.h"
#include "utils/relcache.h"

/* waitMode argument to check_exclusion_or_unique_constraint() */
typedef enum
{
	CEOUC_WAIT,
	CEOUC_NOWAIT,
	CEOUC_LIVELOCK_PREVENTING_WAIT
} CEOUC_WAIT_MODE;

static bool check_exclusion_or_unique_constraint(Relation heap, Relation index,
												 IndexInfo *indexInfo,
												 ItemPointer tupleid,
												 Datum *values, bool *isnull,
												 EState *estate, bool newIndex,
												 CEOUC_WAIT_MODE waitMode,
												 bool errorOK,
												 ItemPointer conflictTid,
												 TupleTableSlot **ybConflictSlot);

static bool index_recheck_constraint(Relation index, Oid *constr_procs,
									 Datum *existing_values, bool *existing_isnull,
									 Datum *new_values);
static bool index_unchanged_by_update(ResultRelInfo *resultRelInfo,
									  EState *estate, IndexInfo *indexInfo,
									  Relation indexRelation);
static bool index_expression_changed_walker(Node *node,
											Bitmapset *allUpdatedCols);

/* ----------------------------------------------------------------
 *		ExecOpenIndices
 *
 *		Find the indices associated with a result relation, open them,
 *		and save information about them in the result ResultRelInfo.
 *
 *		At entry, caller has already opened and locked
 *		resultRelInfo->ri_RelationDesc.
 * ----------------------------------------------------------------
 */
void
ExecOpenIndices(ResultRelInfo *resultRelInfo, bool speculative)
{
	Relation	resultRelation = resultRelInfo->ri_RelationDesc;
	List	   *indexoidlist;
	ListCell   *l;
	int			len,
				i;
	RelationPtr relationDescs;
	IndexInfo **indexInfoArray;

	resultRelInfo->ri_NumIndices = 0;

	/* fast path if no indexes */
	if (!RelationGetForm(resultRelation)->relhasindex)
		return;

	/*
	 * Get cached list of index OIDs
	 */
	indexoidlist = RelationGetIndexList(resultRelation);
	len = list_length(indexoidlist);
	if (len == 0)
		return;

	/*
	 * allocate space for result arrays
	 */
	relationDescs = (RelationPtr) palloc(len * sizeof(Relation));
	indexInfoArray = (IndexInfo **) palloc(len * sizeof(IndexInfo *));

	resultRelInfo->ri_NumIndices = len;
	resultRelInfo->ri_IndexRelationDescs = relationDescs;
	resultRelInfo->ri_IndexRelationInfo = indexInfoArray;

	/*
	 * For each index, open the index relation and save pg_index info. We
	 * acquire RowExclusiveLock, signifying we will update the index.
	 *
	 * Note: we do this even if the index is not indisready; it's not worth
	 * the trouble to optimize for the case where it isn't.
	 */
	i = 0;
	foreach(l, indexoidlist)
	{
		Oid			indexOid = lfirst_oid(l);
		Relation	indexDesc;
		IndexInfo  *ii;

		indexDesc = index_open(indexOid, RowExclusiveLock);

		/* extract index key information from the index's pg_index info */
		ii = BuildIndexInfo(indexDesc);

		/*
		 * If the indexes are to be used for speculative insertion, add extra
		 * information required by unique index entries.
		 */
		if (speculative && ii->ii_Unique)
			BuildSpeculativeIndexInfo(indexDesc, ii);

		relationDescs[i] = indexDesc;
		indexInfoArray[i] = ii;
		i++;
	}

	list_free(indexoidlist);
}

/* ----------------------------------------------------------------
 *		ExecCloseIndices
 *
 *		Close the index relations stored in resultRelInfo
 * ----------------------------------------------------------------
 */
void
ExecCloseIndices(ResultRelInfo *resultRelInfo)
{
	int			i;
	int			numIndices;
	RelationPtr indexDescs;

	numIndices = resultRelInfo->ri_NumIndices;
	indexDescs = resultRelInfo->ri_IndexRelationDescs;

	for (i = 0; i < numIndices; i++)
	{
		if (indexDescs[i] == NULL)
			continue;			/* shouldn't happen? */

		/* Drop lock acquired by ExecOpenIndices */
		index_close(indexDescs[i], RowExclusiveLock);
	}

	/*
	 * XXX should free indexInfo array here too?  Currently we assume that
	 * such stuff will be cleaned up automatically in FreeExecutorState.
	 */
}

/* ----------------------------------------------------------------
 *		YbExecDoInsertIndexTuple
 *
 *		This routine performs insertion of an index tuple of 'indexRelation'
 *		that is identified by a combination of the base table CTID ('tuple->t_ybctid')
 *		and data in the base table's tuple slot ('slot').
 *		This routine has been refactored out of ExecInsertIndexTuples so that
 *		Yugabyte's index update routine can invoke this routine directly without
 *		needing to duplicate a bunch of checks in ExecInsertIndexTuples.
 *		This routine is invoked by both Yugabyte and non-YB relations.
 * ----------------------------------------------------------------
 */
static bool
YbExecDoInsertIndexTuple(ResultRelInfo *resultRelInfo,
						 Relation indexRelation,
						 IndexInfo *indexInfo,
						 TupleTableSlot *slot,
						 EState *estate,
						 bool noDupErr,
						 bool *specConflict,
						 List *arbiterIndexes,
						 bool update,
						 ItemPointer tupleid)
{
	bool		applyNoDupErr;
	IndexUniqueCheck checkUnique;
<<<<<<< HEAD
=======
	bool		indexUnchanged;
>>>>>>> 62d1237b
	bool		satisfiesConstraint;
	bool		deferredCheck = false;
	Datum		values[INDEX_MAX_KEYS];
	bool		isnull[INDEX_MAX_KEYS];
<<<<<<< HEAD
	bool		indexUnchanged;
=======
>>>>>>> 62d1237b
	Relation	heapRelation;
	bool		isYBRelation;

	heapRelation = resultRelInfo->ri_RelationDesc;
	isYBRelation = IsYBRelation(heapRelation);

	/*
	 * FormIndexDatum fills in its values and isnull parameters with the
	 * appropriate values for the column(s) of the index.
	 */
	FormIndexDatum(indexInfo,
				   slot,
				   estate,
				   values,
				   isnull);

	/* Check whether to apply noDupErr to this index */
	applyNoDupErr = noDupErr &&
		(arbiterIndexes == NIL ||
			list_member_oid(arbiterIndexes,
							indexRelation->rd_index->indexrelid));

	/*
	 * The index AM does the actual insertion, plus uniqueness checking.
	 *
	 * For an immediate-mode unique index, we just tell the index AM to
	 * throw error if not unique.
	 *
	 * For a deferrable unique index, we tell the index AM to just detect
	 * possible non-uniqueness, and we add the index OID to the result
	 * list if further checking is needed.
	 *
	 * For a speculative insertion (used by INSERT ... ON CONFLICT), do
	 * the same as for a deferrable unique index.
	 */
	if (!indexRelation->rd_index->indisunique)
		checkUnique = UNIQUE_CHECK_NO;
	else if (applyNoDupErr)
		checkUnique = UNIQUE_CHECK_PARTIAL;
	else if (indexRelation->rd_index->indimmediate)
		checkUnique = UNIQUE_CHECK_YES;
	else
		checkUnique = UNIQUE_CHECK_PARTIAL;

	/*
	 * There's definitely going to be an index_insert() call for this
	 * index.  If we're being called as part of an UPDATE statement,
	 * consider if the 'indexUnchanged' = true hint should be passed.
	 *
	 * YB Note: In case of a Yugabyte relation, we have already computed if
	 * the index is unchanged (partly at planning time, and partly during
	 * execution in ExecUpdate). Further, the result of this computation is
	 * not just a hint, but is enforced by skipping RPCs to the storage
	 * layer. Hence this variable is not relevant for Yugabyte relations and
	 * will always evaluate to false.
	 */
	indexUnchanged = !isYBRelation && update && index_unchanged_by_update(resultRelInfo,
																		  estate,
																		  indexInfo,
																		  indexRelation);

	satisfiesConstraint =
		index_insert(indexRelation, /* index relation */
					 values,	/* array of index Datums */
					 isnull,	/* null flags */
					 tupleid,	/* tid of heap tuple */
					 slot->tts_ybctid,
					 heapRelation,	/* heap relation */
					 checkUnique,	/* type of uniqueness check to do */
					 indexUnchanged,	/* UPDATE without logical change? */
					 indexInfo,
					 false /* yb_shared_insert */);

	/*
	 * If the index has an associated exclusion constraint, check that.
	 * This is simpler than the process for uniqueness checks since we
	 * always insert first and then check.  If the constraint is deferred,
	 * we check now anyway, but don't throw error on violation or wait for
	 * a conclusive outcome from a concurrent insertion; instead we'll
	 * queue a recheck event.  Similarly, noDupErr callers (speculative
	 * inserters) will recheck later, and wait for a conclusive outcome
	 * then.
	 *
	 * An index for an exclusion constraint can't also be UNIQUE (not an
	 * essential property, we just don't allow it in the grammar), so no
	 * need to preserve the prior state of satisfiesConstraint.
	 */
	if (indexInfo->ii_ExclusionOps != NULL)
	{
		bool		violationOK;
		CEOUC_WAIT_MODE waitMode;

		if (applyNoDupErr)
		{
			violationOK = true;
			waitMode = CEOUC_LIVELOCK_PREVENTING_WAIT;
		}
		else if (!indexRelation->rd_index->indimmediate)
		{
			violationOK = true;
			waitMode = CEOUC_NOWAIT;
		}
		else
		{
			violationOK = false;
			waitMode = CEOUC_WAIT;
		}

		satisfiesConstraint =
			check_exclusion_or_unique_constraint(heapRelation,
												 indexRelation, indexInfo,
												 tupleid, values, isnull,
												 estate, false,
												 waitMode, violationOK, NULL,
												 NULL /* ybConflictSlot */);
	}

	if ((checkUnique == UNIQUE_CHECK_PARTIAL ||
			indexInfo->ii_ExclusionOps != NULL) &&
		!satisfiesConstraint)
	{
		/*
		 * The tuple potentially violates the uniqueness or exclusion
		 * constraint, so make a note of the index so that we can re-check
		 * it later.  Speculative inserters are told if there was a
		 * speculative conflict, since that always requires a restart.
		 */
		deferredCheck = true;
		if (indexRelation->rd_index->indimmediate && specConflict)
			*specConflict = true;
	}

	return deferredCheck;
}

/* ----------------------------------------------------------------
 *		ExecInsertIndexTuples
 *
 *		This routine takes care of inserting index tuples
 *		into all the relations indexing the result relation
 *		when a heap tuple is inserted into the result relation.
 *
 *		When 'update' is true, executor is performing an UPDATE
 *		that could not use an optimization like heapam's HOT (in
 *		more general terms a call to table_tuple_update() took
 *		place and set 'update_indexes' to true).  Receiving this
 *		hint makes us consider if we should pass down the
 *		'indexUnchanged' hint in turn.  That's something that we
 *		figure out for each index_insert() call iff 'update' is
 *		true.  (When 'update' is false we already know not to pass
 *		the hint to any index.)
 *
 *		Unique and exclusion constraints are enforced at the same
 *		time.  This returns a list of index OIDs for any unique or
 *		exclusion constraints that are deferred and that had
 *		potential (unconfirmed) conflicts.  (if noDupErr == true,
 *		the same is done for non-deferred constraints, but report
 *		if conflict was speculative or deferred conflict to caller)
 *
 *		If 'arbiterIndexes' is nonempty, noDupErr applies only to
 *		those indexes.  NIL means noDupErr applies to all indexes.
 * ----------------------------------------------------------------
 */
List *
ExecInsertIndexTuples(ResultRelInfo *resultRelInfo,
					  TupleTableSlot *slot,
					  EState *estate,
					  bool update,
					  bool noDupErr,
					  bool *specConflict,
					  List *arbiterIndexes)
{
	ItemPointer tupleid = &slot->tts_tid;
	List	   *result = NIL;
	int			i;
	int			numIndices;
	RelationPtr relationDescs;
	Relation	heapRelation;
	IndexInfo **indexInfoArray;
	ExprContext *econtext;
	bool		isYBRelation;

	/*
	 * Get information from the result relation info structure.
	 */
	numIndices = resultRelInfo->ri_NumIndices;
	relationDescs = resultRelInfo->ri_IndexRelationDescs;
	indexInfoArray = resultRelInfo->ri_IndexRelationInfo;
	heapRelation = resultRelInfo->ri_RelationDesc;
	isYBRelation = IsYBRelation(heapRelation);

	if (!isYBRelation)
		Assert(ItemPointerIsValid(tupleid));
	else
		Assert(slot->tts_ybctid);

	/* Sanity check: slot must belong to the same rel as the resultRelInfo. */
	Assert(slot->tts_tableOid == RelationGetRelid(heapRelation));

	/*
	 * We will use the EState's per-tuple context for evaluating predicates
	 * and index expressions (creating it if it's not already there).
	 */
	econtext = GetPerTupleExprContext(estate);

	/* Arrange for econtext's scan tuple to be the tuple under test */
	econtext->ecxt_scantuple = slot;

	/*
	 * for each index, form and insert the index tuple
	 */
	for (i = 0; i < numIndices; i++)
	{
		Relation	indexRelation = relationDescs[i];
		IndexInfo  *indexInfo;

		indexInfo = indexInfoArray[i];
		Assert(indexInfo->ii_ReadyForInserts ==
			   indexRelation->rd_index->indisready);

		/*
		 * No need to update YugaByte primary key which is intrinic part of
		 * the base table.
		 *
		 * TODO(neil) The following YB check might not be needed due to later work on indexes.
		 * We keep this check for now as this bugfix will be backported to ealier releases.
		 */
		if (isYBRelation && indexRelation->rd_index->indisprimary)
			continue;

		/* If the index is marked as read-only, ignore it */
		if (!indexInfo->ii_ReadyForInserts)
			continue;

		/* Check for partial index */
		if (indexInfo->ii_Predicate != NIL)
		{
			ExprState  *predicate;

			/*
			 * If predicate state not set up yet, create it (in the estate's
			 * per-query context)
			 */
			predicate = indexInfo->ii_PredicateState;
			if (predicate == NULL)
			{
				predicate = ExecPrepareQual(indexInfo->ii_Predicate, estate);
				indexInfo->ii_PredicateState = predicate;
			}

			/* Skip this index-update if the predicate isn't satisfied */
			if (!ExecQual(predicate, econtext))
				continue;
		}

		if (YbExecDoInsertIndexTuple(resultRelInfo, indexRelation, indexInfo,
									 slot, estate, noDupErr,
									 specConflict, arbiterIndexes, update,
									 tupleid))
			result = lappend_oid(result, RelationGetRelid(indexRelation));
	}

	return result;
}

/* ----------------------------------------------------------------
 *		YbExecDoDeleteIndexTuple
 *
 *		This routine performs deletion of an index tuple of 'indexRelation'
 *		that is identified by a combination of the base table CTID ('ybctid')
 *		and data in the base table's tuple slot ('slot').
 *		This routine has been refactored out of ExecDeleteIndexTuples so that
 *		Yugabyte's index update routine can invoke this routine directly without
 *		needing to duplicate a bunch of checks in ExecDeleteIndexTuples.
 *		This routine is currently only invoked by Yugabyte relations.
 * ----------------------------------------------------------------
 */
static void
YbExecDoDeleteIndexTuple(ResultRelInfo *resultRelInfo,
						 Relation indexRelation,
						 IndexInfo *indexInfo,
						 TupleTableSlot *slot,
						 Datum ybctid,
						 EState *estate)
{
	Datum		values[INDEX_MAX_KEYS];
	bool		isnull[INDEX_MAX_KEYS];
	Relation	heapRelation;

	heapRelation = resultRelInfo->ri_RelationDesc;

	/*
	 * FormIndexDatum fills in its values and isnull parameters with the
	 * appropriate values for the column(s) of the index.
	 */
	FormIndexDatum(indexInfo, slot, estate, values, isnull);

	MemoryContext oldContext = MemoryContextSwitchTo(GetPerTupleMemoryContext(estate));
	yb_index_delete(indexRelation, /* index relation */
					values,	/* array of index Datums */
					isnull,	/* null flags */
					ybctid,	/* ybctid */
					heapRelation,	/* heap relation */
					indexInfo);	/* index AM may need this */
	MemoryContextSwitchTo(oldContext);
}

/* ----------------------------------------------------------------
 *		ExecDeleteIndexTuples
 *
 *		This routine takes care of deleting index tuples
 *		from all the relations indexing the result relation
 *		when a heap tuple is updated or deleted in the result relation.
 *      This is used only for relations and indexes backed by YugabyteDB.
 * ----------------------------------------------------------------
 */
void
ExecDeleteIndexTuples(ResultRelInfo *resultRelInfo, Datum ybctid, HeapTuple tuple, EState *estate)
{
	int			i;
	int			numIndices;
	RelationPtr relationDescs;
	Relation	heapRelation;
	IndexInfo **indexInfoArray;
	ExprContext *econtext;
	TupleTableSlot	*slot;
	bool		isYBRelation;

	/*
	 * Get information from the result relation info structure.
	 */
	numIndices = resultRelInfo->ri_NumIndices;
	relationDescs = resultRelInfo->ri_IndexRelationDescs;
	indexInfoArray = resultRelInfo->ri_IndexRelationInfo;
	heapRelation = resultRelInfo->ri_RelationDesc;
	isYBRelation = IsYBRelation(heapRelation);

	/*
	 * We will use the EState's per-tuple context for evaluating predicates
	 * and index expressions (creating it if it's not already there).
	 */
	econtext = GetPerTupleExprContext(estate);

	/*
	 * Arrange for econtext's scan tuple to be the tuple under test using
	 * a temporary slot.
	 */
	slot = MakeSingleTupleTableSlot(RelationGetDescr(heapRelation), &TTSOpsHeapTuple);
	slot = ExecStoreHeapTuple(tuple, slot, false);
	econtext->ecxt_scantuple = slot;

	/*
	 * For each index, form the index tuple to delete and delete it from
	 * the index.
	 */
	for (i = 0; i < numIndices; i++)
	{
		Relation	indexRelation = relationDescs[i];
		IndexInfo  *indexInfo;

		/*
		 * No need to update YugaByte primary key which is intrinic part of
		 * the base table.
		 *
		 * TODO(neil) This function is obsolete and removed from Postgres's original code.
		 * - We need to update YugaByte's code path to stop using this function.
		 * - As a result, we don't need distinguish between Postgres and YugaByte here.
		 *   I update this code only for clarity.
		 */
		if (isYBRelation && indexRelation->rd_index->indisprimary)
			continue;

		indexInfo = indexInfoArray[i];
		Assert(indexInfo->ii_ReadyForInserts ==
			   indexRelation->rd_index->indisready);

		/*
		 * If the index is not ready for deletes and index backfill is enabled,
		 * ignore it
		 */
		if (!*YBCGetGFlags()->ysql_disable_index_backfill && !indexRelation->rd_index->indislive)
			continue;
		/*
		 * If the index is marked as read-only and index backfill is disabled,
		 * ignore it
		 */
		if (*YBCGetGFlags()->ysql_disable_index_backfill && !indexInfo->ii_ReadyForInserts)
			continue;

		/* Check for partial index */
		if (indexInfo->ii_Predicate != NIL)
		{
			ExprState  *predicate;

			/*
			 * If predicate state not set up yet, create it (in the estate's
			 * per-query context)
			 */
			predicate = indexInfo->ii_PredicateState;
			if (predicate == NULL)
			{
				predicate = ExecPrepareQual(indexInfo->ii_Predicate, estate);
				indexInfo->ii_PredicateState = predicate;
			}

			/* Skip this index-update if the predicate isn't satisfied */
			if (!ExecQual(predicate, econtext))
				continue;
		}

		YbExecDoDeleteIndexTuple(resultRelInfo, indexRelation, indexInfo,
								 slot, ybctid, estate);
	}

	/* Drop the temporary slot */
	ExecDropSingleTupleTableSlot(slot);
}

static void
YbExecDoUpdateIndexTuple(ResultRelInfo *resultRelInfo,
						 Relation indexRelation,
						 IndexInfo *indexInfo,
						 TupleTableSlot *slot,
						 Datum oldYbctid,
						 Datum newYbctid,
						 EState *estate)
{
	Datum		values[INDEX_MAX_KEYS];
	bool		isnull[INDEX_MAX_KEYS];
	/*
	* FormIndexDatum fills in its values and isnull parameters with the
	* appropriate values for the column(s) of the index.
	*/
	FormIndexDatum(indexInfo, slot, estate, values, isnull);

	MemoryContext oldContext = MemoryContextSwitchTo(GetPerTupleMemoryContext(estate));
	yb_index_update(indexRelation, /* index relation */
					values,	/* array of index Datums */
					isnull,	/* null flags */
					oldYbctid,	/* old ybctid */
					newYbctid,	/* ybctid */
					resultRelInfo->ri_RelationDesc,	/* heap relation */
					indexInfo);	/* index AM may need this */
	MemoryContextSwitchTo(oldContext);
}

List *
YbExecUpdateIndexTuples(ResultRelInfo *resultRelInfo,
						TupleTableSlot *slot,
						Datum ybctid,
						HeapTuple oldtuple,
						ItemPointer tupleid,
						EState *estate,
						Bitmapset *updatedCols,
						bool is_pk_updated)
{
	int			i;
	int			numIndices;
	RelationPtr relationDescs;
	IndexInfo **indexInfoArray;
	ExprContext *econtext;
	TupleTableSlot	*deleteSlot;
	List	   *insertIndexes = NIL; /* A list of indexes whose tuples need to be reinserted */
	List	   *deleteIndexes = NIL; /* A list of indexes whose tuples need to be deleted */
	List	   *result = NIL;
	Datum		newYbctid = is_pk_updated ?
							YBCGetYBTupleIdFromSlot(slot) :
							(Datum) NULL;

	/*
	 * Get information from the result relation info structure.
	 */
	numIndices = resultRelInfo->ri_NumIndices;
	relationDescs = resultRelInfo->ri_IndexRelationDescs;
	indexInfoArray = resultRelInfo->ri_IndexRelationInfo;

	Assert(IsYBRelation(resultRelInfo->ri_RelationDesc));

	/*
	 * We will use the EState's per-tuple context for evaluating predicates
	 * and index expressions (creating it if it's not already there).
	 */
	econtext = GetPerTupleExprContext(estate);

	/*
	 * Arrange for econtext's scan tuple to be the tuple under test using
	 * a temporary slot.
	 */
	deleteSlot = ExecStoreHeapTuple(
		oldtuple,
		MakeSingleTupleTableSlot(
<<<<<<< HEAD
			RelationGetDescr(resultRelInfo->ri_RelationDesc), &TTSOpsHeapTuple),
=======
			RelationGetDescr(resultRelInfo->ri_RelationDesc),
			&TTSOpsHeapTuple),
>>>>>>> 62d1237b
		false);

	for (i = 0; i < numIndices; i++)
	{
		Relation	indexRelation = relationDescs[i];
		IndexInfo  *indexInfo;
		const AttrNumber offset =
			YBGetFirstLowInvalidAttributeNumber(resultRelInfo->ri_RelationDesc);

		/*
		 * For an update command check if we need to skip index.
		 * For that purpose, we check if the relid of the index is part of the
		 * skip list.
		 */
		if (indexRelation == NULL ||
			list_member_oid(estate->yb_skip_entities.index_list,
							RelationGetRelid(indexRelation)))
			continue;
		
		Form_pg_index indexData = indexRelation->rd_index;
		/*
		 * Primary key is a part of the base relation in Yugabyte and does not
		 * need to be updated here.
		 */
		if (indexData->indisprimary)
			continue;

		indexInfo = indexInfoArray[i];

		/*
		 * Check for partial index -
		 * There are four different update scenarios for an index with a predicate:
		 * 1. Both the old and new tuples satisfy the predicate - In this case, the index tuple
		 *    may either be updated in-place or deleted and reinserted depending on whether the
		 *    key columns are modified.
		 * 2. Neither the old nor the new tuple satisfy the predicate - In this case, the
		 *    update of this index can be skipped altogether.
		 * 3. The old tuple satisfies the predicate but the new tuple does not - In this case,
		 *    the index tuple corresponding to the old tuple just needs to be deleted.
		 * 4. The old tuple does not satisfy the predicate but the new tuple does - In this case,
		 *    a new index tuple corresponding to the new tuple needs to be inserted.
		 */
		if (indexInfo->ii_Predicate != NIL)
		{
			ExprState  *predicate = ExecPrepareQual(indexInfo->ii_Predicate, estate);
			bool		deleteApplicable = false;
			bool		insertApplicable = false;

			/*
			 * If predicate state not set up yet, create it (in the estate's
			 * per-query context)
			 */
			econtext->ecxt_scantuple = deleteSlot;
			deleteApplicable = ExecQual(predicate, econtext);

			econtext->ecxt_scantuple = slot;
			insertApplicable = ExecQual(predicate, econtext);
			
			if (deleteApplicable != insertApplicable)
			{
				/*
				 * Update is not possible as only one of (deletes, inserts) is
				 * applicable. Bail out of further checks.
				 */
				if (deleteApplicable)
					deleteIndexes = lappend_int(deleteIndexes, i);

				if (insertApplicable)
					insertIndexes = lappend_int(insertIndexes, i);

				continue;
			}
			
			
			if (!deleteApplicable)
			{
				/* Neither deletes nor updates applicable. Nothing to be done for this index. */
				continue;
			}

			if (CheckUpdateExprOrPred(updatedCols, indexRelation, Anum_pg_index_indpred, offset))
			{
				deleteIndexes = lappend_int(deleteIndexes, i);
				insertIndexes = lappend_int(insertIndexes, i);
				continue;
			}
		}

		/*
		 * Check if any of the columns associated with the expression index have
		 * been modified. This can be done without evaluating the expression
		 * itself.
		 * Note that an expression index can have other key columns in addition
		 * to the expression(s). That is, an expression index can be defined
		 * like so:
		 * CREATE INDEX ON table (f1(a, b), f2(b, c), d, e) INCLUDE (f, g, h);
		 * Such an index can be updated inplace, only if none of (a, b, c, d, e)
		 * have been modified.
		 */
		if (indexInfo->ii_Expressions != NIL)
		{
			if (CheckUpdateExprOrPred(updatedCols, indexRelation, Anum_pg_index_indexprs, offset))
			{
				deleteIndexes = lappend_int(deleteIndexes, i);
				insertIndexes = lappend_int(insertIndexes, i);
				continue;
			}
		}

		if (!indexRelation->rd_indam->ybamcanupdatetupleinplace)
		{
			deleteIndexes = lappend_int(deleteIndexes, i);
			insertIndexes = lappend_int(insertIndexes, i);
			continue;
		}

		/*
		 * In the following scenarios, the index tuple can be modified (updated)
		 * in-place, without the need to delete and reinsert the tuple:
		 * - The index is a covering index (number of key columns < number of columns in the index),
		 *   only the non-key columns need to be updated, and the primary key is not updated.
		 * - The index is a unique index and only the non-key columns of the index need to be
		 *   updated (irrespective of whether the primary key is updated).
		 */
		if ((indexData->indnkeyatts == indexData->indnatts || is_pk_updated) &&
			(!indexData->indisunique))
		{
			deleteIndexes = lappend_int(deleteIndexes, i);
			insertIndexes = lappend_int(insertIndexes, i);
			continue;
		}

		/*
		 * The index operations in this function get enqueued into a buffer. The
		 * buffer is flushed prematurely when there are two operations to the
		 * same row. This leads to additional roundtrips to the storage layer
		 * which can be avoided. A tuple is identified by a sequence of its key
		 * columns. In the case where the key columns are specified in an update
		 * query, but remain unmodified, the update is modeled as a
		 * DELETE + INSERT operation when the optimization to detect unmodified
		 * columns is disabled. In such cases, the DELETE and INSERT operations
		 * conflict with each other since the tuple's key columns remain unchanged.
		 * Consider the following example of a relation with four indexes that
		 * has columns C1, C2, C3 of a tuple modified (updated) by a query:
		 * Index I1 on (C1, C2)
		 * Index I2 on (C4, C5, C3)
		 * Index I3 on (C4, C5) INCLUDES (C1, C2)
		 * Index I4 on (C4) INCLUDES (C5)
		 *
		 * The order of operations should be:
		 * (1) Buffer UPDATE tuple of I3
		 * (2) Buffer DELETE tuple of I1
		 * (3) Buffer DELETE tuple of I2
		 * (-) -- Flush --
		 * (4) Buffer INSERT tuple of I1
		 * (5) Buffer INSERT tuple of I2
		 * (-) -- Flush --
		 * Operations related to I4 are skipped altogether because none of the
		 * columns in I4 are updated.
		 *
		 * To achieve this, we compute the list of all indexes whose key columns
		 * are updated. These need the DELETE + INSERT. For all indexes, first
		 * issue the deletes, followed by the inserts. 
		 */

		int j = 0;
		for (; j < indexData->indnkeyatts; j++)
		{
			const AttrNumber bms_idx = indexData->indkey.values[j] - offset;
			if (bms_is_member(bms_idx, updatedCols))
				break;
		}

		if (j < indexRelation->rd_index->indnkeyatts)
		{
			deleteIndexes = lappend_int(deleteIndexes, i);
			insertIndexes = lappend_int(insertIndexes, i);
			continue;
		}

		/*
		 * This tuple updates only non-key columns of the index. This implies
		 * that the tuple will continue to satisfy all uniqueness and exclusion
		 * constraints on the index after the update. The index need not be
		 * rechecked.
		 */
		econtext->ecxt_scantuple = slot;
		YbExecDoUpdateIndexTuple(resultRelInfo, indexRelation, indexInfo,
								 slot, ybctid, newYbctid, estate);
	}

	ListCell	*lc;
	int			index;

	econtext->ecxt_scantuple = deleteSlot;
	foreach(lc, deleteIndexes)
	{
		index = lfirst_int(lc);
		YbExecDoDeleteIndexTuple(resultRelInfo, relationDescs[index],
								 indexInfoArray[index], deleteSlot, ybctid,
								 estate);
	}

	econtext->ecxt_scantuple = slot;
	foreach(lc, insertIndexes)
	{
		index = lfirst_int(lc);
		if (YbExecDoInsertIndexTuple(resultRelInfo, relationDescs[index],
									 indexInfoArray[index], slot, estate,
									 false /* noDupErr */,
									 NULL /* specConflict */,
									 NIL /* arbiterIndexes */,
									 true /* update */,
<<<<<<< HEAD
									 tupleid /* tupleid */))
=======
									 tupleid))
>>>>>>> 62d1237b
			result = lappend_oid(result, RelationGetRelid(relationDescs[index]));
	}

	/* Drop the temporary slots */
	ExecDropSingleTupleTableSlot(deleteSlot);

	return result;
}

/* ----------------------------------------------------------------
 *		ExecCheckIndexConstraints
 *
 *		This routine checks if a tuple violates any unique or
 *		exclusion constraints.  Returns true if there is no conflict.
 *		Otherwise returns false, and the TID of the conflicting
 *		tuple is returned in *conflictTid.
 *
 *		If 'arbiterIndexes' is given, only those indexes are checked.
 *		NIL means all indexes.
 *
 *		Note that this doesn't lock the values in any way, so it's
 *		possible that a conflicting tuple is inserted immediately
 *		after this returns.  But this can be used for a pre-check
 *		before insertion.
 * ----------------------------------------------------------------
 */
bool
ExecCheckIndexConstraints(ResultRelInfo *resultRelInfo, TupleTableSlot *slot,
						  EState *estate, ItemPointer conflictTid,
						  List *arbiterIndexes,
						  TupleTableSlot **ybConflictSlot)
{
	int			i;
	int			numIndices;
	RelationPtr relationDescs;
	Relation	heapRelation;
	IndexInfo **indexInfoArray;
	ExprContext *econtext;
	Datum		values[INDEX_MAX_KEYS];
	bool		isnull[INDEX_MAX_KEYS];
	ItemPointerData invalidItemPtr;
	bool		checkedIndex = false;

	ItemPointerSetInvalid(conflictTid);
	ItemPointerSetInvalid(&invalidItemPtr);

	/*
	 * Get information from the result relation info structure.
	 */
	numIndices = resultRelInfo->ri_NumIndices;
	relationDescs = resultRelInfo->ri_IndexRelationDescs;
	indexInfoArray = resultRelInfo->ri_IndexRelationInfo;
	heapRelation = resultRelInfo->ri_RelationDesc;

	/*
	 * We will use the EState's per-tuple context for evaluating predicates
	 * and index expressions (creating it if it's not already there).
	 */
	econtext = GetPerTupleExprContext(estate);

	/* Arrange for econtext's scan tuple to be the tuple under test */
	econtext->ecxt_scantuple = slot;

	/*
	 * For each index, form index tuple and check if it satisfies the
	 * constraint.
	 */
	for (i = 0; i < numIndices; i++)
	{
		Relation	indexRelation = relationDescs[i];
		IndexInfo  *indexInfo;
		bool		satisfiesConstraint;

		if (indexRelation == NULL)
			continue;

		indexInfo = indexInfoArray[i];
		Assert(indexInfo->ii_ReadyForInserts ==
			   indexRelation->rd_index->indisready);

		if (!indexInfo->ii_Unique && !indexInfo->ii_ExclusionOps)
			continue;

		/* If the index is marked as read-only, ignore it */
		if (!indexInfo->ii_ReadyForInserts)
			continue;

		/* When specific arbiter indexes requested, only examine them */
		if (arbiterIndexes != NIL &&
			!list_member_oid(arbiterIndexes,
							 indexRelation->rd_index->indexrelid))
			continue;

		if (!indexRelation->rd_index->indimmediate)
			ereport(ERROR,
					(errcode(ERRCODE_OBJECT_NOT_IN_PREREQUISITE_STATE),
					 errmsg("ON CONFLICT does not support deferrable unique constraints/exclusion constraints as arbiters"),
					 errtableconstraint(heapRelation,
										RelationGetRelationName(indexRelation))));

		checkedIndex = true;

		/* Check for partial index */
		if (indexInfo->ii_Predicate != NIL)
		{
			ExprState  *predicate;

			/*
			 * If predicate state not set up yet, create it (in the estate's
			 * per-query context)
			 */
			predicate = indexInfo->ii_PredicateState;
			if (predicate == NULL)
			{
				predicate = ExecPrepareQual(indexInfo->ii_Predicate, estate);
				indexInfo->ii_PredicateState = predicate;
			}

			/* Skip this index-update if the predicate isn't satisfied */
			if (!ExecQual(predicate, econtext))
				continue;
		}

		/*
		 * FormIndexDatum fills in its values and isnull parameters with the
		 * appropriate values for the column(s) of the index.
		 */
		FormIndexDatum(indexInfo,
					   slot,
					   estate,
					   values,
					   isnull);

		satisfiesConstraint =
			check_exclusion_or_unique_constraint(heapRelation, indexRelation,
												 indexInfo, &invalidItemPtr,
												 values, isnull, estate, false,
												 CEOUC_WAIT, true,
												 conflictTid,
												 ybConflictSlot);
		if (!satisfiesConstraint)
			return false;
	}

	if (arbiterIndexes != NIL && !checkedIndex)
		elog(ERROR, "unexpected failure to find arbiter index");

	return true;
}

/*
 * Check for violation of an exclusion or unique constraint
 *
 * heap: the table containing the new tuple
 * index: the index supporting the constraint
 * indexInfo: info about the index, including the exclusion properties
 * tupleid: heap TID of the new tuple we have just inserted (invalid if we
 *		haven't inserted a new tuple yet)
 * values, isnull: the *index* column values computed for the new tuple
 * estate: an EState we can do evaluation in
 * newIndex: if true, we are trying to build a new index (this affects
 *		only the wording of error messages)
 * waitMode: whether to wait for concurrent inserters/deleters
 * violationOK: if true, don't throw error for violation
 * conflictTid: if not-NULL, the TID of the conflicting tuple is returned here
 *
 * Returns true if OK, false if actual or potential violation
 *
 * 'waitMode' determines what happens if a conflict is detected with a tuple
 * that was inserted or deleted by a transaction that's still running.
 * CEOUC_WAIT means that we wait for the transaction to commit, before
 * throwing an error or returning.  CEOUC_NOWAIT means that we report the
 * violation immediately; so the violation is only potential, and the caller
 * must recheck sometime later.  This behavior is convenient for deferred
 * exclusion checks; we need not bother queuing a deferred event if there is
 * definitely no conflict at insertion time.
 *
 * CEOUC_LIVELOCK_PREVENTING_WAIT is like CEOUC_NOWAIT, but we will sometimes
 * wait anyway, to prevent livelocking if two transactions try inserting at
 * the same time.  This is used with speculative insertions, for INSERT ON
 * CONFLICT statements. (See notes in file header)
 *
 * If violationOK is true, we just report the potential or actual violation to
 * the caller by returning 'false'.  Otherwise we throw a descriptive error
 * message here.  When violationOK is false, a false result is impossible.
 *
 * Note: The indexam is normally responsible for checking unique constraints,
 * so this normally only needs to be used for exclusion constraints.  But this
 * function is also called when doing a "pre-check" for conflicts on a unique
 * constraint, when doing speculative insertion.  Caller may use the returned
 * conflict TID to take further steps.
 */
static bool
check_exclusion_or_unique_constraint(Relation heap, Relation index,
									 IndexInfo *indexInfo,
									 ItemPointer tupleid,
									 Datum *values, bool *isnull,
									 EState *estate, bool newIndex,
									 CEOUC_WAIT_MODE waitMode,
									 bool violationOK,
									 ItemPointer conflictTid,
									 TupleTableSlot **ybConflictSlot)
{
	Oid		   *constr_procs;
	uint16	   *constr_strats;
	Oid		   *index_collations = index->rd_indcollation;
	int			indnkeyatts = IndexRelationGetNumberOfKeyAttributes(index);
	IndexScanDesc index_scan;
	ScanKeyData scankeys[INDEX_MAX_KEYS];
	SnapshotData DirtySnapshot;
	int			i;
	bool		conflict;
	bool		found_self;
	ExprContext *econtext;
	TupleTableSlot *existing_slot;
	TupleTableSlot *save_scantuple;

	if (indexInfo->ii_ExclusionOps)
	{
		constr_procs = indexInfo->ii_ExclusionProcs;
		constr_strats = indexInfo->ii_ExclusionStrats;
	}
	else
	{
		constr_procs = indexInfo->ii_UniqueProcs;
		constr_strats = indexInfo->ii_UniqueStrats;
	}

	/*
	 * If any of the input values are NULL, and the index uses the default
	 * nulls-are-distinct mode, the constraint check is assumed to pass (i.e.,
	 * we assume the operators are strict).  Otherwise, we interpret the
	 * constraint as specifying IS NULL for each column whose input value is
	 * NULL.
	 */
	if (!indexInfo->ii_NullsNotDistinct)
	{
		for (i = 0; i < indnkeyatts; i++)
		{
			if (isnull[i])
				return true;
		}
	}

	/*
	 * Search the tuples that are in the index for any violations, including
	 * tuples that aren't visible yet.
	 */
	InitDirtySnapshot(DirtySnapshot);

	for (i = 0; i < indnkeyatts; i++)
	{
		ScanKeyEntryInitialize(&scankeys[i],
							   isnull[i] ? SK_ISNULL | SK_SEARCHNULL : 0,
							   i + 1,
							   constr_strats[i],
							   InvalidOid,
							   index_collations[i],
							   constr_procs[i],
							   values[i]);
	}

	/*
	 * Need a TupleTableSlot to put existing tuples in.
	 *
	 * To use FormIndexDatum, we have to make the econtext's scantuple point
	 * to this slot.  Be sure to save and restore caller's value for
	 * scantuple.
	 */
	existing_slot = table_slot_create(heap, NULL);

	econtext = GetPerTupleExprContext(estate);
	save_scantuple = econtext->ecxt_scantuple;
	econtext->ecxt_scantuple = existing_slot;

	/*
	 * May have to restart scan from this point if a potential conflict is
	 * found.
	 */
retry:
	conflict = false;
	found_self = false;
	index_scan = index_beginscan(heap, index, &DirtySnapshot, indnkeyatts, 0);
	index_rescan(index_scan, scankeys, indnkeyatts, NULL, 0);

	while (index_getnext_slot(index_scan, ForwardScanDirection, existing_slot))
	{
		TransactionId xwait;
		XLTW_Oper	reason_wait;
		Datum		existing_values[INDEX_MAX_KEYS];
		bool		existing_isnull[INDEX_MAX_KEYS];
		char	   *error_new;
		char	   *error_existing;

		/*
		 * Ignore the entry for the tuple we're trying to check.
		 */
		if (ItemPointerIsValid(tupleid) &&
			ItemPointerEquals(tupleid, &existing_slot->tts_tid))
		{
			if (found_self)		/* should not happen */
				elog(ERROR, "found self tuple multiple times in index \"%s\"",
					 RelationGetRelationName(index));
			found_self = true;
			continue;
		}

		/*
		 * Extract the index column values and isnull flags from the existing
		 * tuple.
		 */
		FormIndexDatum(indexInfo, existing_slot, estate,
					   existing_values, existing_isnull);

		/* If lossy indexscan, must recheck the condition */
		if (index_scan->xs_recheck)
		{
			if (!index_recheck_constraint(index,
										  constr_procs,
										  existing_values,
										  existing_isnull,
										  values))
				continue;		/* tuple doesn't actually match, so no
								 * conflict */
		}

		/*
		 * At this point we have either a conflict or a potential conflict.
		 *
		 * If an in-progress transaction is affecting the visibility of this
		 * tuple, we need to wait for it to complete and then recheck (unless
		 * the caller requested not to).  For simplicity we do rechecking by
		 * just restarting the whole scan --- this case probably doesn't
		 * happen often enough to be worth trying harder, and anyway we don't
		 * want to hold any index internal locks while waiting.
		 */
		/*
		 * YugaByte manages transaction at a lower level, so we don't need to execute the following
		 * code block.
		 * TODO(Mikhail) Verify correctness in YugaByte transaction management for on-conflict.
		 */
		if (!IsYBRelation(heap)) {
			xwait = TransactionIdIsValid(DirtySnapshot.xmin) ?
				DirtySnapshot.xmin : DirtySnapshot.xmax;

			if (TransactionIdIsValid(xwait) &&
				(waitMode == CEOUC_WAIT ||
				 (waitMode == CEOUC_LIVELOCK_PREVENTING_WAIT &&
				  DirtySnapshot.speculativeToken &&
				  TransactionIdPrecedes(GetCurrentTransactionId(), xwait))))
			{
				reason_wait = indexInfo->ii_ExclusionOps ?
					XLTW_RecheckExclusionConstr : XLTW_InsertIndex;
				index_endscan(index_scan);
				if (DirtySnapshot.speculativeToken)
					SpeculativeInsertionWait(DirtySnapshot.xmin,
											 DirtySnapshot.speculativeToken);
				else
					XactLockTableWait(xwait, heap,
									  &existing_slot->tts_tid, reason_wait);
				goto retry;
			}
		}

		/*
		 * We have a definite conflict (or a potential one, but the caller
		 * didn't want to wait).  Return it to caller, or report it.
		 */
		if (violationOK)
		{
			conflict = true;
			if (IsYBRelation(heap)) {
				Assert(!*ybConflictSlot);
				*ybConflictSlot = existing_slot;
			}
			if (conflictTid)
				*conflictTid = existing_slot->tts_tid;
			break;
		}

		error_new = BuildIndexValueDescription(index, values, isnull);
		error_existing = BuildIndexValueDescription(index, existing_values,
													existing_isnull);
		if (newIndex)
			ereport(ERROR,
					(errcode(ERRCODE_EXCLUSION_VIOLATION),
					 errmsg("could not create exclusion constraint \"%s\"",
							RelationGetRelationName(index)),
					 error_new && error_existing ?
					 errdetail("Key %s conflicts with key %s.",
							   error_new, error_existing) :
					 errdetail("Key conflicts exist."),
					 errtableconstraint(heap,
										RelationGetRelationName(index))));
		else
			ereport(ERROR,
					(errcode(ERRCODE_EXCLUSION_VIOLATION),
					 errmsg("conflicting key value violates exclusion constraint \"%s\"",
							RelationGetRelationName(index)),
					 error_new && error_existing ?
					 errdetail("Key %s conflicts with existing key %s.",
							   error_new, error_existing) :
					 errdetail("Key conflicts with existing key."),
					 errtableconstraint(heap,
										RelationGetRelationName(index))));
	}

	index_endscan(index_scan);

	/*
	 * Ordinarily, at this point the search should have found the originally
	 * inserted tuple (if any), unless we exited the loop early because of
	 * conflict.  However, it is possible to define exclusion constraints for
	 * which that wouldn't be true --- for instance, if the operator is <>. So
	 * we no longer complain if found_self is still false.
	 */

	econtext->ecxt_scantuple = save_scantuple;
	/*
	 * YB: ordinarily, PG frees existing slot here.  But for YB, we need it for
	 * the DO UPDATE part (PG only needs conflictTid which is not palloc'd).
	 * If ybConflictSlot is filled, we found a conflict and need to extend the
	 * memory lifetime till the DO UPDATE part is finished.  The memory will be
	 * freed after that at the end of ExecInsert.
	 * TODO(jason): this is not necessary for DO NOTHING, so it could be freed
	 * here as a minor optimization in that case.
	 */
	if (!*ybConflictSlot)
		ExecDropSingleTupleTableSlot(existing_slot);
	return !conflict;
}

/*
 * Check for violation of an exclusion constraint
 *
 * This is a dumbed down version of check_exclusion_or_unique_constraint
 * for external callers. They don't need all the special modes.
 */
void
check_exclusion_constraint(Relation heap, Relation index,
						   IndexInfo *indexInfo,
						   ItemPointer tupleid,
						   Datum *values, bool *isnull,
						   EState *estate, bool newIndex)
{
	(void) check_exclusion_or_unique_constraint(heap, index, indexInfo, tupleid,
												values, isnull,
												estate, newIndex,
												CEOUC_WAIT, false, NULL,
												NULL /* ybConflictSlot */);
}

/*
 * Check existing tuple's index values to see if it really matches the
 * exclusion condition against the new_values.  Returns true if conflict.
 */
static bool
index_recheck_constraint(Relation index, Oid *constr_procs,
						 Datum *existing_values, bool *existing_isnull,
						 Datum *new_values)
{
	int			indnkeyatts = IndexRelationGetNumberOfKeyAttributes(index);
	int			i;

	for (i = 0; i < indnkeyatts; i++)
	{
		/* Assume the exclusion operators are strict */
		if (existing_isnull[i])
			return false;

		if (!DatumGetBool(OidFunctionCall2Coll(constr_procs[i],
											   index->rd_indcollation[i],
											   existing_values[i],
											   new_values[i])))
			return false;
	}

	return true;
}

/*
 * Check if ExecInsertIndexTuples() should pass indexUnchanged hint.
 *
 * When the executor performs an UPDATE that requires a new round of index
 * tuples, determine if we should pass 'indexUnchanged' = true hint for one
 * single index.
 */
static bool
index_unchanged_by_update(ResultRelInfo *resultRelInfo, EState *estate,
						  IndexInfo *indexInfo, Relation indexRelation)
{
	Bitmapset  *updatedCols;
	Bitmapset  *extraUpdatedCols;
	Bitmapset  *allUpdatedCols;
	bool		hasexpression = false;
	List	   *idxExprs;

	/*
	 * Check cache first
	 */
	if (indexInfo->ii_CheckedUnchanged)
		return indexInfo->ii_IndexUnchanged;
	indexInfo->ii_CheckedUnchanged = true;

	/*
	 * Check for indexed attribute overlap with updated columns.
	 *
	 * Only do this for key columns.  A change to a non-key column within an
	 * INCLUDE index should not be counted here.  Non-key column values are
	 * opaque payload state to the index AM, a little like an extra table TID.
	 *
	 * Note that row-level BEFORE triggers won't affect our behavior, since
	 * they don't affect the updatedCols bitmaps generally.  It doesn't seem
	 * worth the trouble of checking which attributes were changed directly.
	 */
	updatedCols = ExecGetUpdatedCols(resultRelInfo, estate);
	extraUpdatedCols = ExecGetExtraUpdatedCols(resultRelInfo, estate);
	for (int attr = 0; attr < indexInfo->ii_NumIndexKeyAttrs; attr++)
	{
		int			keycol = indexInfo->ii_IndexAttrNumbers[attr];

		if (keycol <= 0)
		{
			/*
			 * Skip expressions for now, but remember to deal with them later
			 * on
			 */
			hasexpression = true;
			continue;
		}

		if (bms_is_member(keycol - FirstLowInvalidHeapAttributeNumber,
						  updatedCols) ||
			bms_is_member(keycol - FirstLowInvalidHeapAttributeNumber,
						  extraUpdatedCols))
		{
			/* Changed key column -- don't hint for this index */
			indexInfo->ii_IndexUnchanged = false;
			return false;
		}
	}

	/*
	 * When we get this far and index has no expressions, return true so that
	 * index_insert() call will go on to pass 'indexUnchanged' = true hint.
	 *
	 * The _absence_ of an indexed key attribute that overlaps with updated
	 * attributes (in addition to the total absence of indexed expressions)
	 * shows that the index as a whole is logically unchanged by UPDATE.
	 */
	if (!hasexpression)
	{
		indexInfo->ii_IndexUnchanged = true;
		return true;
	}

	/*
	 * Need to pass only one bms to expression_tree_walker helper function.
	 * Avoid allocating memory in common case where there are no extra cols.
	 */
	if (!extraUpdatedCols)
		allUpdatedCols = updatedCols;
	else
		allUpdatedCols = bms_union(updatedCols, extraUpdatedCols);

	/*
	 * We have to work slightly harder in the event of indexed expressions,
	 * but the principle is the same as before: try to find columns (Vars,
	 * actually) that overlap with known-updated columns.
	 *
	 * If we find any matching Vars, don't pass hint for index.  Otherwise
	 * pass hint.
	 */
	idxExprs = RelationGetIndexExpressions(indexRelation);
	hasexpression = index_expression_changed_walker((Node *) idxExprs,
													allUpdatedCols);
	list_free(idxExprs);
	if (extraUpdatedCols)
		bms_free(allUpdatedCols);

	if (hasexpression)
	{
		indexInfo->ii_IndexUnchanged = false;
		return false;
	}

	/*
	 * Deliberately don't consider index predicates.  We should even give the
	 * hint when result rel's "updated tuple" has no corresponding index
	 * tuple, which is possible with a partial index (provided the usual
	 * conditions are met).
	 */
	indexInfo->ii_IndexUnchanged = true;
	return true;
}

/*
 * Indexed expression helper for index_unchanged_by_update().
 *
 * Returns true when Var that appears within allUpdatedCols located.
 */
static bool
index_expression_changed_walker(Node *node, Bitmapset *allUpdatedCols)
{
	if (node == NULL)
		return false;

	if (IsA(node, Var))
	{
		Var		   *var = (Var *) node;

		if (bms_is_member(var->varattno - FirstLowInvalidHeapAttributeNumber,
						  allUpdatedCols))
		{
			/* Var was updated -- indicates that we should not hint */
			return true;
		}

		/* Still haven't found a reason to not pass the hint */
		return false;
	}

	return expression_tree_walker(node, index_expression_changed_walker,
								  (void *) allUpdatedCols);
}<|MERGE_RESOLUTION|>--- conflicted
+++ resolved
@@ -284,18 +284,11 @@
 {
 	bool		applyNoDupErr;
 	IndexUniqueCheck checkUnique;
-<<<<<<< HEAD
-=======
 	bool		indexUnchanged;
->>>>>>> 62d1237b
 	bool		satisfiesConstraint;
 	bool		deferredCheck = false;
 	Datum		values[INDEX_MAX_KEYS];
 	bool		isnull[INDEX_MAX_KEYS];
-<<<<<<< HEAD
-	bool		indexUnchanged;
-=======
->>>>>>> 62d1237b
 	Relation	heapRelation;
 	bool		isYBRelation;
 
@@ -787,12 +780,8 @@
 	deleteSlot = ExecStoreHeapTuple(
 		oldtuple,
 		MakeSingleTupleTableSlot(
-<<<<<<< HEAD
-			RelationGetDescr(resultRelInfo->ri_RelationDesc), &TTSOpsHeapTuple),
-=======
 			RelationGetDescr(resultRelInfo->ri_RelationDesc),
 			&TTSOpsHeapTuple),
->>>>>>> 62d1237b
 		false);
 
 	for (i = 0; i < numIndices; i++)
@@ -1006,11 +995,7 @@
 									 NULL /* specConflict */,
 									 NIL /* arbiterIndexes */,
 									 true /* update */,
-<<<<<<< HEAD
-									 tupleid /* tupleid */))
-=======
 									 tupleid))
->>>>>>> 62d1237b
 			result = lappend_oid(result, RelationGetRelid(relationDescs[index]));
 	}
 
