--- conflicted
+++ resolved
@@ -153,12 +153,8 @@
 
 				ybScan->exec_params->rowmark = erm->markType;
 				ybScan->exec_params->pg_wait_policy = erm->waitPolicy;
-<<<<<<< HEAD
-				ybScan->exec_params->docdb_wait_policy = YBGetDocDBWaitPolicy(erm->waitPolicy);
-=======
 				ybScan->exec_params->docdb_wait_policy =
 					YBGetDocDBWaitPolicy(erm->waitPolicy);
->>>>>>> 62d1237b
 			}
 		}
 	}
