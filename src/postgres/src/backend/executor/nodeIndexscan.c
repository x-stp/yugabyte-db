--- conflicted
+++ resolved
@@ -1469,13 +1469,6 @@
 		{
 			/* (indexkey, indexkey, ...) op (expression, expression, ...) */
 			RowCompareExpr *rc = (RowCompareExpr *) clause;
-<<<<<<< HEAD
-=======
-			ListCell   *largs_cell = list_head(rc->largs);
-			ListCell   *rargs_cell = list_head(castNode(List, rc->rargs));
-			ListCell   *opnos_cell = list_head(rc->opnos);
-			ListCell   *collids_cell = list_head(rc->inputcollids);
->>>>>>> ada31e71
 			ScanKey		first_sub_key;
 			int			n_sub_key;
 			ListCell   *largs_cell;
@@ -1490,7 +1483,7 @@
 			n_sub_key = 0;
 
 			/* Scan RowCompare columns and generate subsidiary ScanKey items */
-			forfour(largs_cell, rc->largs, rargs_cell, rc->rargs,
+			forfour(largs_cell, rc->largs, rargs_cell, castNode(List, rc->rargs),
 					opnos_cell, rc->opnos, collids_cell, rc->inputcollids)
 			{
 				ScanKey		this_sub_key = &first_sub_key[n_sub_key];
