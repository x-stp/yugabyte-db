/*-------------------------------------------------------------------------
 *
 * execReplication.c
 *	  miscellaneous executor routines for logical replication
 *
 * Portions Copyright (c) 1996-2022, PostgreSQL Global Development Group
 * Portions Copyright (c) 1994, Regents of the University of California
 *
 * IDENTIFICATION
 *	  src/backend/executor/execReplication.c
 *
 *-------------------------------------------------------------------------
 */

#include "postgres.h"

#include "access/genam.h"
#include "access/relscan.h"
#include "access/tableam.h"
#include "access/transam.h"
#include "access/xact.h"
#include "commands/trigger.h"
#include "executor/executor.h"
#include "executor/nodeModifyTable.h"
#include "nodes/nodeFuncs.h"
#include "parser/parse_relation.h"
#include "parser/parsetree.h"
#include "storage/bufmgr.h"
#include "storage/lmgr.h"
#include "utils/builtins.h"
#include "utils/datum.h"
#include "utils/lsyscache.h"
#include "utils/memutils.h"
#include "utils/rel.h"
#include "utils/snapmgr.h"
#include "utils/syscache.h"
#include "utils/typcache.h"

/* YB includes. */
#include "catalog/pg_yb_catalog_version_d.h"

/*
 * Setup a ScanKey for a search in the relation 'rel' for a tuple 'key' that
 * is setup to match 'rel' (*NOT* idxrel!).
 *
 * Returns whether any column contains NULLs.
 *
 * This is not generic routine, it expects the idxrel to be replication
 * identity of a rel and meet all limitations associated with that.
 */
static bool
build_replindex_scan_key(ScanKey skey, Relation rel, Relation idxrel,
						 TupleTableSlot *searchslot)
{
	int			attoff;
	bool		isnull;
	Datum		indclassDatum;
	oidvector  *opclass;
	int2vector *indkey = &idxrel->rd_index->indkey;
	bool		hasnulls = false;

	Assert(RelationGetReplicaIndex(rel) == RelationGetRelid(idxrel) ||
		   RelationGetPrimaryKeyIndex(rel) == RelationGetRelid(idxrel));

	indclassDatum = SysCacheGetAttr(INDEXRELID, idxrel->rd_indextuple,
									Anum_pg_index_indclass, &isnull);
	Assert(!isnull);
	opclass = (oidvector *) DatumGetPointer(indclassDatum);

	/* Build scankey for every attribute in the index. */
	for (attoff = 0; attoff < IndexRelationGetNumberOfKeyAttributes(idxrel); attoff++)
	{
		Oid			operator;
		Oid			opfamily;
		RegProcedure regop;
		int			pkattno = attoff + 1;
		int			mainattno = indkey->values[attoff];
		Oid			optype = get_opclass_input_type(opclass->values[attoff]);

		/*
		 * Load the operator info.  We need this to get the equality operator
		 * function for the scan key.
		 */
		opfamily = get_opclass_family(opclass->values[attoff]);

		operator = get_opfamily_member(opfamily, optype,
									   optype,
									   BTEqualStrategyNumber);
		if (!OidIsValid(operator))
			elog(ERROR, "missing operator %d(%u,%u) in opfamily %u",
				 BTEqualStrategyNumber, optype, optype, opfamily);

		regop = get_opcode(operator);

		/* Initialize the scankey. */
		ScanKeyInit(&skey[attoff],
					pkattno,
					BTEqualStrategyNumber,
					regop,
					searchslot->tts_values[mainattno - 1]);

		skey[attoff].sk_collation = idxrel->rd_indcollation[attoff];

		/* Check for null value. */
		if (searchslot->tts_isnull[mainattno - 1])
		{
			hasnulls = true;
			skey[attoff].sk_flags |= SK_ISNULL;
		}
	}

	return hasnulls;
}

/*
 * Search the relation 'rel' for tuple using the index.
 *
 * If a matching tuple is found, lock it with lockmode, fill the slot with its
 * contents, and return true.  Return false otherwise.
 */
bool
RelationFindReplTupleByIndex(Relation rel, Oid idxoid,
							 LockTupleMode lockmode,
							 TupleTableSlot *searchslot,
							 TupleTableSlot *outslot)
{
	ScanKeyData skey[INDEX_MAX_KEYS];
	IndexScanDesc scan;
	SnapshotData snap;
	TransactionId xwait;
	Relation	idxrel;
	bool		found;

	/* Open the index. */
	idxrel = index_open(idxoid, RowExclusiveLock);

	/* Start an index scan. */
	InitDirtySnapshot(snap);
	scan = index_beginscan(rel, idxrel, &snap,
						   IndexRelationGetNumberOfKeyAttributes(idxrel),
						   0);

	/* Build scan key. */
	build_replindex_scan_key(skey, rel, idxrel, searchslot);

retry:
	found = false;

	index_rescan(scan, skey, IndexRelationGetNumberOfKeyAttributes(idxrel), NULL, 0);

	/* Try to find the tuple */
	if (index_getnext_slot(scan, ForwardScanDirection, outslot))
	{
		found = true;
		ExecMaterializeSlot(outslot);

		xwait = TransactionIdIsValid(snap.xmin) ?
			snap.xmin : snap.xmax;

		/*
		 * If the tuple is locked, wait for locking transaction to finish and
		 * retry.
		 */
		if (TransactionIdIsValid(xwait))
		{
			XactLockTableWait(xwait, NULL, NULL, XLTW_None);
			goto retry;
		}
	}

	/* Found tuple, try to lock it in the lockmode. */
	if (found)
	{
		TM_FailureData tmfd;
		TM_Result	res;

		PushActiveSnapshot(GetLatestSnapshot());

		res = table_tuple_lock(rel, &(outslot->tts_tid), GetLatestSnapshot(),
							   outslot,
							   GetCurrentCommandId(false),
							   lockmode,
							   LockWaitBlock,
							   0 /* don't follow updates */ ,
							   &tmfd);

		PopActiveSnapshot();

		switch (res)
		{
			case TM_Ok:
				break;
			case TM_Updated:
				/* XXX: Improve handling here */
				if (ItemPointerIndicatesMovedPartitions(&tmfd.ctid))
					ereport(LOG,
							(errcode(ERRCODE_T_R_SERIALIZATION_FAILURE),
							 errmsg("tuple to be locked was already moved to another partition due to concurrent update, retrying")));
				else
					ereport(LOG,
							(errcode(ERRCODE_T_R_SERIALIZATION_FAILURE),
							 errmsg("concurrent update, retrying")));
				goto retry;
			case TM_Deleted:
				/* XXX: Improve handling here */
				ereport(LOG,
						(errcode(ERRCODE_T_R_SERIALIZATION_FAILURE),
						 errmsg("concurrent delete, retrying")));
				goto retry;
			case TM_Invisible:
				elog(ERROR, "attempted to lock invisible tuple");
				break;
			default:
				elog(ERROR, "unexpected table_tuple_lock status: %u", res);
				break;
		}
	}

	index_endscan(scan);

	/* Don't release lock until commit. */
	index_close(idxrel, NoLock);

	return found;
}

/*
 * Compare the tuples in the slots by checking if they have equal values.
 */
static bool
tuples_equal(TupleTableSlot *slot1, TupleTableSlot *slot2,
			 TypeCacheEntry **eq)
{
	int			attrnum;

	Assert(slot1->tts_tupleDescriptor->natts ==
		   slot2->tts_tupleDescriptor->natts);

	slot_getallattrs(slot1);
	slot_getallattrs(slot2);

	/* Check equality of the attributes. */
	for (attrnum = 0; attrnum < slot1->tts_tupleDescriptor->natts; attrnum++)
	{
		Form_pg_attribute att;
		TypeCacheEntry *typentry;

		/*
		 * If one value is NULL and other is not, then they are certainly not
		 * equal
		 */
		if (slot1->tts_isnull[attrnum] != slot2->tts_isnull[attrnum])
			return false;

		/*
		 * If both are NULL, they can be considered equal.
		 */
		if (slot1->tts_isnull[attrnum] || slot2->tts_isnull[attrnum])
			continue;

		att = TupleDescAttr(slot1->tts_tupleDescriptor, attrnum);

		typentry = eq[attrnum];
		if (typentry == NULL)
		{
			typentry = lookup_type_cache(att->atttypid,
										 TYPECACHE_EQ_OPR_FINFO);
			if (!OidIsValid(typentry->eq_opr_finfo.fn_oid))
				ereport(ERROR,
						(errcode(ERRCODE_UNDEFINED_FUNCTION),
						 errmsg("could not identify an equality operator for type %s",
								format_type_be(att->atttypid))));
			eq[attrnum] = typentry;
		}

		if (!DatumGetBool(FunctionCall2Coll(&typentry->eq_opr_finfo,
											att->attcollation,
											slot1->tts_values[attrnum],
											slot2->tts_values[attrnum])))
			return false;
	}

	return true;
}

/*
 * Search the relation 'rel' for tuple using the sequential scan.
 *
 * If a matching tuple is found, lock it with lockmode, fill the slot with its
 * contents, and return true.  Return false otherwise.
 *
 * Note that this stops on the first matching tuple.
 *
 * This can obviously be quite slow on tables that have more than few rows.
 */
bool
RelationFindReplTupleSeq(Relation rel, LockTupleMode lockmode,
						 TupleTableSlot *searchslot, TupleTableSlot *outslot)
{
	TupleTableSlot *scanslot;
	TableScanDesc scan;
	SnapshotData snap;
	TypeCacheEntry **eq;
	TransactionId xwait;
	bool		found;
	TupleDesc	desc PG_USED_FOR_ASSERTS_ONLY = RelationGetDescr(rel);

	Assert(equalTupleDescs(desc, outslot->tts_tupleDescriptor));

	eq = palloc0(sizeof(*eq) * outslot->tts_tupleDescriptor->natts);

	/* Start a heap scan. */
	InitDirtySnapshot(snap);
	scan = table_beginscan(rel, &snap, 0, NULL);
	scanslot = table_slot_create(rel, NULL);

retry:
	found = false;

	table_rescan(scan, NULL);

	/* Try to find the tuple */
	while (table_scan_getnextslot(scan, ForwardScanDirection, scanslot))
	{
		if (!tuples_equal(scanslot, searchslot, eq))
			continue;

		found = true;
		ExecCopySlot(outslot, scanslot);

		xwait = TransactionIdIsValid(snap.xmin) ?
			snap.xmin : snap.xmax;

		/*
		 * If the tuple is locked, wait for locking transaction to finish and
		 * retry.
		 */
		if (TransactionIdIsValid(xwait))
		{
			XactLockTableWait(xwait, NULL, NULL, XLTW_None);
			goto retry;
		}

		/* Found our tuple and it's not locked */
		break;
	}

	/* Found tuple, try to lock it in the lockmode. */
	if (found)
	{
		TM_FailureData tmfd;
		TM_Result	res;

		PushActiveSnapshot(GetLatestSnapshot());

		res = table_tuple_lock(rel, &(outslot->tts_tid), GetLatestSnapshot(),
							   outslot,
							   GetCurrentCommandId(false),
							   lockmode,
							   LockWaitBlock,
							   0 /* don't follow updates */ ,
							   &tmfd);

		PopActiveSnapshot();

		switch (res)
		{
			case TM_Ok:
				break;
			case TM_Updated:
				/* XXX: Improve handling here */
				if (ItemPointerIndicatesMovedPartitions(&tmfd.ctid))
					ereport(LOG,
							(errcode(ERRCODE_T_R_SERIALIZATION_FAILURE),
							 errmsg("tuple to be locked was already moved to another partition due to concurrent update, retrying")));
				else
					ereport(LOG,
							(errcode(ERRCODE_T_R_SERIALIZATION_FAILURE),
							 errmsg("concurrent update, retrying")));
				goto retry;
			case TM_Deleted:
				/* XXX: Improve handling here */
				ereport(LOG,
						(errcode(ERRCODE_T_R_SERIALIZATION_FAILURE),
						 errmsg("concurrent delete, retrying")));
				goto retry;
			case TM_Invisible:
				elog(ERROR, "attempted to lock invisible tuple");
				break;
			default:
				elog(ERROR, "unexpected table_tuple_lock status: %u", res);
				break;
		}
	}

	table_endscan(scan);
	ExecDropSingleTupleTableSlot(scanslot);

	return found;
}

/*
 * Insert tuple represented in the slot to the relation, update the indexes,
 * and execute any constraints and per-row triggers.
 *
 * Caller is responsible for opening the indexes.
 */
void
ExecSimpleRelationInsert(ResultRelInfo *resultRelInfo,
						 EState *estate, TupleTableSlot *slot)
{
	bool		skip_tuple = false;
	Relation	rel = resultRelInfo->ri_RelationDesc;

	/* For now we support only tables. */
	Assert(rel->rd_rel->relkind == RELKIND_RELATION);

	CheckCmdReplicaIdentity(rel, CMD_INSERT);

	/* BEFORE ROW INSERT Triggers */
	if (resultRelInfo->ri_TrigDesc &&
		resultRelInfo->ri_TrigDesc->trig_insert_before_row)
	{
		if (!ExecBRInsertTriggers(estate, resultRelInfo, slot))
			skip_tuple = true;	/* "do nothing" */
	}

	if (!skip_tuple)
	{
		List	   *recheckIndexes = NIL;

		/* Compute stored generated columns */
		if (rel->rd_att->constr &&
			rel->rd_att->constr->has_generated_stored)
			ExecComputeStoredGenerated(resultRelInfo, estate, slot,
									   CMD_INSERT);

		/* Check the constraints of the tuple */
		if (rel->rd_att->constr)
			ExecConstraints(resultRelInfo, slot, estate, NULL /* mtstate */);
		if (rel->rd_rel->relispartition)
			ExecPartitionCheck(resultRelInfo, slot, estate, true);

		/* OK, store the tuple and create index entries for it */
		simple_table_tuple_insert(resultRelInfo->ri_RelationDesc, slot);

		if (resultRelInfo->ri_NumIndices > 0)
			recheckIndexes = ExecInsertIndexTuples(resultRelInfo,
												   slot, estate, false, false,
												   NULL, NIL, NIL /* no_update_index_list */);

		/* AFTER ROW INSERT Triggers */
		ExecARInsertTriggers(estate, resultRelInfo, slot,
							 recheckIndexes, NULL);

		/*
		 * XXX we should in theory pass a TransitionCaptureState object to the
		 * above to capture transition tuples, but after statement triggers
		 * don't actually get fired by replication yet anyway
		 */

		list_free(recheckIndexes);
	}
}

/*
 * Find the searchslot tuple and update it with data in the slot,
 * update the indexes, and execute any constraints and per-row triggers.
 *
 * Caller is responsible for opening the indexes.
 */
void
ExecSimpleRelationUpdate(ResultRelInfo *resultRelInfo,
						 EState *estate, EPQState *epqstate,
						 TupleTableSlot *searchslot, TupleTableSlot *slot)
{
	bool		skip_tuple = false;
	Relation	rel = resultRelInfo->ri_RelationDesc;
	ItemPointer tid = &(searchslot->tts_tid);

	/* For now we support only tables. */
	Assert(rel->rd_rel->relkind == RELKIND_RELATION);

	CheckCmdReplicaIdentity(rel, CMD_UPDATE);

	/* BEFORE ROW UPDATE Triggers */
	if (resultRelInfo->ri_TrigDesc &&
		resultRelInfo->ri_TrigDesc->trig_update_before_row)
	{
		if (!ExecBRUpdateTriggers(estate, epqstate, resultRelInfo,
								  tid, NULL, slot, NULL))
			skip_tuple = true;	/* "do nothing" */
	}

	if (!skip_tuple)
	{
		List	   *recheckIndexes = NIL;
		bool		update_indexes;

		/* Compute stored generated columns */
		if (rel->rd_att->constr &&
			rel->rd_att->constr->has_generated_stored)
			ExecComputeStoredGenerated(resultRelInfo, estate, slot,
									   CMD_UPDATE);

		/* Check the constraints of the tuple */
		if (rel->rd_att->constr)
			ExecConstraints(resultRelInfo, slot, estate, NULL /* mtstate */);
		if (rel->rd_rel->relispartition)
			ExecPartitionCheck(resultRelInfo, slot, estate, true);

		simple_table_tuple_update(rel, tid, slot, estate->es_snapshot,
								  &update_indexes);

		if (resultRelInfo->ri_NumIndices > 0 && update_indexes)
			recheckIndexes = ExecInsertIndexTuples(resultRelInfo,
												   slot, estate, true, false,
												   NULL, NIL, NIL /* no_update_index_list */);

		/* AFTER ROW UPDATE Triggers */
		ExecARUpdateTriggers(estate, resultRelInfo,
							 NULL, NULL,
							 tid, NULL, slot,
							 recheckIndexes, NULL, false);

		list_free(recheckIndexes);
	}
}

/*
 * Find the searchslot tuple and delete it, and execute any constraints
 * and per-row triggers.
 *
 * Caller is responsible for opening the indexes.
 */
void
ExecSimpleRelationDelete(ResultRelInfo *resultRelInfo,
						 EState *estate, EPQState *epqstate,
						 TupleTableSlot *searchslot)
{
	bool		skip_tuple = false;
	Relation	rel = resultRelInfo->ri_RelationDesc;
	ItemPointer tid = &searchslot->tts_tid;

	CheckCmdReplicaIdentity(rel, CMD_DELETE);

	/* BEFORE ROW DELETE Triggers */
	if (resultRelInfo->ri_TrigDesc &&
		resultRelInfo->ri_TrigDesc->trig_delete_before_row)
	{
		skip_tuple = !ExecBRDeleteTriggers(estate, epqstate, resultRelInfo,
										   tid, NULL, NULL);
	}

	if (!skip_tuple)
	{
		/* OK, delete the tuple */
		simple_table_tuple_delete(rel, tid, estate->es_snapshot);

		/* AFTER ROW DELETE Triggers */
		ExecARDeleteTriggers(estate, resultRelInfo,
							 tid, NULL, NULL, false);
	}
}

/*
 * Check if command can be executed with current replica identity.
 */
void
CheckCmdReplicaIdentity(Relation rel, CmdType cmd)
{
	PublicationDesc pubdesc;

	/*
	 * Skip checking the replica identity for partitioned tables, because the
	 * operations are actually performed on the leaf partitions.
	 */
	if (rel->rd_rel->relkind == RELKIND_PARTITIONED_TABLE)
		return;

	/* We only need to do checks for UPDATE and DELETE. */
	if (cmd != CMD_UPDATE && cmd != CMD_DELETE)
		return;

	/*
	 * It is only safe to execute UPDATE/DELETE when all columns, referenced
	 * in the row filters from publications which the relation is in, are
	 * valid - i.e. when all referenced columns are part of REPLICA IDENTITY
	 * or the table does not publish UPDATEs or DELETEs.
	 *
	 * XXX We could optimize it by first checking whether any of the
	 * publications have a row filter for this relation. If not and relation
	 * has replica identity then we can avoid building the descriptor but as
	 * this happens only one time it doesn't seem worth the additional
	 * complexity.
	 */
	RelationBuildPublicationDesc(rel, &pubdesc);
	if (cmd == CMD_UPDATE && !pubdesc.rf_valid_for_update)
		ereport(ERROR,
				(errcode(ERRCODE_INVALID_COLUMN_REFERENCE),
				 errmsg("cannot update table \"%s\"",
						RelationGetRelationName(rel)),
				 errdetail("Column used in the publication WHERE expression is not part of the replica identity.")));
	else if (cmd == CMD_UPDATE && !pubdesc.cols_valid_for_update)
		ereport(ERROR,
				(errcode(ERRCODE_INVALID_COLUMN_REFERENCE),
				 errmsg("cannot update table \"%s\"",
						RelationGetRelationName(rel)),
				 errdetail("Column list used by the publication does not cover the replica identity.")));
	else if (cmd == CMD_DELETE && !pubdesc.rf_valid_for_delete)
		ereport(ERROR,
				(errcode(ERRCODE_INVALID_COLUMN_REFERENCE),
				 errmsg("cannot delete from table \"%s\"",
						RelationGetRelationName(rel)),
				 errdetail("Column used in the publication WHERE expression is not part of the replica identity.")));
	else if (cmd == CMD_DELETE && !pubdesc.cols_valid_for_delete)
		ereport(ERROR,
				(errcode(ERRCODE_INVALID_COLUMN_REFERENCE),
				 errmsg("cannot delete from table \"%s\"",
						RelationGetRelationName(rel)),
				 errdetail("Column list used by the publication does not cover the replica identity.")));

	/* If relation has replica identity we are always good. */
	if (OidIsValid(RelationGetReplicaIndex(rel)))
		return;

	/* REPLICA IDENTITY FULL is also good for UPDATE/DELETE. */
	if (rel->rd_rel->relreplident == REPLICA_IDENTITY_FULL)
		return;

	/*
<<<<<<< HEAD
	 * This is UPDATE/DELETE and there is no replica identity.
=======
	 * In per-database catalog version mode at the end of a global-impact
	 * DDL statement, we internally call yb_increment_all_db_catalog_versions
	 * which sets yb_non_ddl_txn_for_sys_tables_allowed to true in order to
	 * update pg_yb_catalog_version table. More generally, a user may want
	 * to manually set yb_non_ddl_txn_for_sys_tables_allowed to true and then
	 * perform an update on pg_yb_catalog_version table to force catalog cache
	 * refresh.
	 * NOTE: we may need to allow more system tables in YB context.
	 */
	if (IsYugaByteEnabled() &&
		yb_non_ddl_txn_for_sys_tables_allowed &&
		RelationGetRelid(rel) == YBCatalogVersionRelationId)
		return;

	/*
	 * This is either UPDATE OR DELETE and there is no replica identity.
>>>>>>> 340212f0
	 *
	 * Check if the table publishes UPDATES or DELETES.
	 */
	if (cmd == CMD_UPDATE && pubdesc.pubactions.pubupdate)
		ereport(ERROR,
				(errcode(ERRCODE_OBJECT_NOT_IN_PREREQUISITE_STATE),
				 errmsg("cannot update table \"%s\" because it does not have a replica identity and publishes updates",
						RelationGetRelationName(rel)),
				 errhint("To enable updating the table, set REPLICA IDENTITY using ALTER TABLE.")));
	else if (cmd == CMD_DELETE && pubdesc.pubactions.pubdelete)
		ereport(ERROR,
				(errcode(ERRCODE_OBJECT_NOT_IN_PREREQUISITE_STATE),
				 errmsg("cannot delete from table \"%s\" because it does not have a replica identity and publishes deletes",
						RelationGetRelationName(rel)),
				 errhint("To enable deleting from the table, set REPLICA IDENTITY using ALTER TABLE.")));
}


/*
 * Check if we support writing into specific relkind.
 *
 * The nspname and relname are only needed for error reporting.
 */
void
CheckSubscriptionRelkind(char relkind, const char *nspname,
						 const char *relname)
{
	if (relkind != RELKIND_RELATION && relkind != RELKIND_PARTITIONED_TABLE)
		ereport(ERROR,
				(errcode(ERRCODE_WRONG_OBJECT_TYPE),
				 errmsg("cannot use relation \"%s.%s\" as logical replication target",
						nspname, relname),
				 errdetail_relkind_not_supported(relkind)));
}<|MERGE_RESOLUTION|>--- conflicted
+++ resolved
@@ -629,9 +629,6 @@
 		return;
 
 	/*
-<<<<<<< HEAD
-	 * This is UPDATE/DELETE and there is no replica identity.
-=======
 	 * In per-database catalog version mode at the end of a global-impact
 	 * DDL statement, we internally call yb_increment_all_db_catalog_versions
 	 * which sets yb_non_ddl_txn_for_sys_tables_allowed to true in order to
@@ -647,8 +644,7 @@
 		return;
 
 	/*
-	 * This is either UPDATE OR DELETE and there is no replica identity.
->>>>>>> 340212f0
+	 * This is UPDATE/DELETE and there is no replica identity.
 	 *
 	 * Check if the table publishes UPDATES or DELETES.
 	 */
