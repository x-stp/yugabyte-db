--- conflicted
+++ resolved
@@ -99,21 +99,11 @@
 									  AclMode requiredPerms);
 static void ExecCheckXactReadOnly(PlannedStmt *plannedstmt);
 static char *ExecBuildSlotValueDescription(Relation rel,
-<<<<<<< HEAD
 										   TupleTableSlot *slot,
 										   TupleDesc tupdesc,
 										   Bitmapset *modifiedCols,
 										   int maxfieldlen);
 static void EvalPlanQualStart(EPQState *epqstate, Plan *planTree);
-=======
-							  TupleTableSlot *slot,
-							  TupleDesc tupdesc,
-							  Bitmapset *modifiedCols,
-							  int maxfieldlen);
-static void EvalPlanQualStart(EPQState *epqstate, EState *parentestate,
-				  Plan *planTree);
->>>>>>> f5f84e2f
-
 /* end of local decls */
 
 
@@ -1263,7 +1253,6 @@
 	resultRelInfo->ri_projectReturning = NULL;
 	resultRelInfo->ri_onConflictArbiterIndexes = NIL;
 	resultRelInfo->ri_onConflict = NULL;
-<<<<<<< HEAD
 	resultRelInfo->ri_ReturningSlot = NULL;
 	resultRelInfo->ri_TrigOldSlot = NULL;
 	resultRelInfo->ri_TrigNewSlot = NULL;
@@ -1283,27 +1272,6 @@
 	resultRelInfo->ri_ChildToRootMap = NULL;
 	resultRelInfo->ri_ChildToRootMapValid = false;
 	resultRelInfo->ri_CopyMultiInsertBuffer = NULL;
-=======
-
-	/*
-	 * Partition constraint, which also includes the partition constraint of
-	 * all the ancestors that are partitions.  Note that it will be checked
-	 * even in the case of tuple-routing where this table is the target leaf
-	 * partition, if there any BR triggers defined on the table.  Although
-	 * tuple-routing implicitly preserves the partition constraint of the
-	 * target partition for a given row, the BR triggers may change the row
-	 * such that the constraint is no longer satisfied, which we must fail for
-	 * by checking it explicitly.
-	 *
-	 * If this is a partitioned table, the partition constraint (if any) of a
-	 * given row will be checked just before performing tuple-routing.
-	 */
-	partition_check = RelationGetPartitionQual(resultRelationDesc);
-
-	resultRelInfo->ri_PartitionCheck = partition_check;
-	resultRelInfo->ri_RootResultRelInfo = partition_root_rri;
-	resultRelInfo->ri_PartitionReadyForRouting = false;
->>>>>>> f5f84e2f
 }
 
 /*
@@ -1879,15 +1847,8 @@
 							TupleTableSlot *slot,
 							EState *estate)
 {
-<<<<<<< HEAD
 	Relation	rel;
 	TupleDesc	tupdesc;
-=======
-	Relation 	root_rel;
-	Relation	rel = resultRelInfo->ri_RelationDesc;
-	Relation	orig_rel = rel;
-	TupleDesc	tupdesc = RelationGetDescr(rel);
->>>>>>> f5f84e2f
 	char	   *val_desc;
 	Bitmapset  *modifiedCols;
 
@@ -1901,19 +1862,11 @@
 	{
 		ResultRelInfo *rootrel = resultRelInfo->ri_RootResultRelInfo;
 		TupleDesc	old_tupdesc;
-<<<<<<< HEAD
 		AttrMap    *map;
 
 		rel = rootrel->ri_RelationDesc;
 		tupdesc = RelationGetDescr(rootrel->ri_RelationDesc);
 
-=======
-		AttrNumber *map;
-
-		root_rel = rootrel->ri_RelationDesc;
-		tupdesc = RelationGetDescr(rootrel->ri_RelationDesc);
-
->>>>>>> f5f84e2f
 		old_tupdesc = RelationGetDescr(resultRelInfo->ri_RelationDesc);
 		/* a reverse map */
 		map = build_attrmap_by_name_if_req(old_tupdesc, tupdesc);
@@ -1924,31 +1877,19 @@
 		 */
 		if (map != NULL)
 			slot = execute_attr_map_slot(map, slot,
-<<<<<<< HEAD
 										 MakeTupleTableSlot(tupdesc, &TTSOpsVirtual));
-=======
-										 MakeTupleTableSlot(tupdesc));
->>>>>>> f5f84e2f
 		modifiedCols = bms_union(ExecGetInsertedCols(rootrel, estate),
 								 ExecGetUpdatedCols(rootrel, estate));
 	}
 	else
 	{
-<<<<<<< HEAD
 		rel = resultRelInfo->ri_RelationDesc;
-=======
-		root_rel = resultRelInfo->ri_RelationDesc;
->>>>>>> f5f84e2f
 		tupdesc = RelationGetDescr(resultRelInfo->ri_RelationDesc);
 		modifiedCols = bms_union(ExecGetInsertedCols(resultRelInfo, estate),
 								 ExecGetUpdatedCols(resultRelInfo, estate));
 	}
 
-<<<<<<< HEAD
-	val_desc = ExecBuildSlotValueDescription(rel,
-=======
 	val_desc = ExecBuildSlotValueDescription(root_rel,
->>>>>>> f5f84e2f
 											 slot,
 											 tupdesc,
 											 modifiedCols,
@@ -1982,7 +1923,6 @@
 	TupleDesc	tupdesc = RelationGetDescr(rel);
 	TupleConstr *constr = tupdesc->constr;
 	Bitmapset  *modifiedCols;
-<<<<<<< HEAD
 	Assert(constr);				/* we should not be called otherwise */
 
 	/* YB_TODO(neil@yugabyte) Postgres change rewriter for modified columns.  Look into it */
@@ -1990,12 +1930,6 @@
 							 ExecGetUpdatedCols(resultRelInfo, estate));
 
 	if (constr->has_not_null)
-=======
-
-	Assert(constr || resultRelInfo->ri_PartitionCheck);
-
-	if (constr && constr->has_not_null)
->>>>>>> f5f84e2f
 	{
 		int			natts = tupdesc->natts;
 		int			attrChk;
@@ -2052,11 +1986,7 @@
 				if (resultRelInfo->ri_RootResultRelInfo)
 				{
 					ResultRelInfo *rootrel = resultRelInfo->ri_RootResultRelInfo;
-<<<<<<< HEAD
 					AttrMap    *map;
-=======
-					AttrNumber *map;
->>>>>>> f5f84e2f
 
 					tupdesc = RelationGetDescr(rootrel->ri_RelationDesc);
 					/* a reverse map */
@@ -2069,13 +1999,9 @@
 					 */
 					if (map != NULL)
 						slot = execute_attr_map_slot(map, slot,
-<<<<<<< HEAD
 													 MakeTupleTableSlot(tupdesc, &TTSOpsVirtual));
 					modifiedCols = bms_union(ExecGetInsertedCols(rootrel, estate),
 											 ExecGetUpdatedCols(rootrel, estate));
-=======
-													 MakeTupleTableSlot(tupdesc));
->>>>>>> f5f84e2f
 					rel = rootrel->ri_RelationDesc;
 				}
 				else
@@ -2126,11 +2052,7 @@
 				 */
 				if (map != NULL)
 					slot = execute_attr_map_slot(map, slot,
-<<<<<<< HEAD
 												 MakeTupleTableSlot(tupdesc, &TTSOpsVirtual));
-=======
-												 MakeTupleTableSlot(tupdesc));
->>>>>>> f5f84e2f
 				modifiedCols = bms_union(ExecGetInsertedCols(rootrel, estate),
 										 ExecGetUpdatedCols(rootrel, estate));
 				rel = rootrel->ri_RelationDesc;
@@ -2138,10 +2060,6 @@
 			else
 				modifiedCols = bms_union(ExecGetInsertedCols(resultRelInfo, estate),
 										 ExecGetUpdatedCols(resultRelInfo, estate));
-<<<<<<< HEAD
-=======
-
->>>>>>> f5f84e2f
 			val_desc = ExecBuildSlotValueDescription(rel,
 													 slot,
 													 tupdesc,
@@ -2241,12 +2159,8 @@
 						 */
 						if (map != NULL)
 							slot = execute_attr_map_slot(map, slot,
-<<<<<<< HEAD
 														 MakeTupleTableSlot(tupdesc, &TTSOpsVirtual));
 
-=======
-														 MakeTupleTableSlot(tupdesc));
->>>>>>> f5f84e2f
 						modifiedCols = bms_union(ExecGetInsertedCols(rootrel, estate),
 												 ExecGetUpdatedCols(rootrel, estate));
 						rel = rootrel->ri_RelationDesc;
@@ -2254,15 +2168,12 @@
 					else
 						modifiedCols = bms_union(ExecGetInsertedCols(resultRelInfo, estate),
 												 ExecGetUpdatedCols(resultRelInfo, estate));
-<<<<<<< HEAD
 
 					/* YB_TODO(neil@yugabyte)
 					 * Postgres change rewriter for modified columns. Look into it.
 					 */
 					modifiedCols = bms_union(ExecGetInsertedCols(resultRelInfo, estate),
 											 ExecGetUpdatedCols(resultRelInfo, estate));
-=======
->>>>>>> f5f84e2f
 					val_desc = ExecBuildSlotValueDescription(rel,
 															 slot,
 															 tupdesc,
@@ -2490,11 +2401,7 @@
 	 * been modified, then we can use a weaker lock, allowing for better
 	 * concurrency.
 	 */
-<<<<<<< HEAD
 	updatedCols = ExecGetAllUpdatedCols(relinfo, estate);
-=======
-	updatedCols = ExecGetUpdatedCols(relinfo, estate);
->>>>>>> f5f84e2f
 	keyCols = RelationGetIndexAttrBitmap(relinfo->ri_RelationDesc,
 										 INDEX_ATTR_BITMAP_KEY);
 
