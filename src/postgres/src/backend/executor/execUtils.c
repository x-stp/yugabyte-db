--- conflicted
+++ resolved
@@ -52,10 +52,7 @@
 #include "access/transam.h"
 #include "executor/executor.h"
 #include "executor/execPartition.h"
-<<<<<<< HEAD
 #include "executor/nodeModifyTable.h"
-=======
->>>>>>> f5f84e2f
 #include "jit/jit.h"
 #include "mb/pg_wchar.h"
 #include "miscadmin.h"
@@ -1196,7 +1193,6 @@
 	return len;
 }
 
-<<<<<<< HEAD
 /*
  * Return a relInfo's tuple slot for a trigger's OLD tuples.
  */
@@ -1289,14 +1285,11 @@
 	return resultRelInfo->ri_ChildToRootMap;
 }
 
-=======
->>>>>>> f5f84e2f
 /* Return a bitmap representing columns being inserted */
 Bitmapset *
 ExecGetInsertedCols(ResultRelInfo *relinfo, EState *estate)
 {
 	/*
-<<<<<<< HEAD
 	 * The columns are stored in the range table entry.  If this ResultRelInfo
 	 * represents a partition routing target, and doesn't have an entry of its
 	 * own in the range table, fetch the parent's RTE and map the columns to
@@ -1329,35 +1322,6 @@
 		 */
 		return NULL;
 	}
-=======
-	 * The columns are stored in the range table entry. If this ResultRelInfo
-	 * doesn't have an entry in the range table (i.e. if it represents a
-	 * partition routing target), fetch the parent's RTE and map the columns
-	 * to the order they are in the partition.
-	 */
-	if (relinfo->ri_RangeTableIndex != 0)
-	{
-		RangeTblEntry *rte = rt_fetch(relinfo->ri_RangeTableIndex,
-									  estate->es_range_table);
-
-		return rte->insertedCols;
-	}
-	else
-	{
-		ResultRelInfo *rootRelInfo = relinfo->ri_RootResultRelInfo;
-		RangeTblEntry *rte = rt_fetch(rootRelInfo->ri_RangeTableIndex,
-									  estate->es_range_table);
-		TupleConversionMap *map;
-
-		map = convert_tuples_by_name(RelationGetDescr(rootRelInfo->ri_RelationDesc),
-									 RelationGetDescr(relinfo->ri_RelationDesc),
-									 gettext_noop("could not convert row type"));
-		if (map != NULL)
-			return execute_attr_map_cols(rte->insertedCols, map, rootRelInfo->ri_RelationDesc);
-		else
-			return rte->insertedCols;
-	}
->>>>>>> f5f84e2f
 }
 
 /* Return a bitmap representing columns being updated */
@@ -1367,7 +1331,6 @@
 	/* see ExecGetInsertedCols() */
 	if (relinfo->ri_RangeTableIndex != 0)
 	{
-<<<<<<< HEAD
 		RangeTblEntry *rte = exec_rt_fetch(relinfo->ri_RangeTableIndex, estate);
 
 		return rte->updatedCols;
@@ -1419,26 +1382,4 @@
 {
 	return bms_union(ExecGetUpdatedCols(relinfo, estate),
 					 ExecGetExtraUpdatedCols(relinfo, estate));
-=======
-		RangeTblEntry *rte = rt_fetch(relinfo->ri_RangeTableIndex,
-									  estate->es_range_table);
-
-		return rte->updatedCols;
-	}
-	else
-	{
-		ResultRelInfo *rootRelInfo = relinfo->ri_RootResultRelInfo;
-		RangeTblEntry *rte = rt_fetch(rootRelInfo->ri_RangeTableIndex,
-									  estate->es_range_table);
-		TupleConversionMap *map;
-
-		map = convert_tuples_by_name(RelationGetDescr(rootRelInfo->ri_RelationDesc),
-									 RelationGetDescr(relinfo->ri_RelationDesc),
-									 gettext_noop("could not convert row type"));
-		if (map != NULL)
-			return execute_attr_map_cols(rte->updatedCols, map, rootRelInfo->ri_RelationDesc);
-		else
-			return rte->updatedCols;
-	}
->>>>>>> f5f84e2f
 }