--- conflicted
+++ resolved
@@ -32,13 +32,6 @@
 #include "optimizer/paths.h"
 #include "optimizer/prep.h"
 #include "optimizer/restrictinfo.h"
-<<<<<<< HEAD
-=======
-#include "optimizer/tlist.h"
-#include "optimizer/var.h"
-#include "utils/builtins.h"
-#include "utils/bytea.h"
->>>>>>> fc3e8796
 #include "utils/lsyscache.h"
 #include "utils/selfuncs.h"
 
@@ -46,6 +39,7 @@
 #include "pg_yb_utils.h"
 #include "access/yb_scan.h"
 #include "catalog/pg_proc.h"
+#include "optimizer/tlist.h"
 #include "utils/guc.h"
 #include "utils/rel.h"
 
@@ -1050,98 +1044,6 @@
 }
 
 /*
-<<<<<<< HEAD
- * Returns whether the given IndexOptInfo represents the primary index in
- * YugabyteDB (i.e., contains the primary source of truth for the data).
- */
-static bool
-yb_is_main_table(IndexOptInfo *indexinfo)
-{
-	Relation indrel;
-	bool is_main_table = false;
-
-	if (!IsYugaByteEnabled())
-		return false;
-
-	if (indexinfo->rel->reloptkind != RELOPT_BASEREL)
-		return false;
-
-	indrel = RelationIdGetRelation(indexinfo->indexoid);
-	is_main_table = indrel->rd_index->indisprimary;
-	RelationClose(indrel);
-	return is_main_table;
-}
-
-/* Returns whether the given index_path matches the primary key exactly. */
-static bool
-yb_ipath_matches_pk(IndexPath *index_path) {
-	return false;
-#ifdef YB_TODO
-	/* Trevor Foucher This function needs changes to work with Pg15 */
-	ListCell   *values;
-	Bitmapset  *primary_key_attrs = NULL;
-	List	   *qinfos = NIL;
-	ListCell   *lc = NULL;
-
-	/*
-	 * Verify no non-primary-key filters are specified. There is one
-	 * indrestrictinfo per query term.
-	 */
-	foreach(values, index_path->indexinfo->indrestrictinfo)
-	{
-		RestrictInfo *rinfo = lfirst_node(RestrictInfo, values);
-
-		/*
-		 * There is one indexquals per key that has a query term. Note this
-		 * means we can't simply compare indrestrictinfo count to indexquals,
-		 * because if there is only one query term, both structures will contain
-		 * one item, even if there are more columns in the primary key.
-		 */
-		if (!list_member_ptr(index_path->indexquals, rinfo))
-			return false;
-	}
-
-	/*
-	 * Check that all WHERE clause conditions in the query use the equality
-	 * operator, and count the number of primary keys used.
-	 */
-	qinfos = deconstruct_indexquals(index_path);
-	foreach(lc, qinfos)
-	{
-		IndexQualInfo *qinfo = (IndexQualInfo *) lfirst(lc);
-		RestrictInfo *rinfo = qinfo->rinfo;
-		Expr	   *clause = rinfo->clause;
-		Oid			clause_op;
-		int			op_strategy;
-
-		if (!IsA(clause, OpExpr))
-			return false;
-
-		clause_op = qinfo->clause_op;
-		if (!OidIsValid(clause_op))
-			return false;
-
-		op_strategy = get_op_opfamily_strategy(
-			clause_op, index_path->indexinfo->opfamily[qinfo->indexcol]);
-		Assert(op_strategy != 0);  /* not a member of opfamily?? */
-		if (op_strategy != BTEqualStrategyNumber)
-			return false;
-		/* Just used for counting, not matching. */
-		primary_key_attrs = bms_add_member(primary_key_attrs, qinfo->indexcol);
-	}
-
-	/*
-	 * After checking all queries are for equality on primary keys, now we just
-	 * have to ensure we've covered all the primary keys.
-	 */
-	return bms_num_members(primary_key_attrs) ==
-		   index_path->indexinfo->nkeycolumns;
-#endif
-}
-
-/*
-=======
->>>>>>> fc3e8796
  * build_index_paths
  *	  Given an index and a set of index clauses for it, construct zero
  *	  or more IndexPaths. It also constructs zero or more partial IndexPaths.
@@ -1232,16 +1134,12 @@
 	}
 
 	/*
-<<<<<<< HEAD
-	 * 1. Combine the per-column IndexClause lists into an overall list.
-=======
 	 * YB: Avoid generating distinct index scans when not applicable.
 	 */
 	yb_supports_distinct_pushdown = yb_can_pushdown_distinct(root, index);
 
 	/*
 	 * 1. Collect the index clauses into a single list.
->>>>>>> fc3e8796
 	 *
 	 * In the resulting list, clauses are ordered by index key, so that the
 	 * column numbers form a nondecreasing sequence.  (This order is depended
@@ -1333,7 +1231,6 @@
 			indexcol < index->nhashcolumns)
 		{
 			index_clauses = NIL;
-			clause_columns = NIL;
 			outer_relids = NULL;
 			break;
 		}
@@ -1373,7 +1270,7 @@
 	 * is not possible/useful.
 	 */
 	if (yb_supports_distinct_pushdown)
-		yb_distinct_prefixlen = yb_calculate_distinct_prefixlen(index,
+		yb_distinct_prefixlen = yb_calculate_distinct_prefixlen(root, index,
 																index_clauses);
 	else
 		yb_distinct_prefixlen = -1;
