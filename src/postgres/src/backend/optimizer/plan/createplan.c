/*-------------------------------------------------------------------------
 *
 * createplan.c
 *	  Routines to create the desired plan for processing a query.
 *	  Planning is complete, we just need to convert the selected
 *	  Path into a Plan.
 *
 * Portions Copyright (c) 1996-2022, PostgreSQL Global Development Group
 * Portions Copyright (c) 1994, Regents of the University of California
 *
 *
 * IDENTIFICATION
 *	  src/backend/optimizer/plan/createplan.c
 *
 *-------------------------------------------------------------------------
 */
#include "postgres.h"

#include <math.h>

#include "access/sysattr.h"
#include "access/htup_details.h"
#include "catalog/pg_class.h"
#include "catalog/pg_constraint.h"
#include "catalog/pg_operator.h"
#include "catalog/pg_proc.h"
#include "catalog/pg_type.h"
#include "foreign/fdwapi.h"
#include "miscadmin.h"
#include "nodes/extensible.h"
#include "nodes/makefuncs.h"
#include "nodes/nodeFuncs.h"
#include "optimizer/clauses.h"
#include "optimizer/cost.h"
#include "optimizer/optimizer.h"
#include "optimizer/paramassign.h"
#include "optimizer/paths.h"
#include "optimizer/placeholder.h"
#include "optimizer/plancat.h"
#include "optimizer/planmain.h"
#include "optimizer/prep.h"
#include "optimizer/restrictinfo.h"
#include "optimizer/subselect.h"
#include "optimizer/tlist.h"
#include "parser/parse_clause.h"
#include "parser/parsetree.h"
#include "partitioning/partprune.h"
#include "utils/selfuncs.h"
#include "utils/lsyscache.h"
#include "utils/syscache.h"
#include "utils/rel.h"

#include "pg_yb_utils.h"
#include "access/yb_scan.h"
#include "optimizer/ybcplan.h"

/*
 * Flag bits that can appear in the flags argument of create_plan_recurse().
 * These can be OR-ed together.
 *
 * CP_EXACT_TLIST specifies that the generated plan node must return exactly
 * the tlist specified by the path's pathtarget (this overrides both
 * CP_SMALL_TLIST and CP_LABEL_TLIST, if those are set).  Otherwise, the
 * plan node is allowed to return just the Vars and PlaceHolderVars needed
 * to evaluate the pathtarget.
 *
 * CP_SMALL_TLIST specifies that a narrower tlist is preferred.  This is
 * passed down by parent nodes such as Sort and Hash, which will have to
 * store the returned tuples.
 *
 * CP_LABEL_TLIST specifies that the plan node must return columns matching
 * any sortgrouprefs specified in its pathtarget, with appropriate
 * ressortgroupref labels.  This is passed down by parent nodes such as Sort
 * and Group, which need these values to be available in their inputs.
 *
 * CP_IGNORE_TLIST specifies that the caller plans to replace the targetlist,
 * and therefore it doesn't matter a bit what target list gets generated.
 */
#define CP_EXACT_TLIST		0x0001	/* Plan must return specified tlist */
#define CP_SMALL_TLIST		0x0002	/* Prefer narrower tlists */
#define CP_LABEL_TLIST		0x0004	/* tlist must contain sortgrouprefs */
#define CP_IGNORE_TLIST		0x0008	/* caller will replace tlist */

static Plan *create_plan_recurse(PlannerInfo *root, Path *best_path,
								 int flags);
static Plan *create_scan_plan(PlannerInfo *root, Path *best_path,
							  int flags);
static List *build_path_tlist(PlannerInfo *root, Path *path);
static bool use_physical_tlist(PlannerInfo *root, Path *path, int flags);
static List *get_gating_quals(PlannerInfo *root, List *quals);
static Plan *create_gating_plan(PlannerInfo *root, Path *path, Plan *plan,
								List *gating_quals);
static Plan *create_join_plan(PlannerInfo *root, JoinPath *best_path);
static bool mark_async_capable_plan(Plan *plan, Path *path);
static Plan *create_append_plan(PlannerInfo *root, AppendPath *best_path,
								int flags);
static Plan *create_merge_append_plan(PlannerInfo *root, MergeAppendPath *best_path,
									  int flags);
static Result *create_group_result_plan(PlannerInfo *root,
										GroupResultPath *best_path);
static ProjectSet *create_project_set_plan(PlannerInfo *root, ProjectSetPath *best_path);
static Material *create_material_plan(PlannerInfo *root, MaterialPath *best_path,
									  int flags);
static Memoize *create_memoize_plan(PlannerInfo *root, MemoizePath *best_path,
									int flags);
static Plan *create_unique_plan(PlannerInfo *root, UniquePath *best_path,
								int flags);
static Gather *create_gather_plan(PlannerInfo *root, GatherPath *best_path);
static Plan *create_projection_plan(PlannerInfo *root,
									ProjectionPath *best_path,
									int flags);
static Plan *inject_projection_plan(Plan *subplan, List *tlist, bool parallel_safe);
static Sort *create_sort_plan(PlannerInfo *root, SortPath *best_path, int flags);
static IncrementalSort *create_incrementalsort_plan(PlannerInfo *root,
													IncrementalSortPath *best_path, int flags);
static Group *create_group_plan(PlannerInfo *root, GroupPath *best_path);
static Unique *create_upper_unique_plan(PlannerInfo *root, UpperUniquePath *best_path,
										int flags);
static Agg *create_agg_plan(PlannerInfo *root, AggPath *best_path);
static Plan *create_groupingsets_plan(PlannerInfo *root, GroupingSetsPath *best_path);
static Result *create_minmaxagg_plan(PlannerInfo *root, MinMaxAggPath *best_path);
static WindowAgg *create_windowagg_plan(PlannerInfo *root, WindowAggPath *best_path);
static SetOp *create_setop_plan(PlannerInfo *root, SetOpPath *best_path,
								int flags);
static RecursiveUnion *create_recursiveunion_plan(PlannerInfo *root, RecursiveUnionPath *best_path);
static LockRows *create_lockrows_plan(PlannerInfo *root, LockRowsPath *best_path,
									  int flags);
static bool yb_single_row_update_or_delete_path(PlannerInfo *root,
												ModifyTablePath *path,
												List **modify_tlist,
												List **column_refs,
												List **result_tlist,
												List **returning_cols,
												bool *no_row_trigger,
												List **no_update_index_list);
static ModifyTable *create_modifytable_plan(PlannerInfo *root, ModifyTablePath *best_path);
static Limit *create_limit_plan(PlannerInfo *root, LimitPath *best_path,
								int flags);
static SeqScan *create_seqscan_plan(PlannerInfo *root, Path *best_path,
									List *tlist, List *scan_clauses);
static SampleScan *create_samplescan_plan(PlannerInfo *root, Path *best_path,
										  List *tlist, List *scan_clauses);
static Scan *create_indexscan_plan(PlannerInfo *root, IndexPath *best_path,
								   List *tlist, List *scan_clauses, bool indexonly,
								   bool bitmapindex);
static BitmapHeapScan *create_bitmap_scan_plan(PlannerInfo *root,
											   BitmapHeapPath *best_path,
											   List *tlist, List *scan_clauses);
static YbBitmapTableScan *create_yb_bitmap_scan_plan(PlannerInfo *root,
						YbBitmapTablePath *best_path,
						List *tlist, List *scan_clauses);
static Plan *create_bitmap_subplan(PlannerInfo *root, Path *bitmapqual,
								   List **qual, List **indexqual, List **indexpushdownqual,
								   List **indexECs, List *tlist, List **scan_clauses);
static void bitmap_subplan_mark_shared(Plan *plan);
static TidScan *create_tidscan_plan(PlannerInfo *root, TidPath *best_path,
									List *tlist, List *scan_clauses);
static TidRangeScan *create_tidrangescan_plan(PlannerInfo *root,
											  TidRangePath *best_path,
											  List *tlist,
											  List *scan_clauses);
static SubqueryScan *create_subqueryscan_plan(PlannerInfo *root,
											  SubqueryScanPath *best_path,
											  List *tlist, List *scan_clauses);
static FunctionScan *create_functionscan_plan(PlannerInfo *root, Path *best_path,
											  List *tlist, List *scan_clauses);
static ValuesScan *create_valuesscan_plan(PlannerInfo *root, Path *best_path,
										  List *tlist, List *scan_clauses);
static TableFuncScan *create_tablefuncscan_plan(PlannerInfo *root, Path *best_path,
												List *tlist, List *scan_clauses);
static CteScan *create_ctescan_plan(PlannerInfo *root, Path *best_path,
									List *tlist, List *scan_clauses);
static NamedTuplestoreScan *create_namedtuplestorescan_plan(PlannerInfo *root,
															Path *best_path, List *tlist, List *scan_clauses);
static Result *create_resultscan_plan(PlannerInfo *root, Path *best_path,
									  List *tlist, List *scan_clauses);
static WorkTableScan *create_worktablescan_plan(PlannerInfo *root, Path *best_path,
												List *tlist, List *scan_clauses);
static ForeignScan *create_foreignscan_plan(PlannerInfo *root, ForeignPath *best_path,
											List *tlist, List *scan_clauses);
static CustomScan *create_customscan_plan(PlannerInfo *root,
										  CustomPath *best_path,
										  List *tlist, List *scan_clauses);
static NestLoop *create_nestloop_plan(PlannerInfo *root, NestPath *best_path);
static MergeJoin *create_mergejoin_plan(PlannerInfo *root, MergePath *best_path);
static HashJoin *create_hashjoin_plan(PlannerInfo *root, HashPath *best_path);
static Node *replace_nestloop_params(PlannerInfo *root, Node *expr);
static Node *replace_nestloop_params_mutator(Node *node, PlannerInfo *root);
static void fix_indexqual_references(PlannerInfo *root, IndexPath *index_path,
									 List **stripped_indexquals_p,
									 List **fixed_indexquals_p);
static List *fix_indexorderby_references(PlannerInfo *root, IndexPath *index_path);
static Node *fix_indexqual_clause(PlannerInfo *root,
								  IndexOptInfo *index, int indexcol,
								  Node *clause, List *indexcolnos);
static Node *fix_indexqual_operand(Node *node, IndexOptInfo *index, int indexcol);
static List *get_switched_clauses(List *clauses, Relids outerrelids);
static List *order_qual_clauses(PlannerInfo *root, List *clauses);
static void copy_generic_path_info(Plan *dest, Path *src);
static void copy_plan_costsize(Plan *dest, Plan *src);
static void label_sort_with_costsize(PlannerInfo *root, Sort *plan,
									 double limit_tuples);
static SeqScan *make_seqscan(List *qptlist, List *qpqual, Index scanrelid);
static YbSeqScan *make_yb_seqscan(List *qptlist,
				List *local_quals,
				List *yb_pushdown_quals,
				List *yb_pushdown_colrefs,
				Index scanrelid,
				YbPlanInfo yb_plan_info);
static SampleScan *make_samplescan(List *qptlist, List *qpqual, Index scanrelid,
								   TableSampleClause *tsc);
static IndexScan *make_indexscan(List *qptlist, List *qpqual,
<<<<<<< HEAD
								 List *yb_rel_pushdown_colrefs, List *yb_rel_pushdown_quals,
								 List *yb_idx_pushdown_colrefs, List *yb_idx_pushdown_quals,
								 Index scanrelid, Oid indexid,
								 List *indexqual, List *indexqualorig,
								 List *indexorderby, List *indexorderbyorig,
								 List *indexorderbyops, List *indextlist,
								 ScanDirection indexscandir, double yb_estimated_num_nexts,
								 double yb_estimated_num_seeks, int yb_estimated_docdb_result_width,
								 YbIndexPathInfo yb_path_info);
static IndexOnlyScan *make_indexonlyscan(List *qptlist, List *qpqual,
										 List *yb_pushdown_colrefs, List *yb_pushdown_quals,
										 Index scanrelid, Oid indexid,
										 List *indexqual, List *recheckqual,
										 List *indexorderby,
										 List *indextlist,
										 ScanDirection indexscandir, double yb_estimated_num_nexts,
										 double yb_estimated_num_seeks, int yb_estimated_docdb_result_width);
=======
			   List *yb_rel_pushdown_colrefs, List *yb_rel_pushdown_quals,
			   List *yb_idx_pushdown_colrefs, List *yb_idx_pushdown_quals,
			   Index scanrelid, Oid indexid,
			   List *indexqual, List *indexqualorig,
			   List *indexorderby, List *indexorderbyorig,
			   List *indexorderbyops, List *indextlist,
			   ScanDirection indexscandir, YbPlanInfo yb_plan_info,
			   YbIndexPathInfo yb_path_info);
static IndexOnlyScan *make_indexonlyscan(List *qptlist, List *qpqual,
				   List *yb_pushdown_colrefs, List *yb_pushdown_quals,
				   Index scanrelid, Oid indexid,
				   List *indexqual, List *indexorderby,
				   List *indextlist,
				   ScanDirection indexscandir, YbPlanInfo yb_plan_info);
>>>>>>> b66e31a7
static BitmapIndexScan *make_bitmap_indexscan(Index scanrelid, Oid indexid,
											  List *indexqual,
											  List *indexqualorig,
											  List *indextlist);
static YbBitmapIndexScan *make_yb_bitmap_indexscan(Index scanrelid, Oid indexid,
					  List *indexqual,
					  List *indexqualorig,
					  List *indextlist,
					  PushdownExprs yb_idx_pushdown,
					  YbPlanInfo yb_plan_info);
static BitmapHeapScan *make_bitmap_heapscan(List *qptlist,
											List *qpqual,
											Plan *lefttree,
											List *bitmapqualorig,
											Index scanrelid);
static YbBitmapTableScan *make_yb_bitmap_tablescan(List *qptlist,
					 List *qpqual,
					 Plan *lefttree,
					 Index scanrelid,
					 PushdownExprs rel_pushdown,
					 PushdownExprs recheck_pushdown,
					 List *recheck_local_quals,
					 PushdownExprs fallback_pushdown,
					 List *fallback_local_quals,
					 YbPlanInfo yb_plan_info);
static TidScan *make_tidscan(List *qptlist, List *qpqual, Index scanrelid,
							 List *tidquals);
static TidRangeScan *make_tidrangescan(List *qptlist, List *qpqual,
									   Index scanrelid, List *tidrangequals);
static SubqueryScan *make_subqueryscan(List *qptlist,
									   List *qpqual,
									   Index scanrelid,
									   Plan *subplan);
static FunctionScan *make_functionscan(List *qptlist, List *qpqual,
									   Index scanrelid, List *functions, bool funcordinality);
static ValuesScan *make_valuesscan(List *qptlist, List *qpqual,
								   Index scanrelid, List *values_lists);
static TableFuncScan *make_tablefuncscan(List *qptlist, List *qpqual,
										 Index scanrelid, TableFunc *tablefunc);
static CteScan *make_ctescan(List *qptlist, List *qpqual,
							 Index scanrelid, int ctePlanId, int cteParam);
static NamedTuplestoreScan *make_namedtuplestorescan(List *qptlist, List *qpqual,
													 Index scanrelid, char *enrname);
static WorkTableScan *make_worktablescan(List *qptlist, List *qpqual,
										 Index scanrelid, int wtParam);
static RecursiveUnion *make_recursive_union(List *tlist,
											Plan *lefttree,
											Plan *righttree,
											int wtParam,
											List *distinctList,
											long numGroups);
static BitmapAnd *make_bitmap_and(List *bitmapplans);
static BitmapOr *make_bitmap_or(List *bitmapplans);
static NestLoop *make_nestloop(List *tlist,
							   List *joinclauses, List *otherclauses, List *nestParams,
							   Plan *lefttree, Plan *righttree,
							   JoinType jointype, bool inner_unique);
static YbBatchedNestLoop *make_YbBatchedNestLoop(List *tlist,
			  List *joinclauses, List *otherclauses, List *nestParams,
			  Plan *lefttree, Plan *righttree,
			  JoinType jointype, bool inner_unique,
			  double first_batch_factor, size_t num_hashClauseInfos,
			  YbBNLHashClauseInfo *hashClauseInfos);
static HashJoin *make_hashjoin(List *tlist,
							   List *joinclauses, List *otherclauses,
							   List *hashclauses,
							   List *hashoperators, List *hashcollations,
							   List *hashkeys,
							   Plan *lefttree, Plan *righttree,
							   JoinType jointype, bool inner_unique);
static Hash *make_hash(Plan *lefttree,
					   List *hashkeys,
					   Oid skewTable,
					   AttrNumber skewColumn,
					   bool skewInherit);
static MergeJoin *make_mergejoin(List *tlist,
								 List *joinclauses, List *otherclauses,
								 List *mergeclauses,
								 Oid *mergefamilies,
								 Oid *mergecollations,
								 int *mergestrategies,
								 bool *mergenullsfirst,
								 Plan *lefttree, Plan *righttree,
								 JoinType jointype, bool inner_unique,
								 bool skip_mark_restore);
static Sort *make_sort(Plan *lefttree, int numCols,
					   AttrNumber *sortColIdx, Oid *sortOperators,
					   Oid *collations, bool *nullsFirst);
static IncrementalSort *make_incrementalsort(Plan *lefttree,
											 int numCols, int nPresortedCols,
											 AttrNumber *sortColIdx, Oid *sortOperators,
											 Oid *collations, bool *nullsFirst);
static Plan *prepare_sort_from_pathkeys(Plan *lefttree, List *pathkeys,
										Relids relids,
										const AttrNumber *reqColIdx,
										bool adjust_tlist_in_place,
										int *p_numsortkeys,
										AttrNumber **p_sortColIdx,
										Oid **p_sortOperators,
										Oid **p_collations,
										bool **p_nullsFirst);
static Sort *make_sort_from_pathkeys(Plan *lefttree, List *pathkeys,
									 Relids relids);
static IncrementalSort *make_incrementalsort_from_pathkeys(Plan *lefttree,
														   List *pathkeys, Relids relids, int nPresortedCols);
static Sort *make_sort_from_groupcols(List *groupcls,
									  AttrNumber *grpColIdx,
									  Plan *lefttree);
static Material *make_material(Plan *lefttree);
static Memoize *make_memoize(Plan *lefttree, Oid *hashoperators,
							 Oid *collations, List *param_exprs,
							 bool singlerow, bool binary_mode,
							 uint32 est_entries, Bitmapset *keyparamids);
static WindowAgg *make_windowagg(List *tlist, Index winref,
								 int partNumCols, AttrNumber *partColIdx, Oid *partOperators, Oid *partCollations,
								 int ordNumCols, AttrNumber *ordColIdx, Oid *ordOperators, Oid *ordCollations,
								 int frameOptions, Node *startOffset, Node *endOffset,
								 Oid startInRangeFunc, Oid endInRangeFunc,
								 Oid inRangeColl, bool inRangeAsc, bool inRangeNullsFirst,
								 List *runCondition, List *qual, bool topWindow,
								 Plan *lefttree);
static Group *make_group(List *tlist, List *qual, int numGroupCols,
						 AttrNumber *grpColIdx, Oid *grpOperators, Oid *grpCollations,
						 Plan *lefttree);
static Unique *make_unique_from_sortclauses(Plan *lefttree, List *distinctList);
static Unique *make_unique_from_pathkeys(Plan *lefttree,
										 List *pathkeys, int numCols);
static Gather *make_gather(List *qptlist, List *qpqual,
						   int nworkers, int rescan_param, bool single_copy, Plan *subplan);
static SetOp *make_setop(SetOpCmd cmd, SetOpStrategy strategy, Plan *lefttree,
						 List *distinctList, AttrNumber flagColIdx, int firstFlag,
						 long numGroups);
static LockRows *make_lockrows(Plan *lefttree, List *rowMarks, int epqParam);
static Result *make_result(List *tlist, Node *resconstantqual, Plan *subplan);
static ProjectSet *make_project_set(List *tlist, Plan *subplan);
static ModifyTable *make_modifytable(PlannerInfo *root, Plan *subplan,
									 CmdType operation, bool canSetTag,
									 Index nominalRelation, Index rootRelation,
									 bool partColsUpdated,
									 List *resultRelations,
									 List *updateColnosLists,
									 List *withCheckOptionLists, List *returningLists,
									 List *rowMarks, OnConflictExpr *onconflict,
									 List *mergeActionList, int epqParam);
static GatherMerge *create_gather_merge_plan(PlannerInfo *root,
											 GatherMergePath *best_path);

extern int yb_bnl_batch_size;
bool yb_bnl_optimize_first_batch;

/*
 * create_plan
 *	  Creates the access plan for a query by recursively processing the
 *	  desired tree of pathnodes, starting at the node 'best_path'.  For
 *	  every pathnode found, we create a corresponding plan node containing
 *	  appropriate id, target list, and qualification information.
 *
 *	  The tlists and quals in the plan tree are still in planner format,
 *	  ie, Vars still correspond to the parser's numbering.  This will be
 *	  fixed later by setrefs.c.
 *
 *	  best_path is the best access path
 *
 *	  Returns a Plan tree.
 */
Plan *
create_plan(PlannerInfo *root, Path *best_path)
{
	Plan	   *plan;

	/* plan_params should not be in use in current query level */
	Assert(root->plan_params == NIL);

	/* Initialize this module's workspace in PlannerInfo */
	root->curOuterRels = NULL;
	root->curOuterParams = NIL;

	/* Recursively process the path tree, demanding the correct tlist result */
	plan = create_plan_recurse(root, best_path, CP_EXACT_TLIST);

	/*
	 * Make sure the topmost plan node's targetlist exposes the original
	 * column names and other decorative info.  Targetlists generated within
	 * the planner don't bother with that stuff, but we must have it on the
	 * top-level tlist seen at execution time.  However, ModifyTable plan
	 * nodes don't have a tlist matching the querytree targetlist.
	 */
	if (!IsA(plan, ModifyTable))
		apply_tlist_labeling(plan->targetlist, root->processed_tlist);

	/*
	 * Attach any initPlans created in this query level to the topmost plan
	 * node.  (In principle the initplans could go in any plan node at or
	 * above where they're referenced, but there seems no reason to put them
	 * any lower than the topmost node for the query level.  Also, see
	 * comments for SS_finalize_plan before you try to change this.)
	 */
	SS_attach_initplans(root, plan);

	/* Check we successfully assigned all NestLoopParams to plan nodes */
	if (root->curOuterParams != NIL)
		elog(ERROR, "failed to assign all NestLoopParams to plan nodes");

	/*
	 * Reset plan_params to ensure param IDs used for nestloop params are not
	 * re-used later
	 */
	root->plan_params = NIL;

	return plan;
}

/*
 * create_plan_recurse
 *	  Recursive guts of create_plan().
 */
static Plan *
create_plan_recurse(PlannerInfo *root, Path *best_path, int flags)
{
	Plan	   *plan;

	/* Guard against stack overflow due to overly complex plans */
	check_stack_depth();

	switch (best_path->pathtype)
	{
		case T_SeqScan:
		case T_YbSeqScan:
		case T_SampleScan:
		case T_IndexScan:
		case T_IndexOnlyScan:
		case T_BitmapHeapScan:
		case T_YbBitmapTableScan:
		case T_TidScan:
		case T_TidRangeScan:
		case T_SubqueryScan:
		case T_FunctionScan:
		case T_TableFuncScan:
		case T_ValuesScan:
		case T_CteScan:
		case T_WorkTableScan:
		case T_NamedTuplestoreScan:
		case T_ForeignScan:
		case T_CustomScan:
			plan = create_scan_plan(root, best_path, flags);
			break;
		case T_HashJoin:
		case T_MergeJoin:
		case T_NestLoop:
			plan = create_join_plan(root,
									(JoinPath *) best_path);
			break;
		case T_Append:
			plan = create_append_plan(root,
									  (AppendPath *) best_path,
									  flags);
			break;
		case T_MergeAppend:
			plan = create_merge_append_plan(root,
											(MergeAppendPath *) best_path,
											flags);
			break;
		case T_Result:
			if (IsA(best_path, ProjectionPath))
			{
				plan = create_projection_plan(root,
											  (ProjectionPath *) best_path,
											  flags);
			}
			else if (IsA(best_path, MinMaxAggPath))
			{
				plan = (Plan *) create_minmaxagg_plan(root,
													  (MinMaxAggPath *) best_path);
			}
			else if (IsA(best_path, GroupResultPath))
			{
				plan = (Plan *) create_group_result_plan(root,
														 (GroupResultPath *) best_path);
			}
			else
			{
				/* Simple RTE_RESULT base relation */
				Assert(IsA(best_path, Path));
				plan = create_scan_plan(root, best_path, flags);
			}
			break;
		case T_ProjectSet:
			plan = (Plan *) create_project_set_plan(root,
													(ProjectSetPath *) best_path);
			break;
		case T_Material:
			plan = (Plan *) create_material_plan(root,
												 (MaterialPath *) best_path,
												 flags);
			break;
		case T_Memoize:
			plan = (Plan *) create_memoize_plan(root,
												(MemoizePath *) best_path,
												flags);
			break;
		case T_Unique:
			if (IsA(best_path, UpperUniquePath))
			{
				plan = (Plan *) create_upper_unique_plan(root,
														 (UpperUniquePath *) best_path,
														 flags);
			}
			else
			{
				Assert(IsA(best_path, UniquePath));
				plan = create_unique_plan(root,
										  (UniquePath *) best_path,
										  flags);
			}
			break;
		case T_Gather:
			plan = (Plan *) create_gather_plan(root,
											   (GatherPath *) best_path);
			break;
		case T_Sort:
			plan = (Plan *) create_sort_plan(root,
											 (SortPath *) best_path,
											 flags);
			break;
		case T_IncrementalSort:
			plan = (Plan *) create_incrementalsort_plan(root,
														(IncrementalSortPath *) best_path,
														flags);
			break;
		case T_Group:
			plan = (Plan *) create_group_plan(root,
											  (GroupPath *) best_path);
			break;
		case T_Agg:
			if (IsA(best_path, GroupingSetsPath))
				plan = create_groupingsets_plan(root,
												(GroupingSetsPath *) best_path);
			else
			{
				Assert(IsA(best_path, AggPath));
				plan = (Plan *) create_agg_plan(root,
												(AggPath *) best_path);
			}
			break;
		case T_WindowAgg:
			plan = (Plan *) create_windowagg_plan(root,
												  (WindowAggPath *) best_path);
			break;
		case T_SetOp:
			plan = (Plan *) create_setop_plan(root,
											  (SetOpPath *) best_path,
											  flags);
			break;
		case T_RecursiveUnion:
			plan = (Plan *) create_recursiveunion_plan(root,
													   (RecursiveUnionPath *) best_path);
			break;
		case T_LockRows:
			plan = (Plan *) create_lockrows_plan(root,
												 (LockRowsPath *) best_path,
												 flags);
			break;
		case T_ModifyTable:
			plan = (Plan *) create_modifytable_plan(root,
													(ModifyTablePath *) best_path);
			break;
		case T_Limit:
			plan = (Plan *) create_limit_plan(root,
											  (LimitPath *) best_path,
											  flags);
			break;
		case T_GatherMerge:
			plan = (Plan *) create_gather_merge_plan(root,
													 (GatherMergePath *) best_path);
			break;
		default:
			elog(ERROR, "unrecognized node type: %d",
				 (int) best_path->pathtype);
			plan = NULL;		/* keep compiler quiet */
			break;
	}

	return plan;
}

/*
 * create_scan_plan
 *	 Create a scan plan for the parent relation of 'best_path'.
 */
static Plan *
create_scan_plan(PlannerInfo *root, Path *best_path, int flags)
{
	RelOptInfo *rel = best_path->parent;
	List	   *scan_clauses;
	List	   *gating_clauses;
	List	   *tlist;
	Plan	   *plan;

	/*
	 * Extract the relevant restriction clauses from the parent relation. The
	 * executor must apply all these restrictions during the scan, except for
	 * pseudoconstants which we'll take care of below.
	 *
	 * If this is a plain indexscan or index-only scan, we need not consider
	 * restriction clauses that are implied by the index's predicate, so use
	 * indrestrictinfo not baserestrictinfo.  Note that we can't do that for
	 * bitmap indexscans, since there's not necessarily a single index
	 * involved; but it doesn't matter since create_bitmap_scan_plan() will be
	 * able to get rid of such clauses anyway via predicate proof.
	 */
	switch (best_path->pathtype)
	{
		case T_IndexScan:
		case T_IndexOnlyScan:
			scan_clauses = castNode(IndexPath, best_path)->indexinfo->indrestrictinfo;
			break;
		default:
			scan_clauses = rel->baserestrictinfo;
			break;
	}

	/*
	 * If this is a parameterized scan, we also need to enforce all the join
	 * clauses available from the outer relation(s).
	 *
	 * For paranoia's sake, don't modify the stored baserestrictinfo list.
	 */
	if (best_path->param_info)
		scan_clauses = list_concat_copy(scan_clauses,
										best_path->param_info->ppi_clauses);

	/*
	 * Detect whether we have any pseudoconstant quals to deal with.  Then, if
	 * we'll need a gating Result node, it will be able to project, so there
	 * are no requirements on the child's tlist.
	 */
	gating_clauses = get_gating_quals(root, scan_clauses);
	if (gating_clauses)
		flags = 0;

	/*
	 * For table scans, rather than using the relation targetlist (which is
	 * only those Vars actually needed by the query), we prefer to generate a
	 * tlist containing all Vars in order.  This will allow the executor to
	 * optimize away projection of the table tuples, if possible.
	 *
	 * But if the caller is going to ignore our tlist anyway, then don't
	 * bother generating one at all.  We use an exact equality test here, so
	 * that this only applies when CP_IGNORE_TLIST is the only flag set.
	 */
	if (flags == CP_IGNORE_TLIST)
	{
		tlist = NULL;
	}
	else if (use_physical_tlist(root, best_path, flags))
	{
		if (best_path->pathtype == T_IndexOnlyScan)
		{
			/* For index-only scan, the preferred tlist is the index's */
			tlist = copyObject(((IndexPath *) best_path)->indexinfo->indextlist);

			/*
			 * Transfer sortgroupref data to the replacement tlist, if
			 * requested (use_physical_tlist checked that this will work).
			 */
			if (flags & CP_LABEL_TLIST)
				apply_pathtarget_labeling_to_tlist(tlist, best_path->pathtarget);
		}
		else
		{
			tlist = build_physical_tlist(root, rel);
			if (tlist == NIL)
			{
				/* Failed because of dropped cols, so use regular method */
				tlist = build_path_tlist(root, best_path);
			}
			else
			{
				/* As above, transfer sortgroupref data to replacement tlist */
				if (flags & CP_LABEL_TLIST)
					apply_pathtarget_labeling_to_tlist(tlist, best_path->pathtarget);
			}
		}
	}
	else
	{
		tlist = build_path_tlist(root, best_path);
	}

	switch (best_path->pathtype)
	{
		case T_SeqScan:
			plan = (Plan *) create_seqscan_plan(root, best_path, tlist,
												scan_clauses);
			break;

		case T_SampleScan:
			plan = (Plan *) create_samplescan_plan(root,
												   best_path,
												   tlist,
												   scan_clauses);
			break;

		case T_IndexScan:
			plan = (Plan *) create_indexscan_plan(root,
												  (IndexPath *) best_path,
												  tlist,
												  scan_clauses,
												  false /* indexonly */,
												  false /* bitmapindex */);
			break;

		case T_IndexOnlyScan:
			plan = (Plan *) create_indexscan_plan(root,
												  (IndexPath *) best_path,
												  tlist,
												  scan_clauses,
												  true /* indexonly */,
												  false /* bitmapindex */);
			break;

		case T_BitmapHeapScan:
			plan = (Plan *) create_bitmap_scan_plan(root,
													(BitmapHeapPath *) best_path,
													tlist,
													scan_clauses);
			break;

		case T_YbBitmapTableScan:
			plan = (Plan *) create_yb_bitmap_scan_plan(root,
													   (YbBitmapTablePath *) best_path,
													   tlist,
													   scan_clauses);
			break;

		case T_TidScan:
			plan = (Plan *) create_tidscan_plan(root,
												(TidPath *) best_path,
												tlist,
												scan_clauses);
			break;

		case T_TidRangeScan:
			plan = (Plan *) create_tidrangescan_plan(root,
													 (TidRangePath *) best_path,
													 tlist,
													 scan_clauses);
			break;

		case T_SubqueryScan:
			plan = (Plan *) create_subqueryscan_plan(root,
													 (SubqueryScanPath *) best_path,
													 tlist,
													 scan_clauses);
			break;

		case T_FunctionScan:
			plan = (Plan *) create_functionscan_plan(root,
													 best_path,
													 tlist,
													 scan_clauses);
			break;

		case T_TableFuncScan:
			plan = (Plan *) create_tablefuncscan_plan(root,
													  best_path,
													  tlist,
													  scan_clauses);
			break;

		case T_ValuesScan:
			plan = (Plan *) create_valuesscan_plan(root,
												   best_path,
												   tlist,
												   scan_clauses);
			break;

		case T_CteScan:
			plan = (Plan *) create_ctescan_plan(root,
												best_path,
												tlist,
												scan_clauses);
			break;

		case T_NamedTuplestoreScan:
			plan = (Plan *) create_namedtuplestorescan_plan(root,
															best_path,
															tlist,
															scan_clauses);
			break;

		case T_Result:
			plan = (Plan *) create_resultscan_plan(root,
												   best_path,
												   tlist,
												   scan_clauses);
			break;

		case T_WorkTableScan:
			plan = (Plan *) create_worktablescan_plan(root,
													  best_path,
													  tlist,
													  scan_clauses);
			break;

		case T_ForeignScan:
			plan = (Plan *) create_foreignscan_plan(root,
													(ForeignPath *) best_path,
													tlist,
													scan_clauses);
			break;

		case T_CustomScan:
			plan = (Plan *) create_customscan_plan(root,
												   (CustomPath *) best_path,
												   tlist,
												   scan_clauses);
			break;

		default:
			elog(ERROR, "unrecognized node type: %d",
				 (int) best_path->pathtype);
			plan = NULL;		/* keep compiler quiet */
			break;
	}

	/*
	 * If there are any pseudoconstant clauses attached to this node, insert a
	 * gating Result node that evaluates the pseudoconstants as one-time
	 * quals.
	 */
	if (gating_clauses)
		plan = create_gating_plan(root, best_path, plan, gating_clauses);

	return plan;
}

/*
 * Build a target list (ie, a list of TargetEntry) for the Path's output.
 *
 * This is almost just make_tlist_from_pathtarget(), but we also have to
 * deal with replacing nestloop params.
 */
static List *
build_path_tlist(PlannerInfo *root, Path *path)
{
	List	   *tlist = NIL;
	Index	   *sortgrouprefs = path->pathtarget->sortgrouprefs;
	int			resno = 1;
	ListCell   *v;

	foreach(v, path->pathtarget->exprs)
	{
		Node	   *node = (Node *) lfirst(v);
		TargetEntry *tle;

		/*
		 * If it's a parameterized path, there might be lateral references in
		 * the tlist, which need to be replaced with Params.  There's no need
		 * to remake the TargetEntry nodes, so apply this to each list item
		 * separately.
		 */
		if (path->param_info)
			node = replace_nestloop_params(root, node);

		tle = makeTargetEntry((Expr *) node,
							  resno,
							  NULL,
							  false);
		if (sortgrouprefs)
			tle->ressortgroupref = sortgrouprefs[resno - 1];

		tlist = lappend(tlist, tle);
		resno++;
	}
	return tlist;
}


/* Simple var comparison function. */
static int _exprcol_cmp(const void *a, const void *b, void *cxt)
{
	int a_int = ((Var *) get_leftop(*((const Expr**) a)))->varattno;
	int b_int = ((Var *) get_leftop(*((const Expr**) b)))->varattno;

	return a_int - b_int;
}

/*
 * Takes a list of batched clauses (those with clauses of the form
 * var1 = BatchedExpr(f(o_var1, o_var2...)))) and zips them up to form
 * multiple batched clauses of the form
 * (var1, var2 ...) =
 * BatchedExpr(f1(o_var1, o_var2...), f2(o_var1, o_var2...)...)
 * where the LHS is sorted ascendingly by attribute number.
 */
static List*
yb_zip_batched_exprs(PlannerInfo *root, List *b_exprs, bool should_sort)
{
	if (list_length(b_exprs) <= 1)
	{
		return b_exprs;
	}

	List *zipped_exprs = NIL;
	ListCell *lcc;
	Relids cumulative_rels = NULL;
	foreach(lcc, root->yb_availBatchedRelids)
	{
		Relids avail_relids = (Relids) lfirst(lcc);

		/* Check to make sure we haven't already seen these rels. */
		if (bms_is_subset(avail_relids, cumulative_rels))
			continue;

		Assert(!bms_overlap(avail_relids, cumulative_rels));

		cumulative_rels = bms_add_members(cumulative_rels, avail_relids);

		Expr **exprcols =
			palloc(sizeof(Expr*) * list_length(b_exprs));

		int len = 0;
		ListCell *lc;
		foreach(lc, b_exprs)
		{
			Expr *b_expr = (Expr *) lfirst(lc);
			Relids req_relids = pull_varnos(root, get_rightop(b_expr));
			if (bms_overlap(req_relids, avail_relids))
			{
				exprcols[len] = b_expr;
				len++;
			}
		}

		/* If there wasn't a single clause relevant to avail_relids, continue. */
		if (len == 0)
			continue;

		if (len == 1)
		{
			zipped_exprs = lappend(zipped_exprs, exprcols[0]);
			continue;
		}

		if (should_sort)
		{
			/* Sort based on index column. */
			qsort_arg(exprcols, len, sizeof(OpExpr*),
					_exprcol_cmp, NULL);
		}

		/*
		 * v1 = BatchedExpr(f1(o)) AND v2 = BatchedExpr(f2(o))
		 * becomes ROW(v1, v2) = BatchedExpr(ROW(f1(o),f2(o)))
		 */

		RowExpr *leftop = makeNode(RowExpr);
		RowExpr *rightop = makeNode(RowExpr);

		List *inputcollids = NIL;
		List *opnos = NIL;
		List *opfamilies = NIL;

		for (int i = 0; i < len; i++)
		{
			Expr *b_expr = (Expr *) exprcols[i];
			OpExpr *opexpr = (OpExpr *) b_expr;
			inputcollids =
				lappend_oid(inputcollids, opexpr->inputcollid);
			opnos = lappend_oid(opnos, opexpr->opno);
			OpBtreeInterpretation *btreeinterp =
				linitial(get_op_btree_interpretation(opexpr->opno));
			opfamilies = lappend_oid(opfamilies, btreeinterp->opfamily_id);

			Expr *left_expr = (Expr *) get_leftop(b_expr);
			leftop->args = lappend(leftop->args, left_expr);

			Expr *right_expr =
				(Expr *) ((YbBatchedExpr *) get_rightop(b_expr))->orig_expr;
			rightop->args = lappend(rightop->args, right_expr);
		}

		pfree(exprcols);

		leftop->colnames = NIL;
		leftop->row_format = COERCE_EXPLICIT_CALL;
		leftop->row_typeid = RECORDOID;

		rightop->colnames = NIL;
		rightop->row_format = COERCE_EXPLICIT_CALL;
		rightop->row_typeid = RECORDOID;

		YbBatchedExpr *right_batched_expr = makeNode(YbBatchedExpr);
		right_batched_expr->orig_expr = (Expr*) rightop;
		RowCompareExpr *zipped = makeNode(RowCompareExpr);
		zipped->largs = leftop->args;
		zipped->rargs = (Node *) right_batched_expr;
		zipped->rctype = ROWCOMPARE_EQ;
		zipped->opfamilies = opfamilies;
		zipped->opnos = opnos;
		zipped->inputcollids = inputcollids;
		zipped_exprs = lappend(zipped_exprs, zipped);
	}

	return zipped_exprs;
}

static List *
yb_get_actual_batched_clauses(PlannerInfo *root,
										List *restrictinfo_list,
										Path * inner_path)
{
	Assert(bms_num_members(inner_path->parent->relids) == 1);
	List *non_batched_quals = NIL;
	List *batched_quals = NIL;
	ListCell *lc;
	foreach(lc, restrictinfo_list)
	{
		RestrictInfo *rinfo = lfirst_node(RestrictInfo, lc);
		RestrictInfo *tmp_batched =
			yb_get_batched_restrictinfo(rinfo,
											 	 root->yb_cur_batched_relids,
												 inner_path->parent->relids);

		if (tmp_batched)
		{
			OpExpr *op = (OpExpr *) tmp_batched->clause;

			if (list_member_ptr(batched_quals, op))
				continue;

			batched_quals = lappend(batched_quals, op);
		}
		else
		{
			non_batched_quals = lappend(non_batched_quals, rinfo->clause);
		}
	}
	List *zipped_batched = yb_zip_batched_exprs(root, batched_quals, false);
	return list_concat(zipped_batched, non_batched_quals);
}

/*
 * use_physical_tlist
 *		Decide whether to use a tlist matching relation structure,
 *		rather than only those Vars actually referenced.
 */
static bool
use_physical_tlist(PlannerInfo *root, Path *path, int flags)
{
	RelOptInfo *rel = path->parent;
	int			i;
	ListCell   *lc;

	/*
	 * Forget it if either exact tlist or small tlist is demanded.
	 */
	if (flags & (CP_EXACT_TLIST | CP_SMALL_TLIST))
		return false;

	/*
	 * We can do this for real relation scans, subquery scans, function scans,
	 * tablefunc scans, values scans, and CTE scans (but not for, eg, joins).
	 */
	if (rel->rtekind != RTE_RELATION &&
		rel->rtekind != RTE_SUBQUERY &&
		rel->rtekind != RTE_FUNCTION &&
		rel->rtekind != RTE_TABLEFUNC &&
		rel->rtekind != RTE_VALUES &&
		rel->rtekind != RTE_CTE)
		return false;

	/*
	 * Can't do it with inheritance cases either (mainly because Append
	 * doesn't project; this test may be unnecessary now that
	 * create_append_plan instructs its children to return an exact tlist).
	 */
	if (rel->reloptkind != RELOPT_BASEREL)
		return false;

	/*
	 * Exact tlist is beneficial for YB relations, in this case only referenced
	 * columns are fetched from remote tserver.
	 */
	if (rel->is_yb_relation)
		return false;

	/*
	 * YbBitmapTablePath should only be selected for YB relations, which are
	 * handled above
	 */
	Assert(!IsA(path, YbBitmapTablePath));

	/*
	 * Also, don't do it to a CustomPath; the premise that we're extracting
	 * columns from a simple physical tuple is unlikely to hold for those.
	 * (When it does make sense, the custom path creator can set up the path's
	 * pathtarget that way.)
	 */
	if (IsA(path, CustomPath))
		return false;

	/*
	 * If a bitmap scan's tlist is empty, keep it as-is.  This may allow the
	 * executor to skip heap page fetches, and in any case, the benefit of
	 * using a physical tlist instead would be minimal.
	 */
	if (IsA(path, BitmapHeapPath) &&
		path->pathtarget->exprs == NIL)
		return false;

	/*
	 * Can't do it if any system columns or whole-row Vars are requested.
	 * (This could possibly be fixed but would take some fragile assumptions
	 * in setrefs.c, I think.)
	 */
	for (i = rel->min_attr; i <= 0; i++)
	{
		if (!bms_is_empty(rel->attr_needed[i - rel->min_attr]))
			return false;
	}

	/*
	 * Can't do it if the rel is required to emit any placeholder expressions,
	 * either.
	 */
	foreach(lc, root->placeholder_list)
	{
		PlaceHolderInfo *phinfo = (PlaceHolderInfo *) lfirst(lc);

		if (bms_nonempty_difference(phinfo->ph_needed, rel->relids) &&
			bms_is_subset(phinfo->ph_eval_at, rel->relids))
			return false;
	}

	/*
	 * For an index-only scan, the "physical tlist" is the index's indextlist.
	 * We can only return that without a projection if all the index's columns
	 * are returnable.
	 */
	if (path->pathtype == T_IndexOnlyScan)
	{
		IndexOptInfo *indexinfo = ((IndexPath *) path)->indexinfo;

		for (i = 0; i < indexinfo->ncolumns; i++)
		{
			if (!indexinfo->canreturn[i])
				return false;
		}
	}

	/*
	 * Also, can't do it if CP_LABEL_TLIST is specified and path is requested
	 * to emit any sort/group columns that are not simple Vars.  (If they are
	 * simple Vars, they should appear in the physical tlist, and
	 * apply_pathtarget_labeling_to_tlist will take care of getting them
	 * labeled again.)	We also have to check that no two sort/group columns
	 * are the same Var, else that element of the physical tlist would need
	 * conflicting ressortgroupref labels.
	 */
	if ((flags & CP_LABEL_TLIST) && path->pathtarget->sortgrouprefs)
	{
		Bitmapset  *sortgroupatts = NULL;

		i = 0;
		foreach(lc, path->pathtarget->exprs)
		{
			Expr	   *expr = (Expr *) lfirst(lc);

			if (path->pathtarget->sortgrouprefs[i])
			{
				if (expr && IsA(expr, Var))
				{
					int			attno = ((Var *) expr)->varattno;

					attno -= (rel->min_attr - 1);
					if (bms_is_member(attno, sortgroupatts))
						return false;
					sortgroupatts = bms_add_member(sortgroupatts, attno);
				}
				else
					return false;
			}
			i++;
		}
	}

	return true;
}

/*
 * get_gating_quals
 *	  See if there are pseudoconstant quals in a node's quals list
 *
 * If the node's quals list includes any pseudoconstant quals,
 * return just those quals.
 */
static List *
get_gating_quals(PlannerInfo *root, List *quals)
{
	/* No need to look if we know there are no pseudoconstants */
	if (!root->hasPseudoConstantQuals)
		return NIL;

	/* Sort into desirable execution order while still in RestrictInfo form */
	quals = order_qual_clauses(root, quals);

	/* Pull out any pseudoconstant quals from the RestrictInfo list */
	return extract_actual_clauses(quals, true);
}

/*
 * create_gating_plan
 *	  Deal with pseudoconstant qual clauses
 *
 * Add a gating Result node atop the already-built plan.
 */
static Plan *
create_gating_plan(PlannerInfo *root, Path *path, Plan *plan,
				   List *gating_quals)
{
	Plan	   *gplan;
	Plan	   *splan;

	Assert(gating_quals);

	/*
	 * We might have a trivial Result plan already.  Stacking one Result atop
	 * another is silly, so if that applies, just discard the input plan.
	 * (We're assuming its targetlist is uninteresting; it should be either
	 * the same as the result of build_path_tlist, or a simplified version.)
	 */
	splan = plan;
	if (IsA(plan, Result))
	{
		Result	   *rplan = (Result *) plan;

		if (rplan->plan.lefttree == NULL &&
			rplan->resconstantqual == NULL)
			splan = NULL;
	}

	/*
	 * Since we need a Result node anyway, always return the path's requested
	 * tlist; that's never a wrong choice, even if the parent node didn't ask
	 * for CP_EXACT_TLIST.
	 */
	gplan = (Plan *) make_result(build_path_tlist(root, path),
								 (Node *) gating_quals,
								 splan);

	/*
	 * Notice that we don't change cost or size estimates when doing gating.
	 * The costs of qual eval were already included in the subplan's cost.
	 * Leaving the size alone amounts to assuming that the gating qual will
	 * succeed, which is the conservative estimate for planning upper queries.
	 * We certainly don't want to assume the output size is zero (unless the
	 * gating qual is actually constant FALSE, and that case is dealt with in
	 * clausesel.c).  Interpolating between the two cases is silly, because it
	 * doesn't reflect what will really happen at runtime, and besides which
	 * in most cases we have only a very bad idea of the probability of the
	 * gating qual being true.
	 */
	copy_plan_costsize(gplan, plan);

	/* Gating quals could be unsafe, so better use the Path's safety flag */
	gplan->parallel_safe = path->parallel_safe;

	return gplan;
}

/*
 * create_join_plan
 *	  Create a join plan for 'best_path' and (recursively) plans for its
 *	  inner and outer paths.
 */
static Plan *
create_join_plan(PlannerInfo *root, JoinPath *best_path)
{
	Plan	   *plan;
	List	   *gating_clauses;

	switch (best_path->path.pathtype)
	{
		case T_MergeJoin:
			plan = (Plan *) create_mergejoin_plan(root,
												  (MergePath *) best_path);
			break;
		case T_HashJoin:
			plan = (Plan *) create_hashjoin_plan(root,
												 (HashPath *) best_path);
			break;
		case T_NestLoop:
			plan = (Plan *) create_nestloop_plan(root,
												 (NestPath *) best_path);
			break;
		default:
			elog(ERROR, "unrecognized node type: %d",
				 (int) best_path->path.pathtype);
			plan = NULL;		/* keep compiler quiet */
			break;
	}

	/*
	 * If there are any pseudoconstant clauses attached to this node, insert a
	 * gating Result node that evaluates the pseudoconstants as one-time
	 * quals.
	 */
	gating_clauses = get_gating_quals(root, best_path->joinrestrictinfo);
	if (gating_clauses)
		plan = create_gating_plan(root, (Path *) best_path, plan,
								  gating_clauses);

#ifdef NOT_USED

	/*
	 * * Expensive function pullups may have pulled local predicates * into
	 * this path node.  Put them in the qpqual of the plan node. * JMH,
	 * 6/15/92
	 */
	if (get_loc_restrictinfo(best_path) != NIL)
		set_qpqual((Plan) plan,
				   list_concat(get_qpqual((Plan) plan),
							   get_actual_clauses(get_loc_restrictinfo(best_path))));
#endif

	return plan;
}

/*
 * mark_async_capable_plan
 *		Check whether the Plan node created from a Path node is async-capable,
 *		and if so, mark the Plan node as such and return true, otherwise
 *		return false.
 */
static bool
mark_async_capable_plan(Plan *plan, Path *path)
{
	switch (nodeTag(path))
	{
		case T_SubqueryScanPath:
			{
				SubqueryScan *scan_plan = (SubqueryScan *) plan;

				/*
				 * If the generated plan node includes a gating Result node,
				 * we can't execute it asynchronously.
				 */
				if (IsA(plan, Result))
					return false;

				/*
				 * If a SubqueryScan node atop of an async-capable plan node
				 * is deletable, consider it as async-capable.
				 */
				if (trivial_subqueryscan(scan_plan) &&
					mark_async_capable_plan(scan_plan->subplan,
											((SubqueryScanPath *) path)->subpath))
					break;
				return false;
			}
		case T_ForeignPath:
			{
				FdwRoutine *fdwroutine = path->parent->fdwroutine;

				/*
				 * If the generated plan node includes a gating Result node,
				 * we can't execute it asynchronously.
				 */
				if (IsA(plan, Result))
					return false;

				Assert(fdwroutine != NULL);
				if (fdwroutine->IsForeignPathAsyncCapable != NULL &&
					fdwroutine->IsForeignPathAsyncCapable((ForeignPath *) path))
					break;
				return false;
			}
		case T_ProjectionPath:

			/*
			 * If the generated plan node includes a Result node for the
			 * projection, we can't execute it asynchronously.
			 */
			if (IsA(plan, Result))
				return false;

			/*
			 * create_projection_plan() would have pulled up the subplan, so
			 * check the capability using the subpath.
			 */
			if (mark_async_capable_plan(plan,
										((ProjectionPath *) path)->subpath))
				return true;
			return false;
		default:
			return false;
	}

	plan->async_capable = true;

	return true;
}

/*
 * create_append_plan
 *	  Create an Append plan for 'best_path' and (recursively) plans
 *	  for its subpaths.
 *
 *	  Returns a Plan node.
 */
static Plan *
create_append_plan(PlannerInfo *root, AppendPath *best_path, int flags)
{
	Append	   *plan;
	List	   *tlist = build_path_tlist(root, &best_path->path);
	int			orig_tlist_length = list_length(tlist);
	bool		tlist_was_changed = false;
	List	   *pathkeys = best_path->path.pathkeys;
	List	   *subplans = NIL;
	ListCell   *subpaths;
	int			nasyncplans = 0;
	RelOptInfo *rel = best_path->path.parent;
	PartitionPruneInfo *partpruneinfo = NULL;
	int			nodenumsortkeys = 0;
	AttrNumber *nodeSortColIdx = NULL;
	Oid		   *nodeSortOperators = NULL;
	Oid		   *nodeCollations = NULL;
	bool	   *nodeNullsFirst = NULL;
	bool		consider_async = false;

	/*
	 * The subpaths list could be empty, if every child was proven empty by
	 * constraint exclusion.  In that case generate a dummy plan that returns
	 * no rows.
	 *
	 * Note that an AppendPath with no members is also generated in certain
	 * cases where there was no appending construct at all, but we know the
	 * relation is empty (see set_dummy_rel_pathlist and mark_dummy_rel).
	 */
	if (best_path->subpaths == NIL)
	{
		/* Generate a Result plan with constant-FALSE gating qual */
		Plan	   *plan;

		plan = (Plan *) make_result(tlist,
									(Node *) list_make1(makeBoolConst(false,
																	  false)),
									NULL);

		copy_generic_path_info(plan, (Path *) best_path);

		return plan;
	}

	/*
	 * Otherwise build an Append plan.  Note that if there's just one child,
	 * the Append is pretty useless; but we wait till setrefs.c to get rid of
	 * it.  Doing so here doesn't work because the varno of the child scan
	 * plan won't match the parent-rel Vars it'll be asked to emit.
	 *
	 * We don't have the actual creation of the Append node split out into a
	 * separate make_xxx function.  This is because we want to run
	 * prepare_sort_from_pathkeys on it before we do so on the individual
	 * child plans, to make cross-checking the sort info easier.
	 */
	plan = makeNode(Append);
	plan->plan.targetlist = tlist;
	plan->plan.qual = NIL;
	plan->plan.lefttree = NULL;
	plan->plan.righttree = NULL;
	plan->apprelids = rel->relids;

	if (pathkeys != NIL)
	{
		/*
		 * Compute sort column info, and adjust the Append's tlist as needed.
		 * Because we pass adjust_tlist_in_place = true, we may ignore the
		 * function result; it must be the same plan node.  However, we then
		 * need to detect whether any tlist entries were added.
		 */
		(void) prepare_sort_from_pathkeys((Plan *) plan, pathkeys,
										  best_path->path.parent->relids,
										  NULL,
										  true,
										  &nodenumsortkeys,
										  &nodeSortColIdx,
										  &nodeSortOperators,
										  &nodeCollations,
										  &nodeNullsFirst);
		tlist_was_changed = (orig_tlist_length != list_length(plan->plan.targetlist));
	}

	/* If appropriate, consider async append */
	consider_async = (enable_async_append && pathkeys == NIL &&
					  !best_path->path.parallel_safe &&
					  list_length(best_path->subpaths) > 1);

	/* Build the plan for each child */
	foreach(subpaths, best_path->subpaths)
	{
		Path	   *subpath = (Path *) lfirst(subpaths);
		Plan	   *subplan;

		/* Must insist that all children return the same tlist */
		subplan = create_plan_recurse(root, subpath, CP_EXACT_TLIST);

		/*
		 * For ordered Appends, we must insert a Sort node if subplan isn't
		 * sufficiently ordered.
		 */
		if (pathkeys != NIL)
		{
			int			numsortkeys;
			AttrNumber *sortColIdx;
			Oid		   *sortOperators;
			Oid		   *collations;
			bool	   *nullsFirst;

			/*
			 * Compute sort column info, and adjust subplan's tlist as needed.
			 * We must apply prepare_sort_from_pathkeys even to subplans that
			 * don't need an explicit sort, to make sure they are returning
			 * the same sort key columns the Append expects.
			 */
			subplan = prepare_sort_from_pathkeys(subplan, pathkeys,
												 subpath->parent->relids,
												 nodeSortColIdx,
												 false,
												 &numsortkeys,
												 &sortColIdx,
												 &sortOperators,
												 &collations,
												 &nullsFirst);

			/*
			 * Check that we got the same sort key information.  We just
			 * Assert that the sortops match, since those depend only on the
			 * pathkeys; but it seems like a good idea to check the sort
			 * column numbers explicitly, to ensure the tlists match up.
			 */
			Assert(numsortkeys == nodenumsortkeys);
			if (memcmp(sortColIdx, nodeSortColIdx,
					   numsortkeys * sizeof(AttrNumber)) != 0)
				elog(ERROR, "Append child's targetlist doesn't match Append");
			Assert(memcmp(sortOperators, nodeSortOperators,
						  numsortkeys * sizeof(Oid)) == 0);
			Assert(memcmp(collations, nodeCollations,
						  numsortkeys * sizeof(Oid)) == 0);
			Assert(memcmp(nullsFirst, nodeNullsFirst,
						  numsortkeys * sizeof(bool)) == 0);

			/* Now, insert a Sort node if subplan isn't sufficiently ordered */
			if (!pathkeys_contained_in(pathkeys, subpath->pathkeys))
			{
				Sort	   *sort = make_sort(subplan, numsortkeys,
											 sortColIdx, sortOperators,
											 collations, nullsFirst);

				label_sort_with_costsize(root, sort, best_path->limit_tuples);
				subplan = (Plan *) sort;
			}
		}

		/* If needed, check to see if subplan can be executed asynchronously */
		if (consider_async && mark_async_capable_plan(subplan, subpath))
		{
			Assert(subplan->async_capable);
			++nasyncplans;
		}

		subplans = lappend(subplans, subplan);
	}

	/*
	 * If any quals exist, they may be useful to perform further partition
	 * pruning during execution.  Gather information needed by the executor to
	 * do partition pruning.
	 */
	if (enable_partition_pruning)
	{
		List	   *prunequal;

		prunequal = extract_actual_clauses(rel->baserestrictinfo, false);

		if (best_path->path.param_info)
		{
			List	   *prmquals = best_path->path.param_info->ppi_clauses;

			prmquals =
				!bms_is_empty(root->yb_cur_batched_relids) && IsYugaByteEnabled()
					? yb_get_actual_batched_clauses(root,
															  prmquals,
															  (Path *) best_path)
          : get_actual_clauses(prmquals);

			prmquals = (List *) replace_nestloop_params(root,
														(Node *) prmquals);

			prunequal = list_concat(prunequal, prmquals);
		}

		if (prunequal != NIL)
			partpruneinfo =
				make_partition_pruneinfo(root, rel,
										 best_path->subpaths,
										 prunequal);
	}

	plan->appendplans = subplans;
	plan->nasyncplans = nasyncplans;
	plan->first_partial_plan = best_path->first_partial_path;
	plan->part_prune_info = partpruneinfo;

	copy_generic_path_info(&plan->plan, (Path *) best_path);

	/*
	 * If prepare_sort_from_pathkeys added sort columns, but we were told to
	 * produce either the exact tlist or a narrow tlist, we should get rid of
	 * the sort columns again.  We must inject a projection node to do so.
	 */
	if (tlist_was_changed && (flags & (CP_EXACT_TLIST | CP_SMALL_TLIST)))
	{
		tlist = list_truncate(list_copy(plan->plan.targetlist),
							  orig_tlist_length);
		return inject_projection_plan((Plan *) plan, tlist,
									  plan->plan.parallel_safe);
	}
	else
		return (Plan *) plan;
}

/*
 * create_merge_append_plan
 *	  Create a MergeAppend plan for 'best_path' and (recursively) plans
 *	  for its subpaths.
 *
 *	  Returns a Plan node.
 */
static Plan *
create_merge_append_plan(PlannerInfo *root, MergeAppendPath *best_path,
						 int flags)
{
	MergeAppend *node = makeNode(MergeAppend);
	Plan	   *plan = &node->plan;
	List	   *tlist = build_path_tlist(root, &best_path->path);
	int			orig_tlist_length = list_length(tlist);
	bool		tlist_was_changed;
	List	   *pathkeys = best_path->path.pathkeys;
	List	   *subplans = NIL;
	ListCell   *subpaths;
	RelOptInfo *rel = best_path->path.parent;
	PartitionPruneInfo *partpruneinfo = NULL;

	/*
	 * We don't have the actual creation of the MergeAppend node split out
	 * into a separate make_xxx function.  This is because we want to run
	 * prepare_sort_from_pathkeys on it before we do so on the individual
	 * child plans, to make cross-checking the sort info easier.
	 */
	copy_generic_path_info(plan, (Path *) best_path);
	plan->targetlist = tlist;
	plan->qual = NIL;
	plan->lefttree = NULL;
	plan->righttree = NULL;
	node->apprelids = rel->relids;

	/*
	 * Compute sort column info, and adjust MergeAppend's tlist as needed.
	 * Because we pass adjust_tlist_in_place = true, we may ignore the
	 * function result; it must be the same plan node.  However, we then need
	 * to detect whether any tlist entries were added.
	 */
	(void) prepare_sort_from_pathkeys(plan, pathkeys,
									  best_path->path.parent->relids,
									  NULL,
									  true,
									  &node->numCols,
									  &node->sortColIdx,
									  &node->sortOperators,
									  &node->collations,
									  &node->nullsFirst);
	tlist_was_changed = (orig_tlist_length != list_length(plan->targetlist));

	/*
	 * Now prepare the child plans.  We must apply prepare_sort_from_pathkeys
	 * even to subplans that don't need an explicit sort, to make sure they
	 * are returning the same sort key columns the MergeAppend expects.
	 */
	foreach(subpaths, best_path->subpaths)
	{
		Path	   *subpath = (Path *) lfirst(subpaths);
		Plan	   *subplan;
		int			numsortkeys;
		AttrNumber *sortColIdx;
		Oid		   *sortOperators;
		Oid		   *collations;
		bool	   *nullsFirst;

		/* Build the child plan */
		/* Must insist that all children return the same tlist */
		subplan = create_plan_recurse(root, subpath, CP_EXACT_TLIST);

		/* Compute sort column info, and adjust subplan's tlist as needed */
		subplan = prepare_sort_from_pathkeys(subplan, pathkeys,
											 subpath->parent->relids,
											 node->sortColIdx,
											 false,
											 &numsortkeys,
											 &sortColIdx,
											 &sortOperators,
											 &collations,
											 &nullsFirst);

		/*
		 * Check that we got the same sort key information.  We just Assert
		 * that the sortops match, since those depend only on the pathkeys;
		 * but it seems like a good idea to check the sort column numbers
		 * explicitly, to ensure the tlists really do match up.
		 */
		Assert(numsortkeys == node->numCols);
		if (memcmp(sortColIdx, node->sortColIdx,
				   numsortkeys * sizeof(AttrNumber)) != 0)
			elog(ERROR, "MergeAppend child's targetlist doesn't match MergeAppend");
		Assert(memcmp(sortOperators, node->sortOperators,
					  numsortkeys * sizeof(Oid)) == 0);
		Assert(memcmp(collations, node->collations,
					  numsortkeys * sizeof(Oid)) == 0);
		Assert(memcmp(nullsFirst, node->nullsFirst,
					  numsortkeys * sizeof(bool)) == 0);

		/* Now, insert a Sort node if subplan isn't sufficiently ordered */
		if (!pathkeys_contained_in(pathkeys, subpath->pathkeys))
		{
			Sort	   *sort = make_sort(subplan, numsortkeys,
										 sortColIdx, sortOperators,
										 collations, nullsFirst);

			label_sort_with_costsize(root, sort, best_path->limit_tuples);
			subplan = (Plan *) sort;
		}

		subplans = lappend(subplans, subplan);
	}

	/*
	 * If any quals exist, they may be useful to perform further partition
	 * pruning during execution.  Gather information needed by the executor to
	 * do partition pruning.
	 */
	if (enable_partition_pruning)
	{
		List	   *prunequal;

		prunequal = extract_actual_clauses(rel->baserestrictinfo, false);

		if (best_path->path.param_info)
		{
			List	   *prmquals = best_path->path.param_info->ppi_clauses;

			prmquals = extract_actual_clauses(prmquals, false);
			prmquals = (List *) replace_nestloop_params(root,
														(Node *) prmquals);

			prunequal = list_concat(prunequal, prmquals);
		}

		if (prunequal != NIL)
			partpruneinfo = make_partition_pruneinfo(root, rel,
													 best_path->subpaths,
													 prunequal);
	}

	node->mergeplans = subplans;
	node->part_prune_info = partpruneinfo;

	/*
	 * If prepare_sort_from_pathkeys added sort columns, but we were told to
	 * produce either the exact tlist or a narrow tlist, we should get rid of
	 * the sort columns again.  We must inject a projection node to do so.
	 */
	if (tlist_was_changed && (flags & (CP_EXACT_TLIST | CP_SMALL_TLIST)))
	{
		tlist = list_truncate(list_copy(plan->targetlist), orig_tlist_length);
		return inject_projection_plan(plan, tlist, plan->parallel_safe);
	}
	else
		return plan;
}

/*
 * create_group_result_plan
 *	  Create a Result plan for 'best_path'.
 *	  This is only used for degenerate grouping cases.
 *
 *	  Returns a Plan node.
 */
static Result *
create_group_result_plan(PlannerInfo *root, GroupResultPath *best_path)
{
	Result	   *plan;
	List	   *tlist;
	List	   *quals;

	tlist = build_path_tlist(root, &best_path->path);

	/* best_path->quals is just bare clauses */
	quals = order_qual_clauses(root, best_path->quals);

	plan = make_result(tlist, (Node *) quals, NULL);

	copy_generic_path_info(&plan->plan, (Path *) best_path);

	return plan;
}

/*
 * create_project_set_plan
 *	  Create a ProjectSet plan for 'best_path'.
 *
 *	  Returns a Plan node.
 */
static ProjectSet *
create_project_set_plan(PlannerInfo *root, ProjectSetPath *best_path)
{
	ProjectSet *plan;
	Plan	   *subplan;
	List	   *tlist;

	/* Since we intend to project, we don't need to constrain child tlist */
	subplan = create_plan_recurse(root, best_path->subpath, 0);

	tlist = build_path_tlist(root, &best_path->path);

	plan = make_project_set(tlist, subplan);

	copy_generic_path_info(&plan->plan, (Path *) best_path);

	return plan;
}

/*
 * create_material_plan
 *	  Create a Material plan for 'best_path' and (recursively) plans
 *	  for its subpaths.
 *
 *	  Returns a Plan node.
 */
static Material *
create_material_plan(PlannerInfo *root, MaterialPath *best_path, int flags)
{
	Material   *plan;
	Plan	   *subplan;

	/*
	 * We don't want any excess columns in the materialized tuples, so request
	 * a smaller tlist.  Otherwise, since Material doesn't project, tlist
	 * requirements pass through.
	 */
	subplan = create_plan_recurse(root, best_path->subpath,
								  flags | CP_SMALL_TLIST);

	plan = make_material(subplan);

	copy_generic_path_info(&plan->plan, (Path *) best_path);

	return plan;
}

/*
 * create_memoize_plan
 *	  Create a Memoize plan for 'best_path' and (recursively) plans for its
 *	  subpaths.
 *
 *	  Returns a Plan node.
 */
static Memoize *
create_memoize_plan(PlannerInfo *root, MemoizePath *best_path, int flags)
{
	Memoize    *plan;
	Bitmapset  *keyparamids;
	Plan	   *subplan;
	Oid		   *operators;
	Oid		   *collations;
	List	   *param_exprs = NIL;
	ListCell   *lc;
	ListCell   *lc2;
	int			nkeys;
	int			i;
	bool		yb_singlerow;

	subplan = create_plan_recurse(root, best_path->subpath,
								  flags | CP_SMALL_TLIST);

	param_exprs = (List *) replace_nestloop_params(root, (Node *)
												   best_path->param_exprs);

	nkeys = list_length(param_exprs);
	Assert(nkeys > 0);
	operators = palloc(nkeys * sizeof(Oid));
	collations = palloc(nkeys * sizeof(Oid));

	i = 0;
	forboth(lc, param_exprs, lc2, best_path->hash_operators)
	{
		Expr	   *param_expr = (Expr *) lfirst(lc);
		Oid			opno = lfirst_oid(lc2);

		operators[i] = opno;
		collations[i] = exprCollation((Node *) param_expr);
		i++;
	}

	keyparamids = pull_paramids((Expr *) param_exprs);

	/*
	 * YB note: Do not use singlerow mode when processing a BNL because multiple
	 * rows from the subplan are expected due to batching even when
	 * JoinPathExtraData.inner_unique is true.
	 */
	yb_singlerow = best_path->singlerow && bms_is_empty(root->yb_cur_batched_relids);

	plan = make_memoize(subplan, operators, collations, param_exprs,
						yb_singlerow, best_path->binary_mode,
						best_path->est_entries, keyparamids);

	copy_generic_path_info(&plan->plan, (Path *) best_path);

	return plan;
}

/*
 * create_unique_plan
 *	  Create a Unique plan for 'best_path' and (recursively) plans
 *	  for its subpaths.
 *
 *	  Returns a Plan node.
 */
static Plan *
create_unique_plan(PlannerInfo *root, UniquePath *best_path, int flags)
{
	Plan	   *plan;
	Plan	   *subplan;
	List	   *in_operators;
	List	   *uniq_exprs;
	List	   *newtlist;
	int			nextresno;
	bool		newitems;
	int			numGroupCols;
	AttrNumber *groupColIdx;
	Oid		   *groupCollations;
	int			groupColPos;
	ListCell   *l;

	/* Unique doesn't project, so tlist requirements pass through */
	subplan = create_plan_recurse(root, best_path->subpath, flags);

	/* Done if we don't need to do any actual unique-ifying */
	if (best_path->umethod == UNIQUE_PATH_NOOP)
		return subplan;

	/*
	 * As constructed, the subplan has a "flat" tlist containing just the Vars
	 * needed here and at upper levels.  The values we are supposed to
	 * unique-ify may be expressions in these variables.  We have to add any
	 * such expressions to the subplan's tlist.
	 *
	 * The subplan may have a "physical" tlist if it is a simple scan plan. If
	 * we're going to sort, this should be reduced to the regular tlist, so
	 * that we don't sort more data than we need to.  For hashing, the tlist
	 * should be left as-is if we don't need to add any expressions; but if we
	 * do have to add expressions, then a projection step will be needed at
	 * runtime anyway, so we may as well remove unneeded items. Therefore
	 * newtlist starts from build_path_tlist() not just a copy of the
	 * subplan's tlist; and we don't install it into the subplan unless we are
	 * sorting or stuff has to be added.
	 */
	in_operators = best_path->in_operators;
	uniq_exprs = best_path->uniq_exprs;

	/* initialize modified subplan tlist as just the "required" vars */
	newtlist = build_path_tlist(root, &best_path->path);
	nextresno = list_length(newtlist) + 1;
	newitems = false;

	foreach(l, uniq_exprs)
	{
		Expr	   *uniqexpr = lfirst(l);
		TargetEntry *tle;

		tle = tlist_member(uniqexpr, newtlist);
		if (!tle)
		{
			tle = makeTargetEntry((Expr *) uniqexpr,
								  nextresno,
								  NULL,
								  false);
			newtlist = lappend(newtlist, tle);
			nextresno++;
			newitems = true;
		}
	}

	/* Use change_plan_targetlist in case we need to insert a Result node */
	if (newitems || best_path->umethod == UNIQUE_PATH_SORT)
		subplan = change_plan_targetlist(subplan, newtlist,
										 best_path->path.parallel_safe);

	/*
	 * Build control information showing which subplan output columns are to
	 * be examined by the grouping step.  Unfortunately we can't merge this
	 * with the previous loop, since we didn't then know which version of the
	 * subplan tlist we'd end up using.
	 */
	newtlist = subplan->targetlist;
	numGroupCols = list_length(uniq_exprs);
	groupColIdx = (AttrNumber *) palloc(numGroupCols * sizeof(AttrNumber));
	groupCollations = (Oid *) palloc(numGroupCols * sizeof(Oid));

	groupColPos = 0;
	foreach(l, uniq_exprs)
	{
		Expr	   *uniqexpr = lfirst(l);
		TargetEntry *tle;

		tle = tlist_member(uniqexpr, newtlist);
		if (!tle)				/* shouldn't happen */
			elog(ERROR, "failed to find unique expression in subplan tlist");
		groupColIdx[groupColPos] = tle->resno;
		groupCollations[groupColPos] = exprCollation((Node *) tle->expr);
		groupColPos++;
	}

	if (best_path->umethod == UNIQUE_PATH_HASH)
	{
		Oid		   *groupOperators;

		/*
		 * Get the hashable equality operators for the Agg node to use.
		 * Normally these are the same as the IN clause operators, but if
		 * those are cross-type operators then the equality operators are the
		 * ones for the IN clause operators' RHS datatype.
		 */
		groupOperators = (Oid *) palloc(numGroupCols * sizeof(Oid));
		groupColPos = 0;
		foreach(l, in_operators)
		{
			Oid			in_oper = lfirst_oid(l);
			Oid			eq_oper;

			if (!get_compatible_hash_operators(in_oper, NULL, &eq_oper))
				elog(ERROR, "could not find compatible hash operator for operator %u",
					 in_oper);
			groupOperators[groupColPos++] = eq_oper;
		}

		/*
		 * Since the Agg node is going to project anyway, we can give it the
		 * minimum output tlist, without any stuff we might have added to the
		 * subplan tlist.
		 */
		plan = (Plan *) make_agg(build_path_tlist(root, &best_path->path),
								 NIL,
								 AGG_HASHED,
								 AGGSPLIT_SIMPLE,
								 numGroupCols,
								 groupColIdx,
								 groupOperators,
								 groupCollations,
								 NIL,
								 NIL,
								 best_path->path.rows,
								 0,
								 subplan);
	}
	else
	{
		List	   *sortList = NIL;
		Sort	   *sort;

		/* Create an ORDER BY list to sort the input compatibly */
		groupColPos = 0;
		foreach(l, in_operators)
		{
			Oid			in_oper = lfirst_oid(l);
			Oid			sortop;
			Oid			eqop;
			TargetEntry *tle;
			SortGroupClause *sortcl;

			sortop = get_ordering_op_for_equality_op(in_oper, false);
			if (!OidIsValid(sortop))	/* shouldn't happen */
				elog(ERROR, "could not find ordering operator for equality operator %u",
					 in_oper);

			/*
			 * The Unique node will need equality operators.  Normally these
			 * are the same as the IN clause operators, but if those are
			 * cross-type operators then the equality operators are the ones
			 * for the IN clause operators' RHS datatype.
			 */
			eqop = get_equality_op_for_ordering_op(sortop, NULL);
			if (!OidIsValid(eqop))	/* shouldn't happen */
				elog(ERROR, "could not find equality operator for ordering operator %u",
					 sortop);

			tle = get_tle_by_resno(subplan->targetlist,
								   groupColIdx[groupColPos]);
			Assert(tle != NULL);

			sortcl = makeNode(SortGroupClause);
			sortcl->tleSortGroupRef = assignSortGroupRef(tle,
														 subplan->targetlist);
			sortcl->eqop = eqop;
			sortcl->sortop = sortop;
			sortcl->nulls_first = false;
			sortcl->hashable = false;	/* no need to make this accurate */
			sortList = lappend(sortList, sortcl);
			groupColPos++;
		}
		sort = make_sort_from_sortclauses(sortList, subplan);
		label_sort_with_costsize(root, sort, -1.0);
		plan = (Plan *) make_unique_from_sortclauses((Plan *) sort, sortList);
	}

	/* Copy cost data from Path to Plan */
	copy_generic_path_info(plan, &best_path->path);

	return plan;
}

/*
 * create_gather_plan
 *
 *	  Create a Gather plan for 'best_path' and (recursively) plans
 *	  for its subpaths.
 */
static Gather *
create_gather_plan(PlannerInfo *root, GatherPath *best_path)
{
	Gather	   *gather_plan;
	Plan	   *subplan;
	List	   *tlist;

	/*
	 * Push projection down to the child node.  That way, the projection work
	 * is parallelized, and there can be no system columns in the result (they
	 * can't travel through a tuple queue because it uses MinimalTuple
	 * representation).
	 */
	subplan = create_plan_recurse(root, best_path->subpath, CP_EXACT_TLIST);

	tlist = build_path_tlist(root, &best_path->path);

	gather_plan = make_gather(tlist,
							  NIL,
							  best_path->num_workers,
							  assign_special_exec_param(root),
							  best_path->single_copy,
							  subplan);

	copy_generic_path_info(&gather_plan->plan, &best_path->path);

	/* use parallel mode for parallel plans. */
	root->glob->parallelModeNeeded = true;

	return gather_plan;
}

/*
 * create_gather_merge_plan
 *
 *	  Create a Gather Merge plan for 'best_path' and (recursively)
 *	  plans for its subpaths.
 */
static GatherMerge *
create_gather_merge_plan(PlannerInfo *root, GatherMergePath *best_path)
{
	GatherMerge *gm_plan;
	Plan	   *subplan;
	List	   *pathkeys = best_path->path.pathkeys;
	List	   *tlist = build_path_tlist(root, &best_path->path);

	/* As with Gather, project away columns in the workers. */
	subplan = create_plan_recurse(root, best_path->subpath, CP_EXACT_TLIST);

	/* Create a shell for a GatherMerge plan. */
	gm_plan = makeNode(GatherMerge);
	gm_plan->plan.targetlist = tlist;
	gm_plan->num_workers = best_path->num_workers;
	copy_generic_path_info(&gm_plan->plan, &best_path->path);

	/* Assign the rescan Param. */
	gm_plan->rescan_param = assign_special_exec_param(root);

	/* Gather Merge is pointless with no pathkeys; use Gather instead. */
	Assert(pathkeys != NIL);

	/* Compute sort column info, and adjust subplan's tlist as needed */
	subplan = prepare_sort_from_pathkeys(subplan, pathkeys,
										 best_path->subpath->parent->relids,
										 gm_plan->sortColIdx,
										 false,
										 &gm_plan->numCols,
										 &gm_plan->sortColIdx,
										 &gm_plan->sortOperators,
										 &gm_plan->collations,
										 &gm_plan->nullsFirst);


	/*
	 * All gather merge paths should have already guaranteed the necessary
	 * sort order either by adding an explicit sort node or by using presorted
	 * input. We can't simply add a sort here on additional pathkeys, because
	 * we can't guarantee the sort would be safe. For example, expressions may
	 * be volatile or otherwise parallel unsafe.
	 */
	if (!pathkeys_contained_in(pathkeys, best_path->subpath->pathkeys))
		elog(ERROR, "gather merge input not sufficiently sorted");

	/* Now insert the subplan under GatherMerge. */
	gm_plan->plan.lefttree = subplan;

	/* use parallel mode for parallel plans. */
	root->glob->parallelModeNeeded = true;

	return gm_plan;
}

/*
 * create_projection_plan
 *
 *	  Create a plan tree to do a projection step and (recursively) plans
 *	  for its subpaths.  We may need a Result node for the projection,
 *	  but sometimes we can just let the subplan do the work.
 */
static Plan *
create_projection_plan(PlannerInfo *root, ProjectionPath *best_path, int flags)
{
	Plan	   *plan;
	Plan	   *subplan;
	List	   *tlist;
	bool		needs_result_node = false;

	/*
	 * Convert our subpath to a Plan and determine whether we need a Result
	 * node.
	 *
	 * In most cases where we don't need to project, creation_projection_path
	 * will have set dummypp, but not always.  First, some createplan.c
	 * routines change the tlists of their nodes.  (An example is that
	 * create_merge_append_plan might add resjunk sort columns to a
	 * MergeAppend.)  Second, create_projection_path has no way of knowing
	 * what path node will be placed on top of the projection path and
	 * therefore can't predict whether it will require an exact tlist. For
	 * both of these reasons, we have to recheck here.
	 */
	if (use_physical_tlist(root, &best_path->path, flags))
	{
		/*
		 * Our caller doesn't really care what tlist we return, so we don't
		 * actually need to project.  However, we may still need to ensure
		 * proper sortgroupref labels, if the caller cares about those.
		 */
		subplan = create_plan_recurse(root, best_path->subpath, 0);
		tlist = subplan->targetlist;
		if (flags & CP_LABEL_TLIST)
			apply_pathtarget_labeling_to_tlist(tlist,
											   best_path->path.pathtarget);
	}
	else if (is_projection_capable_path(best_path->subpath))
	{
		/*
		 * Our caller requires that we return the exact tlist, but no separate
		 * result node is needed because the subpath is projection-capable.
		 * Tell create_plan_recurse that we're going to ignore the tlist it
		 * produces.
		 */
		subplan = create_plan_recurse(root, best_path->subpath,
									  CP_IGNORE_TLIST);
		Assert(is_projection_capable_plan(subplan));
		tlist = build_path_tlist(root, &best_path->path);
	}
	else
	{
		/*
		 * It looks like we need a result node, unless by good fortune the
		 * requested tlist is exactly the one the child wants to produce.
		 */
		subplan = create_plan_recurse(root, best_path->subpath, 0);
		tlist = build_path_tlist(root, &best_path->path);
		needs_result_node = !tlist_same_exprs(tlist, subplan->targetlist);
	}

	/*
	 * If we make a different decision about whether to include a Result node
	 * than create_projection_path did, we'll have made slightly wrong cost
	 * estimates; but label the plan with the cost estimates we actually used,
	 * not "corrected" ones.  (XXX this could be cleaned up if we moved more
	 * of the sortcolumn setup logic into Path creation, but that would add
	 * expense to creating Paths we might end up not using.)
	 */
	if (!needs_result_node)
	{
		/* Don't need a separate Result, just assign tlist to subplan */
		plan = subplan;
		plan->targetlist = tlist;

		/* Label plan with the estimated costs we actually used */
		plan->startup_cost = best_path->path.startup_cost;
		plan->total_cost = best_path->path.total_cost;
		plan->plan_rows = best_path->path.rows;
		plan->plan_width = best_path->path.pathtarget->width;
		plan->parallel_safe = best_path->path.parallel_safe;
		/* ... but don't change subplan's parallel_aware flag */
	}
	else
	{
		/* We need a Result node */
		plan = (Plan *) make_result(tlist, NULL, subplan);

		copy_generic_path_info(plan, (Path *) best_path);
	}

	return plan;
}

/*
 * inject_projection_plan
 *	  Insert a Result node to do a projection step.
 *
 * This is used in a few places where we decide on-the-fly that we need a
 * projection step as part of the tree generated for some Path node.
 * We should try to get rid of this in favor of doing it more honestly.
 *
 * One reason it's ugly is we have to be told the right parallel_safe marking
 * to apply (since the tlist might be unsafe even if the child plan is safe).
 */
static Plan *
inject_projection_plan(Plan *subplan, List *tlist, bool parallel_safe)
{
	Plan	   *plan;

	plan = (Plan *) make_result(tlist, NULL, subplan);

	/*
	 * In principle, we should charge tlist eval cost plus cpu_per_tuple per
	 * row for the Result node.  But the former has probably been factored in
	 * already and the latter was not accounted for during Path construction,
	 * so being formally correct might just make the EXPLAIN output look less
	 * consistent not more so.  Hence, just copy the subplan's cost.
	 */
	copy_plan_costsize(plan, subplan);
	plan->parallel_safe = parallel_safe;

	return plan;
}

/*
 * change_plan_targetlist
 *	  Externally available wrapper for inject_projection_plan.
 *
 * This is meant for use by FDW plan-generation functions, which might
 * want to adjust the tlist computed by some subplan tree.  In general,
 * a Result node is needed to compute the new tlist, but we can optimize
 * some cases.
 *
 * In most cases, tlist_parallel_safe can just be passed as the parallel_safe
 * flag of the FDW's own Path node.
 */
Plan *
change_plan_targetlist(Plan *subplan, List *tlist, bool tlist_parallel_safe)
{
	/*
	 * If the top plan node can't do projections and its existing target list
	 * isn't already what we need, we need to add a Result node to help it
	 * along.
	 */
	if (!is_projection_capable_plan(subplan) &&
		!tlist_same_exprs(tlist, subplan->targetlist))
		subplan = inject_projection_plan(subplan, tlist,
										 subplan->parallel_safe &&
										 tlist_parallel_safe);
	else
	{
		/* Else we can just replace the plan node's tlist */
		subplan->targetlist = tlist;
		subplan->parallel_safe &= tlist_parallel_safe;
	}
	return subplan;
}

/*
 * create_sort_plan
 *
 *	  Create a Sort plan for 'best_path' and (recursively) plans
 *	  for its subpaths.
 */
static Sort *
create_sort_plan(PlannerInfo *root, SortPath *best_path, int flags)
{
	Sort	   *plan;
	Plan	   *subplan;

	/*
	 * We don't want any excess columns in the sorted tuples, so request a
	 * smaller tlist.  Otherwise, since Sort doesn't project, tlist
	 * requirements pass through.
	 */
	subplan = create_plan_recurse(root, best_path->subpath,
								  flags | CP_SMALL_TLIST);

	/*
	 * make_sort_from_pathkeys indirectly calls find_ec_member_matching_expr,
	 * which will ignore any child EC members that don't belong to the given
	 * relids. Thus, if this sort path is based on a child relation, we must
	 * pass its relids.
	 */
	plan = make_sort_from_pathkeys(subplan, best_path->path.pathkeys,
								   IS_OTHER_REL(best_path->subpath->parent) ?
								   best_path->path.parent->relids : NULL);

	copy_generic_path_info(&plan->plan, (Path *) best_path);

	return plan;
}

/*
 * create_incrementalsort_plan
 *
 *	  Do the same as create_sort_plan, but create IncrementalSort plan.
 */
static IncrementalSort *
create_incrementalsort_plan(PlannerInfo *root, IncrementalSortPath *best_path,
							int flags)
{
	IncrementalSort *plan;
	Plan	   *subplan;

	/* See comments in create_sort_plan() above */
	subplan = create_plan_recurse(root, best_path->spath.subpath,
								  flags | CP_SMALL_TLIST);
	plan = make_incrementalsort_from_pathkeys(subplan,
											  best_path->spath.path.pathkeys,
											  IS_OTHER_REL(best_path->spath.subpath->parent) ?
											  best_path->spath.path.parent->relids : NULL,
											  best_path->nPresortedCols);

	copy_generic_path_info(&plan->sort.plan, (Path *) best_path);

	return plan;
}

/*
 * create_group_plan
 *
 *	  Create a Group plan for 'best_path' and (recursively) plans
 *	  for its subpaths.
 */
static Group *
create_group_plan(PlannerInfo *root, GroupPath *best_path)
{
	Group	   *plan;
	Plan	   *subplan;
	List	   *tlist;
	List	   *quals;

	/*
	 * Group can project, so no need to be terribly picky about child tlist,
	 * but we do need grouping columns to be available
	 */
	subplan = create_plan_recurse(root, best_path->subpath, CP_LABEL_TLIST);

	tlist = build_path_tlist(root, &best_path->path);

	quals = order_qual_clauses(root, best_path->qual);

	plan = make_group(tlist,
					  quals,
					  list_length(best_path->groupClause),
					  extract_grouping_cols(best_path->groupClause,
											subplan->targetlist),
					  extract_grouping_ops(best_path->groupClause),
					  extract_grouping_collations(best_path->groupClause,
												  subplan->targetlist),
					  subplan);

	copy_generic_path_info(&plan->plan, (Path *) best_path);

	return plan;
}

/*
 * create_upper_unique_plan
 *
 *	  Create a Unique plan for 'best_path' and (recursively) plans
 *	  for its subpaths.
 */
static Unique *
create_upper_unique_plan(PlannerInfo *root, UpperUniquePath *best_path, int flags)
{
	Unique	   *plan;
	Plan	   *subplan;

	/*
	 * Unique doesn't project, so tlist requirements pass through; moreover we
	 * need grouping columns to be labeled.
	 */
	subplan = create_plan_recurse(root, best_path->subpath,
								  flags | CP_LABEL_TLIST);

	plan = make_unique_from_pathkeys(subplan,
									 best_path->path.pathkeys,
									 best_path->numkeys);

	copy_generic_path_info(&plan->plan, (Path *) best_path);

	return plan;
}

/*
 * create_agg_plan
 *
 *	  Create an Agg plan for 'best_path' and (recursively) plans
 *	  for its subpaths.
 */
static Agg *
create_agg_plan(PlannerInfo *root, AggPath *best_path)
{
	Agg		   *plan;
	Plan	   *subplan;
	List	   *tlist;
	List	   *quals;

	/*
	 * Agg can project, so no need to be terribly picky about child tlist, but
	 * we do need grouping columns to be available
	 */
	subplan = create_plan_recurse(root, best_path->subpath, CP_LABEL_TLIST);

	tlist = build_path_tlist(root, &best_path->path);

	quals = order_qual_clauses(root, best_path->qual);

	plan = make_agg(tlist, quals,
					best_path->aggstrategy,
					best_path->aggsplit,
					list_length(best_path->groupClause),
					extract_grouping_cols(best_path->groupClause,
										  subplan->targetlist),
					extract_grouping_ops(best_path->groupClause),
					extract_grouping_collations(best_path->groupClause,
												subplan->targetlist),
					NIL,
					NIL,
					best_path->numGroups,
					best_path->transitionSpace,
					subplan);

	copy_generic_path_info(&plan->plan, (Path *) best_path);

	return plan;
}

/*
 * Given a groupclause for a collection of grouping sets, produce the
 * corresponding groupColIdx.
 *
 * root->grouping_map maps the tleSortGroupRef to the actual column position in
 * the input tuple. So we get the ref from the entries in the groupclause and
 * look them up there.
 */
static AttrNumber *
remap_groupColIdx(PlannerInfo *root, List *groupClause)
{
	AttrNumber *grouping_map = root->grouping_map;
	AttrNumber *new_grpColIdx;
	ListCell   *lc;
	int			i;

	Assert(grouping_map);

	new_grpColIdx = palloc0(sizeof(AttrNumber) * list_length(groupClause));

	i = 0;
	foreach(lc, groupClause)
	{
		SortGroupClause *clause = lfirst(lc);

		new_grpColIdx[i++] = grouping_map[clause->tleSortGroupRef];
	}

	return new_grpColIdx;
}

/*
 * create_groupingsets_plan
 *	  Create a plan for 'best_path' and (recursively) plans
 *	  for its subpaths.
 *
 *	  What we emit is an Agg plan with some vestigial Agg and Sort nodes
 *	  hanging off the side.  The top Agg implements the last grouping set
 *	  specified in the GroupingSetsPath, and any additional grouping sets
 *	  each give rise to a subsidiary Agg and Sort node in the top Agg's
 *	  "chain" list.  These nodes don't participate in the plan directly,
 *	  but they are a convenient way to represent the required data for
 *	  the extra steps.
 *
 *	  Returns a Plan node.
 */
static Plan *
create_groupingsets_plan(PlannerInfo *root, GroupingSetsPath *best_path)
{
	Agg		   *plan;
	Plan	   *subplan;
	List	   *rollups = best_path->rollups;
	AttrNumber *grouping_map;
	int			maxref;
	List	   *chain;
	ListCell   *lc;

	/* Shouldn't get here without grouping sets */
	Assert(root->parse->groupingSets);
	Assert(rollups != NIL);

	/*
	 * Agg can project, so no need to be terribly picky about child tlist, but
	 * we do need grouping columns to be available
	 */
	subplan = create_plan_recurse(root, best_path->subpath, CP_LABEL_TLIST);

	/*
	 * Compute the mapping from tleSortGroupRef to column index in the child's
	 * tlist.  First, identify max SortGroupRef in groupClause, for array
	 * sizing.
	 */
	maxref = 0;
	foreach(lc, root->parse->groupClause)
	{
		SortGroupClause *gc = (SortGroupClause *) lfirst(lc);

		if (gc->tleSortGroupRef > maxref)
			maxref = gc->tleSortGroupRef;
	}

	grouping_map = (AttrNumber *) palloc0((maxref + 1) * sizeof(AttrNumber));

	/* Now look up the column numbers in the child's tlist */
	foreach(lc, root->parse->groupClause)
	{
		SortGroupClause *gc = (SortGroupClause *) lfirst(lc);
		TargetEntry *tle = get_sortgroupclause_tle(gc, subplan->targetlist);

		grouping_map[gc->tleSortGroupRef] = tle->resno;
	}

	/*
	 * During setrefs.c, we'll need the grouping_map to fix up the cols lists
	 * in GroupingFunc nodes.  Save it for setrefs.c to use.
	 */
	Assert(root->grouping_map == NULL);
	root->grouping_map = grouping_map;

	/*
	 * Generate the side nodes that describe the other sort and group
	 * operations besides the top one.  Note that we don't worry about putting
	 * accurate cost estimates in the side nodes; only the topmost Agg node's
	 * costs will be shown by EXPLAIN.
	 */
	chain = NIL;
	if (list_length(rollups) > 1)
	{
		bool		is_first_sort = ((RollupData *) linitial(rollups))->is_hashed;

		for_each_from(lc, rollups, 1)
		{
			RollupData *rollup = lfirst(lc);
			AttrNumber *new_grpColIdx;
			Plan	   *sort_plan = NULL;
			Plan	   *agg_plan;
			AggStrategy strat;

			new_grpColIdx = remap_groupColIdx(root, rollup->groupClause);

			if (!rollup->is_hashed && !is_first_sort)
			{
				sort_plan = (Plan *)
					make_sort_from_groupcols(rollup->groupClause,
											 new_grpColIdx,
											 subplan);
			}

			if (!rollup->is_hashed)
				is_first_sort = false;

			if (rollup->is_hashed)
				strat = AGG_HASHED;
			else if (list_length(linitial(rollup->gsets)) == 0)
				strat = AGG_PLAIN;
			else
				strat = AGG_SORTED;

			agg_plan = (Plan *) make_agg(NIL,
										 NIL,
										 strat,
										 AGGSPLIT_SIMPLE,
										 list_length((List *) linitial(rollup->gsets)),
										 new_grpColIdx,
										 extract_grouping_ops(rollup->groupClause),
										 extract_grouping_collations(rollup->groupClause, subplan->targetlist),
										 rollup->gsets,
										 NIL,
										 rollup->numGroups,
										 best_path->transitionSpace,
										 sort_plan);

			/*
			 * Remove stuff we don't need to avoid bloating debug output.
			 */
			if (sort_plan)
			{
				sort_plan->targetlist = NIL;
				sort_plan->lefttree = NULL;
			}

			chain = lappend(chain, agg_plan);
		}
	}

	/*
	 * Now make the real Agg node
	 */
	{
		RollupData *rollup = linitial(rollups);
		AttrNumber *top_grpColIdx;
		int			numGroupCols;

		top_grpColIdx = remap_groupColIdx(root, rollup->groupClause);

		numGroupCols = list_length((List *) linitial(rollup->gsets));

		plan = make_agg(build_path_tlist(root, &best_path->path),
						best_path->qual,
						best_path->aggstrategy,
						AGGSPLIT_SIMPLE,
						numGroupCols,
						top_grpColIdx,
						extract_grouping_ops(rollup->groupClause),
						extract_grouping_collations(rollup->groupClause, subplan->targetlist),
						rollup->gsets,
						chain,
						rollup->numGroups,
						best_path->transitionSpace,
						subplan);

		/* Copy cost data from Path to Plan */
		copy_generic_path_info(&plan->plan, &best_path->path);
	}

	return (Plan *) plan;
}

/*
 * create_minmaxagg_plan
 *
 *	  Create a Result plan for 'best_path' and (recursively) plans
 *	  for its subpaths.
 */
static Result *
create_minmaxagg_plan(PlannerInfo *root, MinMaxAggPath *best_path)
{
	Result	   *plan;
	List	   *tlist;
	ListCell   *lc;

	/* Prepare an InitPlan for each aggregate's subquery. */
	foreach(lc, best_path->mmaggregates)
	{
		MinMaxAggInfo *mminfo = (MinMaxAggInfo *) lfirst(lc);
		PlannerInfo *subroot = mminfo->subroot;
		Query	   *subparse = subroot->parse;
		Plan	   *plan;

		/*
		 * Generate the plan for the subquery. We already have a Path, but we
		 * have to convert it to a Plan and attach a LIMIT node above it.
		 * Since we are entering a different planner context (subroot),
		 * recurse to create_plan not create_plan_recurse.
		 */
		plan = create_plan(subroot, mminfo->path);

		plan = (Plan *) make_limit(plan,
								   subparse->limitOffset,
								   subparse->limitCount,
								   subparse->limitOption,
								   0, NULL, NULL, NULL);

		/* Must apply correct cost/width data to Limit node */
		plan->startup_cost = mminfo->path->startup_cost;
		plan->total_cost = mminfo->pathcost;
		plan->plan_rows = 1;
		plan->plan_width = mminfo->path->pathtarget->width;
		plan->parallel_aware = false;
		plan->parallel_safe = mminfo->path->parallel_safe;

		/* Convert the plan into an InitPlan in the outer query. */
		SS_make_initplan_from_plan(root, subroot, plan, mminfo->param);
	}

	/* Generate the output plan --- basically just a Result */
	tlist = build_path_tlist(root, &best_path->path);

	plan = make_result(tlist, (Node *) best_path->quals, NULL);

	copy_generic_path_info(&plan->plan, (Path *) best_path);

	/*
	 * During setrefs.c, we'll need to replace references to the Agg nodes
	 * with InitPlan output params.  (We can't just do that locally in the
	 * MinMaxAgg node, because path nodes above here may have Agg references
	 * as well.)  Save the mmaggregates list to tell setrefs.c to do that.
	 */
	Assert(root->minmax_aggs == NIL);
	root->minmax_aggs = best_path->mmaggregates;

	return plan;
}

/*
 * create_windowagg_plan
 *
 *	  Create a WindowAgg plan for 'best_path' and (recursively) plans
 *	  for its subpaths.
 */
static WindowAgg *
create_windowagg_plan(PlannerInfo *root, WindowAggPath *best_path)
{
	WindowAgg  *plan;
	WindowClause *wc = best_path->winclause;
	int			numPart = list_length(wc->partitionClause);
	int			numOrder = list_length(wc->orderClause);
	Plan	   *subplan;
	List	   *tlist;
	int			partNumCols;
	AttrNumber *partColIdx;
	Oid		   *partOperators;
	Oid		   *partCollations;
	int			ordNumCols;
	AttrNumber *ordColIdx;
	Oid		   *ordOperators;
	Oid		   *ordCollations;
	ListCell   *lc;

	/*
	 * Choice of tlist here is motivated by the fact that WindowAgg will be
	 * storing the input rows of window frames in a tuplestore; it therefore
	 * behooves us to request a small tlist to avoid wasting space. We do of
	 * course need grouping columns to be available.
	 */
	subplan = create_plan_recurse(root, best_path->subpath,
								  CP_LABEL_TLIST | CP_SMALL_TLIST);

	tlist = build_path_tlist(root, &best_path->path);

	/*
	 * Convert SortGroupClause lists into arrays of attr indexes and equality
	 * operators, as wanted by executor.  (Note: in principle, it's possible
	 * to drop some of the sort columns, if they were proved redundant by
	 * pathkey logic.  However, it doesn't seem worth going out of our way to
	 * optimize such cases.  In any case, we must *not* remove the ordering
	 * column for RANGE OFFSET cases, as the executor needs that for in_range
	 * tests even if it's known to be equal to some partitioning column.)
	 */
	partColIdx = (AttrNumber *) palloc(sizeof(AttrNumber) * numPart);
	partOperators = (Oid *) palloc(sizeof(Oid) * numPart);
	partCollations = (Oid *) palloc(sizeof(Oid) * numPart);

	partNumCols = 0;
	foreach(lc, wc->partitionClause)
	{
		SortGroupClause *sgc = (SortGroupClause *) lfirst(lc);
		TargetEntry *tle = get_sortgroupclause_tle(sgc, subplan->targetlist);

		Assert(OidIsValid(sgc->eqop));
		partColIdx[partNumCols] = tle->resno;
		partOperators[partNumCols] = sgc->eqop;
		partCollations[partNumCols] = exprCollation((Node *) tle->expr);
		partNumCols++;
	}

	ordColIdx = (AttrNumber *) palloc(sizeof(AttrNumber) * numOrder);
	ordOperators = (Oid *) palloc(sizeof(Oid) * numOrder);
	ordCollations = (Oid *) palloc(sizeof(Oid) * numOrder);

	ordNumCols = 0;
	foreach(lc, wc->orderClause)
	{
		SortGroupClause *sgc = (SortGroupClause *) lfirst(lc);
		TargetEntry *tle = get_sortgroupclause_tle(sgc, subplan->targetlist);

		Assert(OidIsValid(sgc->eqop));
		ordColIdx[ordNumCols] = tle->resno;
		ordOperators[ordNumCols] = sgc->eqop;
		ordCollations[ordNumCols] = exprCollation((Node *) tle->expr);
		ordNumCols++;
	}

	/* And finally we can make the WindowAgg node */
	plan = make_windowagg(tlist,
						  wc->winref,
						  partNumCols,
						  partColIdx,
						  partOperators,
						  partCollations,
						  ordNumCols,
						  ordColIdx,
						  ordOperators,
						  ordCollations,
						  wc->frameOptions,
						  wc->startOffset,
						  wc->endOffset,
						  wc->startInRangeFunc,
						  wc->endInRangeFunc,
						  wc->inRangeColl,
						  wc->inRangeAsc,
						  wc->inRangeNullsFirst,
						  wc->runCondition,
						  best_path->qual,
						  best_path->topwindow,
						  subplan);

	copy_generic_path_info(&plan->plan, (Path *) best_path);

	return plan;
}

/*
 * create_setop_plan
 *
 *	  Create a SetOp plan for 'best_path' and (recursively) plans
 *	  for its subpaths.
 */
static SetOp *
create_setop_plan(PlannerInfo *root, SetOpPath *best_path, int flags)
{
	SetOp	   *plan;
	Plan	   *subplan;
	long		numGroups;

	/*
	 * SetOp doesn't project, so tlist requirements pass through; moreover we
	 * need grouping columns to be labeled.
	 */
	subplan = create_plan_recurse(root, best_path->subpath,
								  flags | CP_LABEL_TLIST);

	/* Convert numGroups to long int --- but 'ware overflow! */
	numGroups = clamp_cardinality_to_long(best_path->numGroups);

	plan = make_setop(best_path->cmd,
					  best_path->strategy,
					  subplan,
					  best_path->distinctList,
					  best_path->flagColIdx,
					  best_path->firstFlag,
					  numGroups);

	copy_generic_path_info(&plan->plan, (Path *) best_path);

	return plan;
}

/*
 * create_recursiveunion_plan
 *
 *	  Create a RecursiveUnion plan for 'best_path' and (recursively) plans
 *	  for its subpaths.
 */
static RecursiveUnion *
create_recursiveunion_plan(PlannerInfo *root, RecursiveUnionPath *best_path)
{
	RecursiveUnion *plan;
	Plan	   *leftplan;
	Plan	   *rightplan;
	List	   *tlist;
	long		numGroups;

	/* Need both children to produce same tlist, so force it */
	leftplan = create_plan_recurse(root, best_path->leftpath, CP_EXACT_TLIST);
	rightplan = create_plan_recurse(root, best_path->rightpath, CP_EXACT_TLIST);

	tlist = build_path_tlist(root, &best_path->path);

	/* Convert numGroups to long int --- but 'ware overflow! */
	numGroups = clamp_cardinality_to_long(best_path->numGroups);

	plan = make_recursive_union(tlist,
								leftplan,
								rightplan,
								best_path->wtParam,
								best_path->distinctList,
								numGroups);

	copy_generic_path_info(&plan->plan, (Path *) best_path);

	return plan;
}

/*
 * create_lockrows_plan
 *
 *	  Create a LockRows plan for 'best_path' and (recursively) plans
 *	  for its subpaths.
 */
static LockRows *
create_lockrows_plan(PlannerInfo *root, LockRowsPath *best_path,
					 int flags)
{
	LockRows   *plan;
	Plan	   *subplan;

	/* LockRows doesn't project, so tlist requirements pass through */
	subplan = create_plan_recurse(root, best_path->subpath, flags);

	plan = make_lockrows(subplan, best_path->rowMarks, best_path->epqParam);

	copy_generic_path_info(&plan->plan, (Path *) best_path);

	return plan;
}

static TargetEntry *make_dummy_tle(AttrNumber attr_num, bool is_null)
{
	TargetEntry *dummy_tle;

	dummy_tle = makeNode(TargetEntry);
	dummy_tle->resno = attr_num;
	dummy_tle->expr = (Expr *) makeConst(INT4OID /* consttype */,
	                                    -1 /* consttypmod */,
	                                    InvalidOid /* constcollid */,
	                                    sizeof(int32) /* constlen */,
	                                    (Datum) 0 /* constvalue */,
	                                    is_null /* constisnull */,
	                                    true /* constbyval */);

	return dummy_tle;
}

static bool has_applicable_indices(Relation relation,
                                   Bitmapset *updated_attrs,
                                   List **no_update_index_list)
{
	if (!relation->rd_rel->relhasindex)
		return false;

	/* Get the list of all indices (including primary key) that is part of a relation */
	bool	 has_indices = false;
	List	 *indexlist = RelationGetIndexList(relation);
	ListCell *lc = NULL;
	AttrNumber attr_offset = YBGetFirstLowInvalidAttributeNumber(relation);

	/*
	 * Here we, iterate through list of all secondary indices and we check if the
	 * update query had affected these indices. In other words, we check if any
	 * referenced columns are actually modified (below). We do that by comparing
	 * the attr bitmap for the specific index with updated_attrs. If it does not
	 * affect the index, we add it to the no_update_index_list (skip list). This
	 * is later being used while performing the actual update to filter out
	 * updating unnecessary indices.
	 */
	foreach(lc, indexlist)
	{
		Oid			index_oid = lfirst_oid(lc);
		if (index_oid == relation->rd_pkindex )
			continue;
		if (no_update_index_list && !CheckIndexForUpdate(index_oid, updated_attrs, attr_offset))
			*no_update_index_list = lappend_oid(*no_update_index_list, index_oid);
		else
			has_indices = true;
	}
	list_free(indexlist);
	return has_indices;
}

static bool has_applicable_triggers(Relation rel, CmdType operation, Bitmapset *updated_attrs)
{
	TriggerDesc *trigdesc = rel->trigdesc;
	if (trigdesc == NULL)
		return false;

	Trigger *trig = trigdesc->triggers;
	HeapTuple tp = NULL;
	AttrNumber conkey[INDEX_MAX_KEYS];
	AttrNumber confkey[INDEX_MAX_KEYS];
	int numfks = 0;
	int relid = RelationGetRelid(rel);
	AttrNumber attr_offset = YBGetFirstLowInvalidAttributeNumber(rel);

	/* If there no triggers we are done. */
	if (!YBRelHasOldRowTriggers(rel, operation))
	{
		return false;
	}

	/* We only (safely) skip triggers for UPDATEs */
	if (operation != CMD_UPDATE)
	{
		return true;
	}

	for (int i = 0; i < trigdesc->numtriggers; i++)
	{
		if (trig->tgconstraint == 0)
		{
			return true;
		}
		tp = SearchSysCache1(CONSTROID, ObjectIdGetDatum(trig->tgconstraint));
		if (HeapTupleIsValid(tp))
		{
			Form_pg_constraint contup = (Form_pg_constraint) GETSTRUCT(tp);

			if (contup->contype != CONSTRAINT_FOREIGN)
			{
				ReleaseSysCache(tp);
				return true;
			}
			DeconstructFkConstraintRow(tp, &numfks, conkey, confkey, NULL, NULL, NULL, NULL, NULL);

			Assert(relid == contup->conrelid || relid == contup->confrelid);
			bool con_is_base_rel = relid == contup->conrelid;

			for (int j = 0; j < numfks; j++)
			{
				if ((con_is_base_rel && bms_is_member(conkey[j] - attr_offset, updated_attrs)) ||
				    (!con_is_base_rel && bms_is_member(confkey[j] - attr_offset, updated_attrs)))
				{
					ReleaseSysCache(tp);
					return true;
				}
			}
		}
		else
		{
			ereport(ERROR,
				(errcode(ERRCODE_INTERNAL_ERROR),
				 errmsg("cache lookup failed for constraint oid %d", trig->tgconstraint)));
		}

		ReleaseSysCache(tp);
		trig++;
	}
	// If we checked all triggers and they are all foreign key constraints
	// on non-updated attributes then it is safe skip triggers.
	return false;
}

/*
 * yb_fetch_subpaths
 *
 * Helper function for yb_single_row_update_or_delete_path to fetch the
 * - projection and index subpaths of an UPDATE path
 * - index subpath of a DELETE path
 *
 */
static void
yb_fetch_subpaths(ModifyTablePath *path, IndexPath **index_path,
				  ProjectionPath **projection_path)
{
	Path *subpath = path->subpath;
	*index_path = NULL;
	*projection_path = NULL;

	/*
	 * This function only supports UPDATE/DELETE.
	 */
	Assert(path->operation == CMD_UPDATE || path->operation == CMD_DELETE);

	/*
	 * If subpath is an AppendPath with a single child, get that child path.
	 */
	subpath = get_singleton_append_subpath(subpath);

	/*
	 * The index path is the subpath of the projection for UPDATE, whereas
	 * for DELETE that's not the case.
	 */
	if (path->operation == CMD_UPDATE)
	{
		/*
		 * UPDATE contains projection for SET values on top of index scan.
		 */
		if (!IsA(subpath, ProjectionPath))
			return;
		*projection_path = (ProjectionPath *) subpath;
		*index_path = (IndexPath *) (*projection_path)->subpath;
	}
	else
		*index_path = (IndexPath *) subpath;
	return;
}

/*
 * yb_single_row_update_or_delete_path
 *
 * Returns whether a path can support a YB single row modify. The advantage of
 * a single row modify is that it takes only one RPC request/response cycle to
 * update single row by primary key. Regular modify takes one RPC to retrieve
 * the ybctid, and another to modify the row by ybctid. If the WHERE clause
 * provides all the primary key values, the ybctid can be calculated without
 * having to make RPC call. That is the main criteria, indicating that single
 * row modify is possible.
 *
 * There are a number of reasons why single row modify may not be possible.
 * This function checks them, and if none of them applies, it returns true and
 * populates var arguments along the way with the values necessary to setup the
 * query plan nodes.
 *
 * Expressions in the SET clause of UPDATE play important role. DocDB has
 * limited supports for Postgres expression evaluation, so we push supported
 * set clause expressions down to DocDB if pushdown is enabled in GUC. Those
 * expressions go to the modify_tlist. These may refer columns of the current
 * rows, and these references go to the column_refs list as YbExprColrefDesc
 * nodes. DocDB uses it to convert values from native format to Postgres before
 * evaluation.
 *
 * Not pushable expression can be evaluated in the context of the Result node
 * if they refer no columns (constant expressions). Those expressions are
 * returned in the result_tlist. If any SET clause expression is neither
 * pushable nor constant, single row modify can not be performed.
 * The result_tlist also contains the values for the primary key columns
 * extracted from the WHERE clause. Primary key values in the result_tlist are
 * defined in both UPDATE and DELETE cases.
 *
 * The returning_cols list contains YbExprColrefDesc nodes that represent
 * columns that need to be fetched from DocDB. The reason why we may need to
 * fetch some values is that the tuple produced by the Result node is generally
 * incomplete, it contains only the primary key values, and values from
 * evaluation of SET clause expression that are not pushed down. If any other
 * column value is needed for post-modify tasks like evaluate the RETURNING
 * clause expressions it should be fetched. That is not a big deal, the RPC
 * request that is sent anyway can carry data row, but we need make a list of
 * the columns to request.
 */
static bool
yb_single_row_update_or_delete_path(PlannerInfo *root,
									ModifyTablePath *path,
									List **modify_tlist,
									List **column_refs,
									List **result_tlist,
									List **returning_cols,
									bool *no_row_trigger,
									List **no_update_index_list)
{
	RelOptInfo *relInfo = NULL;
	Oid relid;
	Relation relation;
	TupleDesc tupDesc;
	IndexPath *index_path;
	ProjectionPath *projection_path;
	Bitmapset *primary_key_attrs = NULL;
	ListCell *values;
	ListCell *subpath_tlist_values;
	List *subpath_tlist = NIL;
	List *colrefs = NIL;
	TargetEntry **indexquals = NULL;
	int attr_num;
	AttrNumber attr_offset;
	Bitmapset *update_attrs = NULL;
	Bitmapset *pushdown_update_attrs = NULL;
	/* Delay bailout because of not pushable expressions to analyze indexes. */
	bool has_unpushable_exprs = false;

	/* Verify YB is enabled. */
	if (!IsYugaByteEnabled())
		return false;

	/*
	 * Only UPDATE/DELETE are supported in this particular path. Single row INSERT
	 * is handled through a separate mechanism.
	 */
	if (path->operation != CMD_UPDATE && path->operation != CMD_DELETE)
		return false;

	/*
	 * Multi-relation implies multi-shard.
	 */
	if (list_length(path->resultRelations) != 1)
		return false;

	/*
	 * Check that the number of relations being updated is 1.
	 * Note that simple_rel_array is one-based.
	 */
	for (int rti = 1; rti < root->simple_rel_array_size; ++rti)
	{
		RelOptInfo *rel = root->simple_rel_array[rti];
		/* Ignore NULL or non-leaf partitioned rels. */
		if (rel != NULL && !IS_PARTITIONED_REL(rel))
		{
			if (relInfo == NULL)
			{
				/* Found the first non null RelOptInfo.
				 * Set relInfo and relid.
				 */
				relInfo = rel;
				relid = root->simple_rte_array[rti]->relid;
			}
			else
			{
				/*
				 * There are multiple entries in simple_rel_array.
				 * This implies that multiple relations are being
				 * affected. Single row optimization is not
				 * applicable here.
				 */
				return false;
			}
		}
	}

	/*
	 * One relation must be updated.
	 */
	if (relInfo == NULL)
	{
		return false;
	}

	/* ON CONFLICT clause is not supported here yet. */
	if (path->onconflict)
		return false;

	/* Only allow at most one returning list. */
	if (list_length(path->returningLists) > 1)
		return false;

	/* Verify we're a YB relation. */
	if (!IsYBRelationById(relid))
		return false;

	/* Ensure we close the relation before returning. */
	relation = RelationIdGetRelation(relid);
	tupDesc = RelationGetDescr(relation);
	attr_offset = YBGetFirstLowInvalidAttributeNumber(relation);

	yb_fetch_subpaths(path, &index_path, &projection_path);
	if (!index_path)
	{
		RelationClose(relation);
		return false;
	}

	if (path->operation == CMD_UPDATE)
	{
		Bitmapset *primary_key_attrs = bms_copy(YBGetTablePrimaryKeyBms(relation));

		/*
		 * Iterate through projection_path tlist, identify true user write columns from unspecified
		 * columns. If true user write expression is not a supported single row write expression
		 * then return false.
		 */
		int update_col_index = 0;
		foreach (values, build_path_tlist(root, (Path *) projection_path))
		{
			TargetEntry *tle = lfirst_node(TargetEntry, values);

			/* Ignore junk columns. */
			if (IsA(tle->expr, Var))
			{
				Var *var = castNode(Var, tle->expr);
				if (var->varattno == InvalidAttrNumber ||
					var->varattno == TableOidAttributeNumber ||
					(var->varattno == YBTupleIdAttributeNumber &&
					 var->varcollid == InvalidOid))
				{
					continue;
				}
			}

			/*
			 * Verify if the path target matches a table column being modified.
			 *
			 * It is possible that planner adds extra expressions. In
			 * particular, we've seen a RowExpr when a view was updated.
			 *
			 * We are not sure how to handle those, so we fallback to regular
			 * update.
			 *
			 */
			if (update_col_index == list_length(root->update_colnos))
			{
				elog(DEBUG1, "Target expression out of range: %d", update_col_index);
				RelationClose(relation);
				return false;
			}

			/*
			 * It is expected that root->update_colnos and
			 * projection_path->pathtarget contain the updated columns in the
			 * same order.
			 *
			 * Store attribute number in tle->resno, overriding the sequential
			 * number, as the attribute number is required in YBCExecuteUpdate
			 * for ybPushdownTlist.
			 */
			int resno = tle->resno =
				list_nth_int(root->update_colnos, update_col_index++);

			/* Updates involving primary key columns are not single-row. */
			if (bms_is_member(resno - attr_offset, primary_key_attrs))
			{
				RelationClose(relation);
				return false;
			}

			subpath_tlist = lappend(subpath_tlist, tle);
			update_attrs = bms_add_member(update_attrs, resno - attr_offset);

			/*
			 * If the expression does not contain any Vars it can be evaluated
			 * by the Result node. Constant and constant-like expressions
			 * go to the Result node's target list.
			 */
			List *vars = pull_vars_of_level((Node *) tle->expr, 0);
			if (vars == NIL)
				continue;
			list_free(vars);

			/*
			 * Expression with vars needs current row to be evaluated, check
			 * if it can be pushed down to the DocDB.
			 *
			 * We can not push down an expression for a column with not null
			 * constraint, since constraint checks happen before DocDB request
			 * is sent, and actual value is needed to evaluate the constraint.
			 *
			 * Updates involving non-C collation columns cannot do pushdown.
			 * If an indexed column id has a non-C collation and we have in an
			 * UPDATE statement set id = id || 'a'. After evaluating id || 'a',
			 * we need to write a collation-encoded string of the result back to
			 * column id. This requires computing a collation sort key of the
			 * text result and needs postgres collation info but that is not
			 * accessible in the tablet server. We can allow pushdown if we can
			 * detect that column id is not a key-column. In that case we just
			 * need to store the result itself with no collation-encoding.
			 *
			 * Naturally, expression can not be pushed down if there are
			 * elements not supported by DocDB, or expression pushdown is
			 * disabled.
			 *
			 * If expression is not pushable, we can not do single line update,
			 * but do not bail out until after we analyse indexes and make a
			 * list of secondary indexes unaffected by the update. We can skip
			 * update of those indexes regardless. Still allow to bail out
			 * if there are triggers. There is no easy way to tell what columns
			 * are affected by a trigger, so we should update all indexes.
			 */
			if (TupleDescAttr(tupDesc, resno - 1)->attnotnull ||
				YBIsCollationValidNonC(ybc_get_attcollation(tupDesc, resno)) ||
				!YbCanPushdownExpr(tle->expr, &colrefs))
			{
				has_unpushable_exprs = true;
			}

			pushdown_update_attrs = bms_add_member(pushdown_update_attrs,
												   resno - attr_offset);
		}
	}

	/*
	 * Cannot support before row triggers for single-row update/delete, as the
	 * old row will need to be passed to the trigger, requiring the scan.
	 */
	*no_row_trigger = !has_applicable_triggers(relation, path->operation, update_attrs);
	if (!*no_row_trigger)
	{
		RelationClose(relation);
		return false;
	}

	/*
	 * Cannot allow secondary indices for single-row update/delete, as we will
	 * need to retrieve the row to get the old secondary index values to
	 * update/delete from the index, requiring the scan.
	 */
	if (has_applicable_indices(relation, update_attrs, no_update_index_list))
	{
		RelationClose(relation);
		return false;
	}

	/*
	 * Now it is OK to bail out because of unpushable expressions.
	 * We have made a list, and can skip unaffected indexes even though
	 * the update is not single row.
	 */
	if (has_unpushable_exprs)
	{
		RelationClose(relation);
		return false;
	}

	/*
	 * Cannot allow check constraints for single-row update as we will need
	 * to ensure we read all columns they reference to check them correctly.
	 */
	if (path->operation == CMD_UPDATE &&
		tupDesc->constr &&
		tupDesc->constr->num_check > 0)
	{
		RelationClose(relation);
		return false;
	}

	/* Ensure the subpath is an index path. */
	if (!IsA(index_path, IndexPath))
	{
		RelationClose(relation);
		return false;
	}

	/* Verify no non-primary-key filters are specified. */
	foreach(values, index_path->indexinfo->indrestrictinfo)
	{
		RestrictInfo *rinfo = lfirst_node(RestrictInfo, values);

		if (!is_redundant_with_indexclauses(rinfo, index_path->indexclauses))
		{
			RelationClose(relation);
			return false;
		}
	}

	/* Check that all WHERE clause conditions use equality operator. */
	ListCell   *lc = NULL;
	foreach(lc, index_path->indexclauses)
	{
		IndexClause *iclause = lfirst_node(IndexClause, lc);
		ListCell   *lc2;

		foreach(lc2, iclause->indexquals)
		{
			RestrictInfo *rinfo = lfirst_node(RestrictInfo, lc2);
			Expr	   *clause = rinfo->clause;
			Oid			clause_op = InvalidOid;
			int			op_strategy;

			if (!IsA(clause, OpExpr))
			{
				RelationClose(relation);
				return false;
			}
			OpExpr	   *op = (OpExpr *) clause;
			clause_op = op->opno;
			if (!OidIsValid(clause_op))
			{
				RelationClose(relation);
				return false;
			}

			/* indexcols is only set for RowCompareExpr. */
			Assert(iclause->indexcols == NULL);
			op_strategy = get_op_opfamily_strategy(
				clause_op, index_path->indexinfo->opfamily[iclause->indexcol]);
			Assert(op_strategy != 0);  /* not a member of opfamily?? */
			/* Only pushdown equal operators. */
			if (op_strategy != BTEqualStrategyNumber)
			{
				RelationClose(relation);
				return false;
			}
		}
	}

	/* Allocate indexquals array to order quals by main table not index attr nums. */
	indexquals = (TargetEntry **) palloc0(relInfo->max_attr * sizeof(TargetEntry *));

	/*
	 * Index qual can provide values to fill the primary key columns in the
	 * Result's tuple. If the WHERE clause has a condition of form `pkey = expr`
	 * we know that the value in the pkey column of the target row will be expr.
	 * We just need to wrap the expr by a TargetEntry node and put into Result's
	 * target list.
	 * We have already checked that all index quals are OpExpr expressions and
	 * fix_indexqual_references makes sure the expr is on the right hand side.
	 */
	List	   *stripped_indexquals;
	List	   *fixed_indexquals;
	fix_indexqual_references(root, index_path, &stripped_indexquals, &fixed_indexquals);
	foreach(values, fixed_indexquals)
	{
		Expr *clause;
		Expr *expr;
		Var *var;
		TargetEntry *tle;

		clause = (Expr *) lfirst(values);
		expr = (Expr *) get_rightop(clause);
		var = castNode(Var, get_leftop(clause));

		/*
		 * If const expression has a different type than the column (var), wrap in a relabel
		 * expression with the proper type so it is coerced at execution time.
		 */
		if (IsA(expr, Const) && castNode(Const, expr)->consttype != var->vartype)
		{
			expr = (Expr *) makeRelabelType(expr,
											var->vartype,
											-1,
											get_typcollation(var->vartype),
											COERCE_IMPLICIT_CAST);
		}

		tle = makeNode(TargetEntry);
		tle->expr = expr;
		/*
		 * Get the attribute number in base relation (varoattno), not attribute number
		 * in index relation (varattno).
		 */
		tle->resno = var->varattnosyn;
		tle->resorigcol = 0;
		indexquals[tle->resno - 1] = tle;
		primary_key_attrs = bms_add_member(primary_key_attrs, tle->resno - attr_offset);
	}

	/*
	 * Verify all YB primary keys are specified in the WHERE clause.
	 */
	if (!YBCAllPrimaryKeysProvided(relation, primary_key_attrs))
	{
		RelationClose(relation);
		return false;
	}

	/*
	 * At this point all checks passed so construct the final target lists.
	 * This will use the following vars prepared above:
	 *  - indexquals array which has the targets for all primary key columns.
	 *  - subpath_tlist which has all SET clause targets (for UPDATEs only).
	 * It will set the following (return) args:
	 *  - result_tlist will have both the pkey and select targets and add
	 *    dummy/null targets for all unset attrs to match PG/YSQL expectation.
	 *  - modify_tlist for UPDATEs with pushed-down expression only, we put
	 *    the target expressions there to keep regular PG/YSQL execution from
	 *    trying to evaluate them (which would fail because they still have
	 *    scan variables).
	 * Note: Previous checks ensure all pkey columns are set and that there is
	 * no overlap between primary key targets and SET targets (if any).
	 */
	subpath_tlist_values = list_head(subpath_tlist);

	for (attr_num = 1; attr_num <= relInfo->max_attr; ++attr_num)
	{
		TargetEntry *subpath_tlist_tle = NULL;

		if (subpath_tlist_values)
			subpath_tlist_tle = lfirst_node(TargetEntry, subpath_tlist_values);

		if (indexquals[attr_num - 1] != NULL)
		{
			/* Use the primary-key indexquals value. */
			*result_tlist = lappend(*result_tlist, indexquals[attr_num - 1]);
		}
		else if (subpath_tlist_values && subpath_tlist_tle->resno == attr_num)
		{
			if (bms_is_member(subpath_tlist_tle->resno - attr_offset,
							  pushdown_update_attrs))
			{
				/*
				 * If the expr needs pushdown bypass query-layer evaluation.
				 * We set a dummy tle in the result tlist since it needs to
				 * contain values for all rel columns (see below).
				 * However, we substitute the correct expression during
				 * execution (in ybcModifyTable.c).
				 */
				TargetEntry* tle = make_dummy_tle(attr_num, /* is_null = */ false);
				*result_tlist = lappend(*result_tlist, tle);
				*modify_tlist = lappend(*modify_tlist, subpath_tlist_tle);
			}
			else
			{
				/* Use the SET value from the projection target list. */
				*result_tlist = lappend(*result_tlist, subpath_tlist_tle);
			}

			subpath_tlist_values = lnext(subpath_tlist, subpath_tlist_values);
		}
		else
		{
			/*
			 * It is necessary to include the unspecified columns in the final Result target
			 * list as it is expected to contain all rel columns, even those that are not
			 * directly used in the statement, however we substitute in NULL const values so
			 * all expressions are still valid single row write expressions.
			 */
			TargetEntry* tle = make_dummy_tle(attr_num, /* is_null = */ true);
			*result_tlist = lappend(*result_tlist, tle);
		}
	}

	/*
	 * The tuple produced by the Result node may already have all the columns
	 * needed to evaluate the returning expressions. It does, if referenced
	 * columns are the primary key columns, their values are extracted from
	 * the condition, or SET columns, if their values are evaluated by the
	 * Result (contrary to pushing expressions down). If the returning
	 * expressions refer any column updated with a result of pushed down
	 * expression or neither updated nor a part of the primary key, we need to
	 * fetch the values from DocDB.
	 * If DocDB tuple is fetched, it is replaces one produced by the Result,
	 * there is no merge. So we iterate over the referenced columns and add them
	 * all to the fetch list, which is discared, if we learn that we already
	 * have all of them.
	 */
	if (path->returningLists)
	{
		bool retrieve = false;
		List *references = NIL;
		/*
		 * Iterate over all variables referenced by the returning clause
		 * expressions.
		 */
		List *vars = pull_vars_of_level((Node *) path->returningLists, 0);
		foreach (lc, vars)
		{
			Var *var_expr = lfirst_node(Var, lc);
			AttrNumber attno = var_expr->varattno;
			YbExprColrefDesc *reference;

			/* DocDB does not store system attributes */
			if (!AttrNumberIsForUserDefinedAttr(attno))
			{
				continue;
			}

			/*
			 * If expression for the attribute is pushed down we will need to
			 * fetch it. Also we need to fetch it if it is not provided by
			 * constant SET clause expression nor by a WHERE condition.
			 */
			if (bms_is_member(attno - attr_offset, pushdown_update_attrs) ||
				(!bms_is_member(attno - attr_offset, update_attrs) &&
				 !bms_is_member(attno - attr_offset, primary_key_attrs)))
			{
				retrieve = true;
			}

			/*
			 * Create column reference entry
			 */
			reference =  makeNode(YbExprColrefDesc);
			reference->attno = attno;
			reference->typid = var_expr->vartype;
			reference->typmod = var_expr->vartypmod;
			reference->collid = var_expr->varcollid;
			references = lappend(references, reference);
		}

		/* Cleanup */
		list_free(vars);
		if (retrieve)
		{
			/*
			 * Found pushdown columns referenced from the returning clause,
			 * return collected references.
			 */
			*returning_cols = references;
		}
		else
		{
			/*
			 * No columns are referenced from the returning clause,
			 * discard the list.
			 */
			list_free_deep(references);
		}
	}

	/* Return column references collected before */
	*column_refs = colrefs;

	RelationClose(relation);
	return true;
}

/*
 * create_modifytable_plan
 *	  Create a ModifyTable plan for 'best_path'.
 *
 *	  Returns a Plan node.
 */
static ModifyTable *
create_modifytable_plan(PlannerInfo *root, ModifyTablePath *best_path)
{
	ModifyTable *plan;
	Path	   *subpath = best_path->subpath;
	Plan	   *subplan;
	List        *result_tlist = NIL;
	List        *modify_tlist = NIL;
	bool        no_row_trigger = false;
	List        *no_update_index_list = NIL;

	List	   *returning_cols = NIL;
	List	   *column_refs = NIL;

	/*
	 * If we are a single row UPDATE/DELETE in a YB relation, add Result subplan
	 * instead of IndexScan. It is necessary to avoid the scan since we will be
	 * running outside of a transaction and thus cannot rely on the results from a
	 * separately executed operation.
	 */
	if (yb_single_row_update_or_delete_path(root, best_path, &modify_tlist,
											&column_refs, &result_tlist,
											&returning_cols, &no_row_trigger,
											best_path->operation == CMD_UPDATE ?
												&no_update_index_list : NULL))
	{
		subplan = (Plan *) make_result(result_tlist, NULL, NULL);
		copy_generic_path_info(subplan, best_path->subpath);
	}
	else
	{
		/* Subplan must produce exactly the specified tlist */
		subplan = create_plan_recurse(root, subpath, CP_EXACT_TLIST);

		/* Transfer resname/resjunk labeling, too, to keep executor happy */
		apply_tlist_labeling(subplan->targetlist, root->processed_tlist);
	}

	plan = make_modifytable(root,
							subplan,
							best_path->operation,
							best_path->canSetTag,
							best_path->nominalRelation,
							best_path->rootRelation,
							best_path->partColsUpdated,
							best_path->resultRelations,
							best_path->updateColnosLists,
							best_path->withCheckOptionLists,
							best_path->returningLists,
							best_path->rowMarks,
							best_path->onconflict,
							best_path->mergeActionLists,
							best_path->epqParam);
	plan->ybPushdownTlist = modify_tlist;
	plan->ybReturningColumns = returning_cols;
	plan->ybColumnRefs = column_refs;
	plan->no_update_index_list = no_update_index_list;
	plan->no_row_trigger = no_row_trigger;

	copy_generic_path_info(&plan->plan, &best_path->path);

	return plan;
}

/*
 * create_limit_plan
 *
 *	  Create a Limit plan for 'best_path' and (recursively) plans
 *	  for its subpaths.
 */
static Limit *
create_limit_plan(PlannerInfo *root, LimitPath *best_path, int flags)
{
	Limit	   *plan;
	Plan	   *subplan;
	int			numUniqkeys = 0;
	AttrNumber *uniqColIdx = NULL;
	Oid		   *uniqOperators = NULL;
	Oid		   *uniqCollations = NULL;

	/* Limit doesn't project, so tlist requirements pass through */
	subplan = create_plan_recurse(root, best_path->subpath, flags);

	/* Extract information necessary for comparing rows for WITH TIES. */
	if (best_path->limitOption == LIMIT_OPTION_WITH_TIES)
	{
		Query	   *parse = root->parse;
		ListCell   *l;

		numUniqkeys = list_length(parse->sortClause);
		uniqColIdx = (AttrNumber *) palloc(numUniqkeys * sizeof(AttrNumber));
		uniqOperators = (Oid *) palloc(numUniqkeys * sizeof(Oid));
		uniqCollations = (Oid *) palloc(numUniqkeys * sizeof(Oid));

		numUniqkeys = 0;
		foreach(l, parse->sortClause)
		{
			SortGroupClause *sortcl = (SortGroupClause *) lfirst(l);
			TargetEntry *tle = get_sortgroupclause_tle(sortcl, parse->targetList);

			uniqColIdx[numUniqkeys] = tle->resno;
			uniqOperators[numUniqkeys] = sortcl->eqop;
			uniqCollations[numUniqkeys] = exprCollation((Node *) tle->expr);
			numUniqkeys++;
		}
	}

	plan = make_limit(subplan,
					  best_path->limitOffset,
					  best_path->limitCount,
					  best_path->limitOption,
					  numUniqkeys, uniqColIdx, uniqOperators, uniqCollations);

	copy_generic_path_info(&plan->plan, (Path *) best_path);

	return plan;
}


/*****************************************************************************
 *
 *	BASE-RELATION SCAN METHODS
 *
 *****************************************************************************/


/*
 * create_seqscan_plan
 *	 Returns a seqscan plan for the base relation scanned by 'best_path'
 *	 with restriction clauses 'scan_clauses' and targetlist 'tlist'.
 */
static SeqScan *
create_seqscan_plan(PlannerInfo *root, Path *best_path,
					List *tlist, List *scan_clauses)
{
	SeqScan    *scan_plan;
	Index		scan_relid = best_path->parent->relid;
	List	   *local_quals = NIL;
	List	   *remote_quals = NIL;
	List	   *colrefs = NIL;

	/* it should be a base rel... */
	Assert(scan_relid > 0);
	Assert(best_path->parent->rtekind == RTE_RELATION);

	/* Sort clauses into best execution order */
	scan_clauses = order_qual_clauses(root, scan_clauses);

	/* Reduce RestrictInfo list to bare expressions; ignore pseudoconstants */
	if (best_path->parent->is_yb_relation)
		extract_pushdown_clauses(scan_clauses, NULL,
								 false /* is_bitmap_index_scan */,
								 &local_quals, &remote_quals, &colrefs,
								 NULL, NULL);
	else
		local_quals = extract_actual_clauses(scan_clauses, false);

	/* Replace any outer-relation variables with nestloop params */
	if (best_path->param_info)
	{
		local_quals = (List *)
			replace_nestloop_params(root, (Node *) local_quals);
	}

	if (best_path->parent->is_yb_relation)
		scan_plan = (SeqScan *) make_yb_seqscan(tlist, local_quals,
												remote_quals, colrefs,
												scan_relid,
												best_path->yb_plan_info);
	else
		scan_plan = make_seqscan(tlist, local_quals, scan_relid);

	copy_generic_path_info(&scan_plan->scan.plan, best_path);

	return scan_plan;
}

/*
 * create_samplescan_plan
 *	 Returns a samplescan plan for the base relation scanned by 'best_path'
 *	 with restriction clauses 'scan_clauses' and targetlist 'tlist'.
 */
static SampleScan *
create_samplescan_plan(PlannerInfo *root, Path *best_path,
					   List *tlist, List *scan_clauses)
{
	SampleScan *scan_plan;
	Index		scan_relid = best_path->parent->relid;
	RangeTblEntry *rte;
	TableSampleClause *tsc;

	/* it should be a base rel with a tablesample clause... */
	Assert(scan_relid > 0);
	rte = planner_rt_fetch(scan_relid, root);
	Assert(rte->rtekind == RTE_RELATION);
	tsc = rte->tablesample;
	Assert(tsc != NULL);

	/* Sort clauses into best execution order */
	scan_clauses = order_qual_clauses(root, scan_clauses);

	/* Reduce RestrictInfo list to bare expressions; ignore pseudoconstants */
	scan_clauses = extract_actual_clauses(scan_clauses, false);

	/* Replace any outer-relation variables with nestloop params */
	if (best_path->param_info)
	{
		scan_clauses = (List *)
			replace_nestloop_params(root, (Node *) scan_clauses);
		tsc = (TableSampleClause *)
			replace_nestloop_params(root, (Node *) tsc);
	}

	scan_plan = make_samplescan(tlist,
								scan_clauses,
								scan_relid,
								tsc);

	copy_generic_path_info(&scan_plan->scan.plan, best_path);

	return scan_plan;
}

static inline bool
YbIsHashCodeFunc(FuncExpr *func)
{
	return func->funcid == YB_HASH_CODE_OID;
}

/*
 * This function changes attribute numbers for each yb_hash_code function
 * argument. Initially arguments use attribute numbers from relation.
 * After the change attribute numbers will be taken from index which is used
 * for the yb_hash_code pushdown.
 */
static void
YbFixHashCodeFuncArgs(FuncExpr *hash_code_func, const IndexOptInfo *index)
{
	Assert(YbIsHashCodeFunc(hash_code_func));
	ListCell *l;
	int indexcol = 0;
	foreach(l, hash_code_func->args)
	{
		Var *arg_var = (Var *) lfirst(l);
		/*
		 * Sanity check. Planner should have already verified that function
		 * arguments match the index.
		 * Should it rather be an assertion?
		 */
		if (!IsA(arg_var, Var) ||
			indexcol >= index->nkeycolumns ||
			index->rel->relid != arg_var->varno ||
			index->indexkeys[indexcol] != arg_var->varattno ||
			index->opcintype[indexcol] != arg_var->vartype)
				ereport(ERROR,
						(errmsg("bad call of yb_hash_code"),
						 errdetail("Function yb_hash_code is chosen as an index condition, "
								   "but its arguments do not match hash keys of the index"),
						 errcode(ERRCODE_INTERNAL_ERROR),
						 hash_code_func->location != -1 ?
							errposition(hash_code_func->location) : 0));
		/*
		 * Note: In spite of the fact that YSQL will use secodary index for handling
		 * the yb_hash_code pushdown the arg_var->varno field should not be changed
		 * to INDEX_VAR as postgres does for its native functional indexes.
		 * Because from the postgres's point of view neither the yb_hash_code
		 * function itself not its arguments will not be converted into index
		 * columns.
		 */
		arg_var->varattno = ++indexcol;
	}
}

static bool
YbFixHashCodeFuncArgsWalker(Node *node, IndexOptInfo* indexinfo)
{
	if (node == NULL)
		return false;
	if (IsA(node, FuncExpr))
	{
		FuncExpr *func = (FuncExpr *) node;
		if (YbIsHashCodeFunc(func))
		{
			YbFixHashCodeFuncArgs(func, indexinfo);
			return false;
		}
	}
	return expression_tree_walker(
		node, &YbFixHashCodeFuncArgsWalker, (void *) indexinfo);
}

static bool
YbHasHashCodeFuncWalker(Node *node, void *context)
{
	if (node == NULL)
		return false;
	if (IsA(node, FuncExpr) && YbIsHashCodeFunc((FuncExpr *) node))
		return true;
	return expression_tree_walker(node, YbHasHashCodeFuncWalker, context);
}

/*
 * In case indexquals has at least one yb_hash_code qual function makes
 * a copy of indexquals and alters yb_hash_code function args attrributes.
 * In other cases functions returns NIL.
 */
static List*
YbBuildIndexqualForRecheck(List *indexquals, IndexOptInfo* indexinfo)
{
	if (expression_tree_walker(
		(Node *) indexquals, YbHasHashCodeFuncWalker, NULL))
	{
		List *result = copyObject(indexquals);
		expression_tree_walker(
			(Node *) result, YbFixHashCodeFuncArgsWalker, indexinfo);
		return result;
	}
	return NIL;
}

/*
 * create_indexscan_plan
 *	  Returns an indexscan plan for the base relation scanned by 'best_path'
 *	  with restriction clauses 'scan_clauses' and targetlist 'tlist'.
 *
 * We use this for both plain IndexScans and IndexOnlyScans, because the
 * qual preprocessing work is the same for both.  Note that the caller tells
 * us which to build --- we don't look at best_path->path.pathtype, because
 * create_bitmap_subplan needs to be able to override the prior decision.
 */
static Scan *
create_indexscan_plan(PlannerInfo *root,
					  IndexPath *best_path,
					  List *tlist,
					  List *scan_clauses,
					  bool indexonly,
					  bool bitmapindex)
{
	Scan	   *scan_plan;
	List	   *indexclauses = best_path->indexclauses;
	List	   *indexorderbys = best_path->indexorderbys;
	Index		baserelid = best_path->path.parent->relid;
	IndexOptInfo *indexinfo = best_path->indexinfo;
	Oid			indexoid = indexinfo->indexoid;
	List	   *qpqual;
	List	   *stripped_indexquals;
	List	   *fixed_indexquals;
	List	   *fixed_indexorderbys;
	List	   *indexorderbyops = NIL;
	ListCell   *l;

	/* Yugabyte variables */
	List	   *local_quals = NIL;
	List	   *rel_remote_quals = NIL;
	List	   *rel_colrefs = NIL;
	List	   *idx_remote_quals = NIL;
	List	   *idx_colrefs = NIL;

	/* it should be a base rel... */
	Assert(baserelid > 0);
	Assert(best_path->path.parent->rtekind == RTE_RELATION);

	/*
	 * Extract the index qual expressions (stripped of RestrictInfos) from the
	 * IndexClauses list, and prepare a copy with index Vars substituted for
	 * table Vars.  (This step also does replace_nestloop_params on the
	 * fixed_indexquals.)
	 */
	fix_indexqual_references(root, best_path,
							 &stripped_indexquals,
							 &fixed_indexquals);

	/*
	 * Likewise fix up index attr references in the ORDER BY expressions.
	 */
	fixed_indexorderbys = fix_indexorderby_references(root, best_path);

	/*
	 * The qpqual list must contain all restrictions not automatically handled
	 * by the index, other than pseudoconstant clauses which will be handled
	 * by a separate gating plan node.  All the predicates in the indexquals
	 * will be checked (either by the index itself, or by nodeIndexscan.c),
	 * but if there are any "special" operators involved then they must be
	 * included in qpqual.  The upshot is that qpqual must contain
	 * scan_clauses minus whatever appears in indexquals.
	 *
	 * is_redundant_with_indexclauses() detects cases where a scan clause is
	 * present in the indexclauses list or is generated from the same
	 * EquivalenceClass as some indexclause, and is therefore redundant with
	 * it, though not equal.  (The latter happens when indxpath.c prefers a
	 * different derived equality than what generate_join_implied_equalities
	 * picked for a parameterized scan's ppi_clauses.)  Note that it will not
	 * match to lossy index clauses, which is critical because we have to
	 * include the original clause in qpqual in that case.
	 *
	 * In some situations (particularly with OR'd index conditions) we may
	 * have scan_clauses that are not equal to, but are logically implied by,
	 * the index quals; so we also try a predicate_implied_by() check to see
	 * if we can discard quals that way.  (predicate_implied_by assumes its
	 * first input contains only immutable functions, so we have to check
	 * that.)
	 *
	 * Note: if you change this bit of code you should also look at
	 * extract_nonindex_conditions() in costsize.c.
	 */
	qpqual = NIL;
	foreach(l, scan_clauses)
	{
		RestrictInfo *rinfo = lfirst_node(RestrictInfo, l);

		if (rinfo->pseudoconstant)
			continue;			/* we may drop pseudoconstants here */
		if (list_member_ptr(stripped_indexquals, rinfo->clause))
			continue;
		if (is_redundant_with_indexclauses(rinfo, indexclauses))
			continue;			/* dup or derived from same EquivalenceClass */
		if (!contain_mutable_functions((Node *) rinfo->clause) &&
			predicate_implied_by(list_make1(rinfo->clause), stripped_indexquals,
								 false))
			continue;			/* provably implied by indexquals */
		qpqual = lappend(qpqual, rinfo);
	}

	/* Sort clauses into best execution order */
	qpqual = order_qual_clauses(root, qpqual);

	/* Reduce RestrictInfo list to bare expressions; ignore pseudoconstants */
	if (best_path->path.parent->is_yb_relation)
	{
		/*
		 * If indexonly, all referenced columns are available from the index,
		 * there is no point to pass in indexinfo to check this.
		 * Other case when we should skip extracting index clauses is if the
		 * index is primary.
		 * However, if we are doing a bitmap index scan on a primary key, we
		 * should still push down index clauses.
		 */
		bool need_idx_remote;
		if (bitmapindex)
			need_idx_remote = true;
		/*
		 * For hypothetical index where primary index isn't involved, there is
		 * no Relation. Hence don't make change to need_idx_remote.
		 */
		else if (!indexonly && !best_path->indexinfo->hypothetical)
		{
			Relation index;
			index = RelationIdGetRelation(best_path->indexinfo->indexoid);
			need_idx_remote = !index->rd_index->indisprimary;
			RelationClose(index);
		}
		else
			need_idx_remote = !indexonly;

		/*
		 * First, include other clauses from the bitmap branch (if any) as index
		 * pushdowns. See the comment in build_paths_for_OR for more details.
		 */
		if (bitmapindex)
			extract_pushdown_clauses(best_path->yb_bitmap_idx_pushdowns,
									 best_path->indexinfo,
									 bitmapindex,
									 NULL /* local_quals */,
									 NULL /* rel_remote_quals */,
									 NULL /* rel_colrefs */,
									 &idx_remote_quals, &idx_colrefs);

		/* Then, look at all remaining clauses for pushdown-able filters */
		extract_pushdown_clauses(qpqual,
								 need_idx_remote ? best_path->indexinfo : NULL,
								 bitmapindex,
								 &local_quals, &rel_remote_quals, &rel_colrefs,
								 &idx_remote_quals, &idx_colrefs);
	}
	else
		local_quals = extract_actual_clauses(qpqual, false);

	/*
	 * We have to replace any outer-relation variables with nestloop params in
	 * the indexqualorig, qpqual, and indexorderbyorig expressions.  A bit
	 * annoying to have to do this separately from the processing in
	 * fix_indexqual_references --- rethink this when generalizing the inner
	 * indexscan support.  But note we can't really do this earlier because
	 * it'd break the comparisons to predicates above ... (or would it?  Those
	 * wouldn't have outer refs)
	 */
	if (best_path->path.param_info)
	{
		stripped_indexquals = (List *)
			replace_nestloop_params(root, (Node *) stripped_indexquals);
		local_quals = (List *)
			replace_nestloop_params(root, (Node *) local_quals);
		indexorderbys = (List *)
			replace_nestloop_params(root, (Node *) indexorderbys);
	}

	/*
	 * If there are ORDER BY expressions, look up the sort operators for their
	 * result datatypes.
	 */
	if (indexorderbys)
	{
		ListCell   *pathkeyCell,
				   *exprCell;

		/*
		 * PathKey contains OID of the btree opfamily we're sorting by, but
		 * that's not quite enough because we need the expression's datatype
		 * to look up the sort operator in the operator family.
		 */
		Assert(list_length(best_path->path.pathkeys) == list_length(indexorderbys));
		forboth(pathkeyCell, best_path->path.pathkeys, exprCell, indexorderbys)
		{
			PathKey    *pathkey = (PathKey *) lfirst(pathkeyCell);
			Node	   *expr = (Node *) lfirst(exprCell);
			Oid			exprtype = exprType(expr);
			Oid			sortop;

			/* Get sort operator from opfamily */
			sortop = get_opfamily_member(pathkey->pk_opfamily,
										 exprtype,
										 exprtype,
										 pathkey->pk_strategy);
			if (!OidIsValid(sortop))
				elog(ERROR, "missing operator %d(%u,%u) in opfamily %u",
					 pathkey->pk_strategy, exprtype, exprtype, pathkey->pk_opfamily);
			indexorderbyops = lappend_oid(indexorderbyops, sortop);
		}
	}

	/*
	 * For an index-only scan, we must mark indextlist entries as resjunk if
	 * they are columns that the index AM can't return; this cues setrefs.c to
	 * not generate references to those columns.
	 */
	if (indexonly)
	{
		int			i = 0;

		foreach(l, indexinfo->indextlist)
		{
			TargetEntry *indextle = (TargetEntry *) lfirst(l);

			indextle->resjunk = !indexinfo->canreturn[i];
			i++;
		}
	}

	/* Finally ready to build the plan node */
	if (indexonly)
	{
		IndexOnlyScan* index_only_scan_plan = make_indexonlyscan(tlist,
												local_quals,
												rel_colrefs,
												rel_remote_quals,
												baserelid,
												indexoid,
												fixed_indexquals,
												stripped_indexquals,
												fixed_indexorderbys,
												indexinfo->indextlist,
												best_path->indexscandir,
												best_path->yb_plan_info);
		index_only_scan_plan->yb_indexqual_for_recheck =
			YbBuildIndexqualForRecheck(fixed_indexquals, best_path->indexinfo);
		index_only_scan_plan->yb_distinct_prefixlen =
			best_path->yb_index_path_info.yb_distinct_prefixlen;

		scan_plan = (Scan *) index_only_scan_plan;
	}
	else
	{
		IndexScan *index_scan_plan;
		index_scan_plan = make_indexscan(tlist,
										 local_quals,
										 rel_colrefs,
										 rel_remote_quals,
										 idx_colrefs,
										 idx_remote_quals,
										 baserelid,
										 indexoid,
										 fixed_indexquals,
										 stripped_indexquals,
										 fixed_indexorderbys,
										 indexorderbys,
										 indexorderbyops,
										 best_path->indexinfo->indextlist,
										 best_path->indexscandir,
										 best_path->yb_plan_info,
										 best_path->yb_index_path_info);
		index_scan_plan->yb_distinct_prefixlen =
			best_path->yb_index_path_info.yb_distinct_prefixlen;
		scan_plan = (Scan *) index_scan_plan;
	}

	copy_generic_path_info(&scan_plan->plan, &best_path->path);

	return scan_plan;
}

/*
 * create_bitmap_scan_plan
 *	  Returns a bitmap scan plan for the base relation scanned by 'best_path'
 *	  with restriction clauses 'scan_clauses' and targetlist 'tlist'.
 */
static BitmapHeapScan *
create_bitmap_scan_plan(PlannerInfo *root,
						BitmapHeapPath *best_path,
						List *tlist,
						List *scan_clauses)
{
	Index		baserelid = best_path->path.parent->relid;
	Plan	   *bitmapqualplan;
	List	   *bitmapqualorig;
	List	   *indexquals;
	List	   *indexECs;
	List	   *qpqual;
	ListCell   *l;
	BitmapHeapScan *scan_plan;

	/* it should be a base rel... */
	Assert(baserelid > 0);
	Assert(best_path->path.parent->rtekind == RTE_RELATION);

	/* Process the bitmapqual tree into a Plan tree and qual lists */
	bitmapqualplan = create_bitmap_subplan(root, best_path->bitmapqual,
										   &bitmapqualorig, &indexquals,
										   NULL /* indexpushdownquals */,
										   &indexECs, tlist, &scan_clauses);

	if (best_path->path.parallel_aware)
		bitmap_subplan_mark_shared(bitmapqualplan);

	/*
	 * The qpqual list must contain all restrictions not automatically handled
	 * by the index, other than pseudoconstant clauses which will be handled
	 * by a separate gating plan node.  All the predicates in the indexquals
	 * will be checked (either by the index itself, or by
	 * nodeBitmapHeapscan.c), but if there are any "special" operators
	 * involved then they must be added to qpqual.  The upshot is that qpqual
	 * must contain scan_clauses minus whatever appears in indexquals.
	 *
	 * This loop is similar to the comparable code in create_indexscan_plan(),
	 * but with some differences because it has to compare the scan clauses to
	 * stripped (no RestrictInfos) indexquals.  See comments there for more
	 * info.
	 *
	 * In normal cases simple equal() checks will be enough to spot duplicate
	 * clauses, so we try that first.  We next see if the scan clause is
	 * redundant with any top-level indexqual by virtue of being generated
	 * from the same EC.  After that, try predicate_implied_by().
	 *
	 * Unlike create_indexscan_plan(), the predicate_implied_by() test here is
	 * useful for getting rid of qpquals that are implied by index predicates,
	 * because the predicate conditions are included in the "indexquals"
	 * returned by create_bitmap_subplan().  Bitmap scans have to do it that
	 * way because predicate conditions need to be rechecked if the scan
	 * becomes lossy, so they have to be included in bitmapqualorig.
	 */
	qpqual = NIL;
	foreach(l, scan_clauses)
	{
		RestrictInfo *rinfo = lfirst_node(RestrictInfo, l);
		Node	   *clause = (Node *) rinfo->clause;

		if (rinfo->pseudoconstant)
			continue;			/* we may drop pseudoconstants here */
		if (list_member(indexquals, clause))
			continue;			/* simple duplicate */
		if (rinfo->parent_ec && list_member_ptr(indexECs, rinfo->parent_ec))
			continue;			/* derived from same EquivalenceClass */
		if (!contain_mutable_functions(clause) &&
			predicate_implied_by(list_make1(clause), indexquals, false))
			continue;			/* provably implied by indexquals */
		qpqual = lappend(qpqual, rinfo);
	}

	/* Sort clauses into best execution order */
	qpqual = order_qual_clauses(root, qpqual);

	/* Reduce RestrictInfo list to bare expressions; ignore pseudoconstants */
	qpqual = extract_actual_clauses(qpqual, false);

	/*
	 * When dealing with special operators, we will at this point have
	 * duplicate clauses in qpqual and bitmapqualorig.  We may as well drop
	 * 'em from bitmapqualorig, since there's no point in making the tests
	 * twice.
	 */
	bitmapqualorig = list_difference_ptr(bitmapqualorig, qpqual);

	/*
	 * We have to replace any outer-relation variables with nestloop params in
	 * the qpqual and bitmapqualorig expressions.  (This was already done for
	 * expressions attached to plan nodes in the bitmapqualplan tree.)
	 */
	if (best_path->path.param_info)
	{
		qpqual = (List *)
			replace_nestloop_params(root, (Node *) qpqual);
		bitmapqualorig = (List *)
			replace_nestloop_params(root, (Node *) bitmapqualorig);
	}

	/* Finally ready to build the plan node */
	scan_plan = make_bitmap_heapscan(tlist,
									 qpqual,
									 bitmapqualplan,
									 bitmapqualorig,
									 baserelid);

	copy_generic_path_info(&scan_plan->scan.plan, &best_path->path);

	return scan_plan;
}

/*
 * create_yb_bitmap_scan_plan
 *	  Returns a bitmap scan plan for the base relation scanned by 'best_path'
 *	  with restriction clauses 'scan_clauses' and targetlist 'tlist'.
 */
static YbBitmapTableScan *
create_yb_bitmap_scan_plan(PlannerInfo *root,
						YbBitmapTablePath *best_path,
						List *tlist,
						List *scan_clauses)
{
	Index		baserelid = best_path->path.parent->relid;
	Plan	   *bitmapqualplan;
	List	   *indexqual;
	List	   *indexquals;
	List	   *indexpushdownquals;
	List	   *indexECs;
	List	   *qpqual;
	ListCell   *l;
	YbBitmapTableScan *scan_plan;

	/* it should be a base rel... */
	Assert(baserelid > 0);
	Assert(best_path->path.parent->rtekind == RTE_RELATION);

	/* Process the bitmapqual tree into a Plan tree and qual lists */
	bitmapqualplan = create_bitmap_subplan(root, best_path->bitmapqual,
										   &indexqual, &indexquals,
										   &indexpushdownquals, &indexECs,
										   tlist, &scan_clauses);

	/*
	 * The qpqual list must contain all restrictions not automatically handled
	 * by the index, other than pseudoconstant clauses which will be handled
	 * by a separate gating plan node.  All the predicates in the indexquals
	 * will be checked (either by the index itself, or by
	 * nodeYbBitmapTablescan.c), but if there are any "special" operators
	 * involved then they must be added to qpqual.  The upshot is that qpqual
	 * must contain scan_clauses minus whatever appears in indexquals.
	 *
	 * This loop is similar to the comparable code in create_indexscan_plan(),
	 * but with some differences because it has to compare the scan clauses to
	 * stripped (no RestrictInfos) indexquals.  See comments there for more
	 * info.
	 *
	 * In normal cases simple equal() checks will be enough to spot duplicate
	 * clauses, so we try that first.  We next see if the scan clause is
	 * redundant with any top-level indexqual by virtue of being generated
	 * from the same EC.  After that, try predicate_implied_by().
	 *
	 * Unlike create_indexscan_plan(), the predicate_implied_by() test here is
	 * useful for getting rid of qpquals that are implied by index predicates,
	 * because the predicate conditions are included in the "indexquals"
	 * returned by create_bitmap_subplan().  Bitmap scans have to do it that
	 * way because predicate conditions need to be rechecked if the scan
	 * becomes lossy, so they have to be included in indexqual.
	 */
	qpqual = NIL;
	foreach(l, scan_clauses)
	{
		RestrictInfo *rinfo = lfirst_node(RestrictInfo, l);
		Node	   *clause = (Node *) rinfo->clause;

		if (rinfo->pseudoconstant)
			continue;			/* we may drop pseudoconstants here */
		if (list_member(indexquals, clause))
			continue;			/* simple duplicate */
		if (list_member(indexpushdownquals, clause))
			continue;			/* simple duplicate */
		if (rinfo->parent_ec && list_member_ptr(indexECs, rinfo->parent_ec))
			continue;			/* derived from same EquivalenceClass */
		if (!contain_mutable_functions(clause) &&
			(predicate_implied_by(list_make1(clause), indexquals, false) ||
			 predicate_implied_by(list_make1(clause), indexpushdownquals, false)))
			continue;			/* provably implied by indexquals or
			                     * indexpushdownquals */
		qpqual = lappend(qpqual, rinfo);
	}

	/* Sort clauses into best execution order */
	qpqual = order_qual_clauses(root, qpqual);

	/*
	 * We have to replace any outer-relation variables with nestloop params in
	 * the local qual expressions.  (This was already done for xpressions
	 * attached to plan nodes in the bitmapqualplan tree.)
	 */
	if (best_path->path.param_info)
	{
		indexquals = (List *)
			replace_nestloop_params(root, (Node *) indexquals);
		qpqual = (List *)
			replace_nestloop_params(root, (Node *) qpqual);
		scan_clauses = (List *)
			replace_nestloop_params(root, (Node *) scan_clauses);
	}

	/* Determine remote and local quals */
	List	   *local_quals = NIL;
	List	   *rel_remote_quals = NIL;
	List	   *rel_colrefs = NIL;

	extract_pushdown_clauses(qpqual, NULL /* index_info */,
							 false /* bitmapindex */, &local_quals,
							 &rel_remote_quals, &rel_colrefs,
							 NULL /* idx_remote_quals */,
							 NULL /* idx_colrefs */);

	PushdownExprs rel_pushdown = {rel_remote_quals, rel_colrefs};

	/*
	 * When dealing with special operators, we will at this point have
	 * duplicate clauses in local_quals and indexquals.  We may as well drop
	 * 'em from indexquals, since there's no point in making the tests
	 * twice.
	 */
	indexquals = list_difference_ptr(indexquals, local_quals);

	/*
	 * Sort the index quals into lists of pushable and non-pushable quals, to
	 * use for rechecking.
	 */
	List	   *recheck_remote_quals = NIL;
	List	   *recheck_colrefs = NIL;
	List	   *recheck_local_quals = NIL;

	ListCell *lc;
	foreach(lc, indexquals)
	{
		List *colrefs = NIL;
		Expr *clause = (Expr *) lfirst(lc);
		if (YbCanPushdownExpr(clause, &colrefs))
		{
			recheck_colrefs = list_concat(recheck_colrefs, colrefs);
			recheck_remote_quals = lappend(recheck_remote_quals, clause);
		}
		else
			recheck_local_quals = lappend(recheck_local_quals, clause);
	}

	PushdownExprs recheck_pushdown = {recheck_remote_quals, recheck_colrefs};

	/*
	 * Get all pushable expressions, including those that were already pushed
	 * down to the indexes. These pushdown expressions will be used if we exceed
	 * work_mem - we switch to a sequential scan.
	 */
	List	   *fallback_remote_quals = NIL;
	List	   *fallback_colrefs = NIL;
	List	   *fallback_local_quals = NIL;

	extract_pushdown_clauses(scan_clauses, NULL /* index_info */,
							 false /* bitmapindex */, &fallback_local_quals,
							 &fallback_remote_quals, &fallback_colrefs,
							 NULL /* idx_remote_quals */,
							 NULL /* idx_colrefs */);

	PushdownExprs fallback_pushdown = {fallback_remote_quals, fallback_colrefs};

	/* Finally ready to build the plan node */
	scan_plan = make_yb_bitmap_tablescan(tlist,
										 local_quals,
										 bitmapqualplan,
										 baserelid,
										 rel_pushdown,
										 recheck_pushdown,
										 recheck_local_quals,
										 fallback_pushdown,
										 fallback_local_quals,
										 ((Path *) best_path)->yb_plan_info);

	copy_generic_path_info(&scan_plan->scan.plan, &best_path->path);

	return scan_plan;
}

/*
 * Given a bitmapqual tree, generate the Plan tree that implements it
 *
 * As byproducts, we also return in *qual and *indexqual the qual lists
 * (in implicit-AND form, without RestrictInfos) describing the original index
 * conditions and the generated indexqual conditions.  (These are the same in
 * simple cases, but when special index operators are involved, the former
 * list includes the special conditions while the latter includes the actual
 * indexable conditions derived from them.)  Both lists include partial-index
 * predicates, because we have to recheck predicates as well as index
 * conditions if the bitmap scan becomes lossy.
 *
 * In addition, we return a list of EquivalenceClass pointers for all the
 * top-level indexquals that were possibly-redundantly derived from ECs.
 * This allows removal of scan_clauses that are redundant with such quals.
 * (We do not attempt to detect such redundancies for quals that are within
 * OR subtrees.  This could be done in a less hacky way if we returned the
 * indexquals in RestrictInfo form, but that would be slower and still pretty
 * messy, since we'd have to build new RestrictInfos in many cases.)
 */
static Plan *
create_bitmap_subplan(PlannerInfo *root, Path *bitmapqual,
					  List **qual, List **indexqual, List **indexpushdownquals,
					  List **indexECs, List *tlist, List **scan_clauses)
{
	Plan	   *plan;

	if (IsA(bitmapqual, BitmapAndPath))
	{
		BitmapAndPath *apath = (BitmapAndPath *) bitmapqual;
		List	   *subplans = NIL;
		List	   *subquals = NIL;
		List	   *subindexquals = NIL;
		List	   *subindexpushdownquals = NIL;
		List	   *subindexECs = NIL;
		ListCell   *l;

		/*
		 * There may well be redundant quals among the subplans, since a
		 * top-level WHERE qual might have gotten used to form several
		 * different index quals.  We don't try exceedingly hard to eliminate
		 * redundancies, but we do eliminate obvious duplicates by using
		 * list_concat_unique.
		 */
		foreach(l, apath->bitmapquals)
		{
			Plan	   *subplan;
			List	   *subqual;
			List	   *subindexqual;
			List	   *subindexpushdownqual;
			List	   *subindexEC;

			subplan = create_bitmap_subplan(root, (Path *) lfirst(l),
											&subqual, &subindexqual,
											&subindexpushdownqual, &subindexEC,
											tlist, scan_clauses);
			subplans = lappend(subplans, subplan);
			subquals = list_concat_unique(subquals, subqual);
			subindexquals = list_concat_unique(subindexquals, subindexqual);
			subindexpushdownquals = list_concat_unique(subindexpushdownquals,
													   subindexpushdownqual);
			/* Duplicates in indexECs aren't worth getting rid of */
			subindexECs = list_concat(subindexECs, subindexEC);
		}
		plan = (Plan *) make_bitmap_and(subplans);
		plan->startup_cost = apath->path.startup_cost;
		plan->total_cost = apath->path.total_cost;
		plan->plan_rows =
			clamp_row_est(apath->bitmapselectivity * apath->path.parent->tuples);
		plan->plan_width = 0;	/* meaningless */
		plan->parallel_aware = false;
		plan->parallel_safe = apath->path.parallel_safe;
		*qual = subquals;
		*indexqual = subindexquals;
		if (indexpushdownquals)
			*indexpushdownquals = subindexpushdownquals;
		*indexECs = subindexECs;
	}
	else if (IsA(bitmapqual, BitmapOrPath))
	{
		BitmapOrPath *opath = (BitmapOrPath *) bitmapqual;
		List	   *subplans = NIL;
		List	   *subquals = NIL;
		List	   *subindexquals = NIL;
		List	   *subindexpushdownquals = NIL;
		bool		const_true_subqual = false;
		bool		const_true_subindexqual = false;
		ListCell   *l;

		/*
		 * Here, we only detect qual-free subplans.  A qual-free subplan would
		 * cause us to generate "... OR true ..."  which we may as well reduce
		 * to just "true".  We do not try to eliminate redundant subclauses
		 * because (a) it's not as likely as in the AND case, and (b) we might
		 * well be working with hundreds or even thousands of OR conditions,
		 * perhaps from a long IN list.  The performance of list_append_unique
		 * would be unacceptable.
		 */
		foreach(l, opath->bitmapquals)
		{
			Plan	   *subplan;
			List	   *subqual;
			List	   *subindexqual;
			List	   *subindexpushdownqual;
			List	   *subindexEC;

			subplan = create_bitmap_subplan(root, (Path *) lfirst(l),
											&subqual, &subindexqual,
											&subindexpushdownqual, &subindexEC,
											tlist, scan_clauses);
			subplans = lappend(subplans, subplan);
			if (subqual == NIL)
				const_true_subqual = true;
			else if (!const_true_subqual)
				subquals = lappend(subquals,
								   make_ands_explicit(subqual));
			if (subindexqual == NIL)
				const_true_subindexqual = true;
			else if (!const_true_subindexqual)
			{
				subindexquals = lappend(subindexquals,
										make_ands_explicit(subindexqual));
				subindexpushdownquals = lappend(subindexpushdownquals,
										   make_ands_explicit(subindexpushdownqual));
			}
		}

		/*
		 * In the presence of ScalarArrayOpExpr quals, we might have built
		 * BitmapOrPaths with just one subpath; don't add an OR step.
		 */
		if (list_length(subplans) == 1)
		{
			plan = (Plan *) linitial(subplans);
		}
		else
		{
			plan = (Plan *) make_bitmap_or(subplans);
			plan->startup_cost = opath->path.startup_cost;
			plan->total_cost = opath->path.total_cost;
			plan->plan_rows =
				clamp_row_est(opath->bitmapselectivity * opath->path.parent->tuples);
			plan->plan_width = 0;	/* meaningless */
			plan->parallel_aware = false;
			plan->parallel_safe = opath->path.parallel_safe;
		}

		/*
		 * If there were constant-TRUE subquals, the OR reduces to constant
		 * TRUE.  Also, avoid generating one-element ORs, which could happen
		 * due to redundancy elimination or ScalarArrayOpExpr quals.
		 */
		if (const_true_subqual)
			*qual = NIL;
		else if (list_length(subquals) <= 1)
			*qual = subquals;
		else
			*qual = list_make1(make_orclause(subquals));
		if (const_true_subindexqual)
		{
			*indexqual = NIL;
			if (indexpushdownquals)
				*indexpushdownquals = NIL;
		}
		else if (list_length(subindexquals) <= 1)
		{
			*indexqual = subindexquals;
			if (indexpushdownquals)
				*indexpushdownquals = subindexpushdownquals;
		}
		else
		{
			*indexqual = list_make1(make_orclause(subindexquals));
			if (indexpushdownquals)
				*indexpushdownquals = list_make1(
					make_orclause(subindexpushdownquals));
		}
		*indexECs = NIL;
	}
	else if (IsA(bitmapqual, IndexPath))
	{
		IndexPath  *ipath = (IndexPath *) bitmapqual;
		IndexScan  *iscan;
		List	   *subquals;
		List	   *subindexquals;
		List	   *subindexECs;
		ListCell   *l;

		/* Use the regular indexscan plan build machinery... */
		iscan = castNode(IndexScan,
						 create_indexscan_plan(root, ipath,
											   tlist, *scan_clauses,
											   false /* indexonly */,
											   true /* bitmapindex */));

		/* then convert to a bitmap indexscan */
		if (ipath->indexinfo->rel->is_yb_relation)
		{
			YbPlanInfo bitmap_idx_info = iscan->yb_plan_info;
			bitmap_idx_info.estimated_docdb_result_width = ipath->ybctid_width;

			plan = (Plan *) make_yb_bitmap_indexscan(iscan->scan.scanrelid,
													 iscan->indexid,
													 iscan->indexqual,
													 iscan->indexqualorig,
													 iscan->indextlist,
													 iscan->yb_idx_pushdown,
													 bitmap_idx_info);
		}
		else
			plan = (Plan *) make_bitmap_indexscan(iscan->scan.scanrelid,
												  iscan->indexid,
												  iscan->indexqual,
												  iscan->indexqualorig,
												  iscan->indextlist);
		/* and set its cost/width fields appropriately */
		plan->startup_cost = 0.0;
		plan->total_cost = ipath->indextotalcost;
		plan->plan_rows =
			clamp_row_est(ipath->indexselectivity * ipath->path.parent->tuples);
		plan->plan_width = 0;	/* meaningless */
		plan->parallel_aware = false;
		plan->parallel_safe = ipath->path.parallel_safe;
		/* Extract original index clauses, actual index quals, relevant ECs */
		subquals = NIL;
		subindexquals = NIL;
		subindexECs = NIL;
		foreach(l, ipath->indexclauses)
		{
			IndexClause *iclause = (IndexClause *) lfirst(l);
			RestrictInfo *rinfo = iclause->rinfo;

			Assert(!rinfo->pseudoconstant);
			subquals = lappend(subquals, rinfo->clause);
			subindexquals = list_concat(subindexquals,
										get_actual_clauses(iclause->indexquals));
			if (rinfo->parent_ec)
				subindexECs = lappend(subindexECs, rinfo->parent_ec);
		}
		/* We can add any index predicate conditions, too */
		foreach(l, ipath->indexinfo->indpred)
		{
			Expr	   *pred = (Expr *) lfirst(l);

			/*
			 * We know that the index predicate must have been implied by the
			 * query condition as a whole, but it may or may not be implied by
			 * the conditions that got pushed into the bitmapqual.  Avoid
			 * generating redundant conditions.
			 */
			if (!predicate_implied_by(list_make1(pred), subquals, false))
			{
				subquals = lappend(subquals, pred);
				subindexquals = lappend(subindexquals, pred);
			}
		}
		*qual = subquals;
		*indexqual = subindexquals;
		*indexECs = subindexECs;

		if (indexpushdownquals)
			*indexpushdownquals = ipath->indexinfo->rel->is_yb_relation
				? ((YbBitmapIndexScan *) plan)->yb_idx_pushdown.quals
				: NIL;
	}
	else
	{
		elog(ERROR, "unrecognized node type: %d", nodeTag(bitmapqual));
		plan = NULL;			/* keep compiler quiet */
	}

	return plan;
}

/*
 * create_tidscan_plan
 *	 Returns a tidscan plan for the base relation scanned by 'best_path'
 *	 with restriction clauses 'scan_clauses' and targetlist 'tlist'.
 */
static TidScan *
create_tidscan_plan(PlannerInfo *root, TidPath *best_path,
					List *tlist, List *scan_clauses)
{
	TidScan    *scan_plan;
	Index		scan_relid = best_path->path.parent->relid;
	List	   *tidquals = best_path->tidquals;

	/* it should be a base rel... */
	Assert(scan_relid > 0);
	Assert(best_path->path.parent->rtekind == RTE_RELATION);

	/*
	 * The qpqual list must contain all restrictions not enforced by the
	 * tidquals list.  Since tidquals has OR semantics, we have to be careful
	 * about matching it up to scan_clauses.  It's convenient to handle the
	 * single-tidqual case separately from the multiple-tidqual case.  In the
	 * single-tidqual case, we look through the scan_clauses while they are
	 * still in RestrictInfo form, and drop any that are redundant with the
	 * tidqual.
	 *
	 * In normal cases simple pointer equality checks will be enough to spot
	 * duplicate RestrictInfos, so we try that first.
	 *
	 * Another common case is that a scan_clauses entry is generated from the
	 * same EquivalenceClass as some tidqual, and is therefore redundant with
	 * it, though not equal.
	 *
	 * Unlike indexpaths, we don't bother with predicate_implied_by(); the
	 * number of cases where it could win are pretty small.
	 */
	if (list_length(tidquals) == 1)
	{
		List	   *qpqual = NIL;
		ListCell   *l;

		foreach(l, scan_clauses)
		{
			RestrictInfo *rinfo = lfirst_node(RestrictInfo, l);

			if (rinfo->pseudoconstant)
				continue;		/* we may drop pseudoconstants here */
			if (list_member_ptr(tidquals, rinfo))
				continue;		/* simple duplicate */
			if (is_redundant_derived_clause(rinfo, tidquals))
				continue;		/* derived from same EquivalenceClass */
			qpqual = lappend(qpqual, rinfo);
		}
		scan_clauses = qpqual;
	}

	/* Sort clauses into best execution order */
	scan_clauses = order_qual_clauses(root, scan_clauses);

	/* Reduce RestrictInfo lists to bare expressions; ignore pseudoconstants */
	tidquals = extract_actual_clauses(tidquals, false);
	scan_clauses = extract_actual_clauses(scan_clauses, false);

	/*
	 * If we have multiple tidquals, it's more convenient to remove duplicate
	 * scan_clauses after stripping the RestrictInfos.  In this situation,
	 * because the tidquals represent OR sub-clauses, they could not have come
	 * from EquivalenceClasses so we don't have to worry about matching up
	 * non-identical clauses.  On the other hand, because tidpath.c will have
	 * extracted those sub-clauses from some OR clause and built its own list,
	 * we will certainly not have pointer equality to any scan clause.  So
	 * convert the tidquals list to an explicit OR clause and see if we can
	 * match it via equal() to any scan clause.
	 */
	if (list_length(tidquals) > 1)
		scan_clauses = list_difference(scan_clauses,
									   list_make1(make_orclause(tidquals)));

	/* Replace any outer-relation variables with nestloop params */
	if (best_path->path.param_info)
	{
		tidquals = (List *)
			replace_nestloop_params(root, (Node *) tidquals);
		scan_clauses = (List *)
			replace_nestloop_params(root, (Node *) scan_clauses);
	}

	scan_plan = make_tidscan(tlist,
							 scan_clauses,
							 scan_relid,
							 tidquals);

	copy_generic_path_info(&scan_plan->scan.plan, &best_path->path);

	return scan_plan;
}

/*
 * create_tidrangescan_plan
 *	 Returns a tidrangescan plan for the base relation scanned by 'best_path'
 *	 with restriction clauses 'scan_clauses' and targetlist 'tlist'.
 */
static TidRangeScan *
create_tidrangescan_plan(PlannerInfo *root, TidRangePath *best_path,
						 List *tlist, List *scan_clauses)
{
	TidRangeScan *scan_plan;
	Index		scan_relid = best_path->path.parent->relid;
	List	   *tidrangequals = best_path->tidrangequals;

	/* it should be a base rel... */
	Assert(scan_relid > 0);
	Assert(best_path->path.parent->rtekind == RTE_RELATION);

	/*
	 * The qpqual list must contain all restrictions not enforced by the
	 * tidrangequals list.  tidrangequals has AND semantics, so we can simply
	 * remove any qual that appears in it.
	 */
	{
		List	   *qpqual = NIL;
		ListCell   *l;

		foreach(l, scan_clauses)
		{
			RestrictInfo *rinfo = lfirst_node(RestrictInfo, l);

			if (rinfo->pseudoconstant)
				continue;		/* we may drop pseudoconstants here */
			if (list_member_ptr(tidrangequals, rinfo))
				continue;		/* simple duplicate */
			qpqual = lappend(qpqual, rinfo);
		}
		scan_clauses = qpqual;
	}

	/* Sort clauses into best execution order */
	scan_clauses = order_qual_clauses(root, scan_clauses);

	/* Reduce RestrictInfo lists to bare expressions; ignore pseudoconstants */
	tidrangequals = extract_actual_clauses(tidrangequals, false);
	scan_clauses = extract_actual_clauses(scan_clauses, false);

	/* Replace any outer-relation variables with nestloop params */
	if (best_path->path.param_info)
	{
		tidrangequals = (List *)
			replace_nestloop_params(root, (Node *) tidrangequals);
		scan_clauses = (List *)
			replace_nestloop_params(root, (Node *) scan_clauses);
	}

	scan_plan = make_tidrangescan(tlist,
								  scan_clauses,
								  scan_relid,
								  tidrangequals);

	copy_generic_path_info(&scan_plan->scan.plan, &best_path->path);

	return scan_plan;
}

/*
 * create_subqueryscan_plan
 *	 Returns a subqueryscan plan for the base relation scanned by 'best_path'
 *	 with restriction clauses 'scan_clauses' and targetlist 'tlist'.
 */
static SubqueryScan *
create_subqueryscan_plan(PlannerInfo *root, SubqueryScanPath *best_path,
						 List *tlist, List *scan_clauses)
{
	SubqueryScan *scan_plan;
	RelOptInfo *rel = best_path->path.parent;
	Index		scan_relid = rel->relid;
	Plan	   *subplan;

	/* it should be a subquery base rel... */
	Assert(scan_relid > 0);
	Assert(rel->rtekind == RTE_SUBQUERY);

	/*
	 * Recursively create Plan from Path for subquery.  Since we are entering
	 * a different planner context (subroot), recurse to create_plan not
	 * create_plan_recurse.
	 */
	subplan = create_plan(rel->subroot, best_path->subpath);

	/* Sort clauses into best execution order */
	scan_clauses = order_qual_clauses(root, scan_clauses);

	/* Reduce RestrictInfo list to bare expressions; ignore pseudoconstants */
	scan_clauses = extract_actual_clauses(scan_clauses, false);

	/* Replace any outer-relation variables with nestloop params */
	if (best_path->path.param_info)
	{
		scan_clauses = (List *)
			replace_nestloop_params(root, (Node *) scan_clauses);
		process_subquery_nestloop_params(root,
										 rel->subplan_params);
	}

	scan_plan = make_subqueryscan(tlist,
								  scan_clauses,
								  scan_relid,
								  subplan);

	copy_generic_path_info(&scan_plan->scan.plan, &best_path->path);

	return scan_plan;
}

/*
 * create_functionscan_plan
 *	 Returns a functionscan plan for the base relation scanned by 'best_path'
 *	 with restriction clauses 'scan_clauses' and targetlist 'tlist'.
 */
static FunctionScan *
create_functionscan_plan(PlannerInfo *root, Path *best_path,
						 List *tlist, List *scan_clauses)
{
	FunctionScan *scan_plan;
	Index		scan_relid = best_path->parent->relid;
	RangeTblEntry *rte;
	List	   *functions;

	/* it should be a function base rel... */
	Assert(scan_relid > 0);
	rte = planner_rt_fetch(scan_relid, root);
	Assert(rte->rtekind == RTE_FUNCTION);
	functions = rte->functions;

	/* Sort clauses into best execution order */
	scan_clauses = order_qual_clauses(root, scan_clauses);

	/* Reduce RestrictInfo list to bare expressions; ignore pseudoconstants */
	scan_clauses = extract_actual_clauses(scan_clauses, false);

	/* Replace any outer-relation variables with nestloop params */
	if (best_path->param_info)
	{
		scan_clauses = (List *)
			replace_nestloop_params(root, (Node *) scan_clauses);
		/* The function expressions could contain nestloop params, too */
		functions = (List *) replace_nestloop_params(root, (Node *) functions);
	}

	scan_plan = make_functionscan(tlist, scan_clauses, scan_relid,
								  functions, rte->funcordinality);

	copy_generic_path_info(&scan_plan->scan.plan, best_path);

	return scan_plan;
}

/*
 * create_tablefuncscan_plan
 *	 Returns a tablefuncscan plan for the base relation scanned by 'best_path'
 *	 with restriction clauses 'scan_clauses' and targetlist 'tlist'.
 */
static TableFuncScan *
create_tablefuncscan_plan(PlannerInfo *root, Path *best_path,
						  List *tlist, List *scan_clauses)
{
	TableFuncScan *scan_plan;
	Index		scan_relid = best_path->parent->relid;
	RangeTblEntry *rte;
	TableFunc  *tablefunc;

	/* it should be a function base rel... */
	Assert(scan_relid > 0);
	rte = planner_rt_fetch(scan_relid, root);
	Assert(rte->rtekind == RTE_TABLEFUNC);
	tablefunc = rte->tablefunc;

	/* Sort clauses into best execution order */
	scan_clauses = order_qual_clauses(root, scan_clauses);

	/* Reduce RestrictInfo list to bare expressions; ignore pseudoconstants */
	scan_clauses = extract_actual_clauses(scan_clauses, false);

	/* Replace any outer-relation variables with nestloop params */
	if (best_path->param_info)
	{
		scan_clauses = (List *)
			replace_nestloop_params(root, (Node *) scan_clauses);
		/* The function expressions could contain nestloop params, too */
		tablefunc = (TableFunc *) replace_nestloop_params(root, (Node *) tablefunc);
	}

	scan_plan = make_tablefuncscan(tlist, scan_clauses, scan_relid,
								   tablefunc);

	copy_generic_path_info(&scan_plan->scan.plan, best_path);

	return scan_plan;
}

/*
 * create_valuesscan_plan
 *	 Returns a valuesscan plan for the base relation scanned by 'best_path'
 *	 with restriction clauses 'scan_clauses' and targetlist 'tlist'.
 */
static ValuesScan *
create_valuesscan_plan(PlannerInfo *root, Path *best_path,
					   List *tlist, List *scan_clauses)
{
	ValuesScan *scan_plan;
	Index		scan_relid = best_path->parent->relid;
	RangeTblEntry *rte;
	List	   *values_lists;

	/* it should be a values base rel... */
	Assert(scan_relid > 0);
	rte = planner_rt_fetch(scan_relid, root);
	Assert(rte->rtekind == RTE_VALUES);
	values_lists = rte->values_lists;

	/* Sort clauses into best execution order */
	scan_clauses = order_qual_clauses(root, scan_clauses);

	/* Reduce RestrictInfo list to bare expressions; ignore pseudoconstants */
	scan_clauses = extract_actual_clauses(scan_clauses, false);

	/* Replace any outer-relation variables with nestloop params */
	if (best_path->param_info)
	{
		scan_clauses = (List *)
			replace_nestloop_params(root, (Node *) scan_clauses);
		/* The values lists could contain nestloop params, too */
		values_lists = (List *)
			replace_nestloop_params(root, (Node *) values_lists);
	}

	scan_plan = make_valuesscan(tlist, scan_clauses, scan_relid,
								values_lists);

	copy_generic_path_info(&scan_plan->scan.plan, best_path);

	return scan_plan;
}

/*
 * create_ctescan_plan
 *	 Returns a ctescan plan for the base relation scanned by 'best_path'
 *	 with restriction clauses 'scan_clauses' and targetlist 'tlist'.
 */
static CteScan *
create_ctescan_plan(PlannerInfo *root, Path *best_path,
					List *tlist, List *scan_clauses)
{
	CteScan    *scan_plan;
	Index		scan_relid = best_path->parent->relid;
	RangeTblEntry *rte;
	SubPlan    *ctesplan = NULL;
	int			plan_id;
	int			cte_param_id;
	PlannerInfo *cteroot;
	Index		levelsup;
	int			ndx;
	ListCell   *lc;

	Assert(scan_relid > 0);
	rte = planner_rt_fetch(scan_relid, root);
	Assert(rte->rtekind == RTE_CTE);
	Assert(!rte->self_reference);

	/*
	 * Find the referenced CTE, and locate the SubPlan previously made for it.
	 */
	levelsup = rte->ctelevelsup;
	cteroot = root;
	while (levelsup-- > 0)
	{
		cteroot = cteroot->parent_root;
		if (!cteroot)			/* shouldn't happen */
			elog(ERROR, "bad levelsup for CTE \"%s\"", rte->ctename);
	}

	/*
	 * Note: cte_plan_ids can be shorter than cteList, if we are still working
	 * on planning the CTEs (ie, this is a side-reference from another CTE).
	 * So we mustn't use forboth here.
	 */
	ndx = 0;
	foreach(lc, cteroot->parse->cteList)
	{
		CommonTableExpr *cte = (CommonTableExpr *) lfirst(lc);

		if (strcmp(cte->ctename, rte->ctename) == 0)
			break;
		ndx++;
	}
	if (lc == NULL)				/* shouldn't happen */
		elog(ERROR, "could not find CTE \"%s\"", rte->ctename);
	if (ndx >= list_length(cteroot->cte_plan_ids))
		elog(ERROR, "could not find plan for CTE \"%s\"", rte->ctename);
	plan_id = list_nth_int(cteroot->cte_plan_ids, ndx);
	if (plan_id <= 0)
		elog(ERROR, "no plan was made for CTE \"%s\"", rte->ctename);
	foreach(lc, cteroot->init_plans)
	{
		ctesplan = (SubPlan *) lfirst(lc);
		if (ctesplan->plan_id == plan_id)
			break;
	}
	if (lc == NULL)				/* shouldn't happen */
		elog(ERROR, "could not find plan for CTE \"%s\"", rte->ctename);

	/*
	 * We need the CTE param ID, which is the sole member of the SubPlan's
	 * setParam list.
	 */
	cte_param_id = linitial_int(ctesplan->setParam);

	/* Sort clauses into best execution order */
	scan_clauses = order_qual_clauses(root, scan_clauses);

	/* Reduce RestrictInfo list to bare expressions; ignore pseudoconstants */
	scan_clauses = extract_actual_clauses(scan_clauses, false);

	/* Replace any outer-relation variables with nestloop params */
	if (best_path->param_info)
	{
		scan_clauses = (List *)
			replace_nestloop_params(root, (Node *) scan_clauses);
	}

	scan_plan = make_ctescan(tlist, scan_clauses, scan_relid,
							 plan_id, cte_param_id);

	copy_generic_path_info(&scan_plan->scan.plan, best_path);

	return scan_plan;
}

/*
 * create_namedtuplestorescan_plan
 *	 Returns a tuplestorescan plan for the base relation scanned by
 *	'best_path' with restriction clauses 'scan_clauses' and targetlist
 *	'tlist'.
 */
static NamedTuplestoreScan *
create_namedtuplestorescan_plan(PlannerInfo *root, Path *best_path,
								List *tlist, List *scan_clauses)
{
	NamedTuplestoreScan *scan_plan;
	Index		scan_relid = best_path->parent->relid;
	RangeTblEntry *rte;

	Assert(scan_relid > 0);
	rte = planner_rt_fetch(scan_relid, root);
	Assert(rte->rtekind == RTE_NAMEDTUPLESTORE);

	/* Sort clauses into best execution order */
	scan_clauses = order_qual_clauses(root, scan_clauses);

	/* Reduce RestrictInfo list to bare expressions; ignore pseudoconstants */
	scan_clauses = extract_actual_clauses(scan_clauses, false);

	/* Replace any outer-relation variables with nestloop params */
	if (best_path->param_info)
	{
		scan_clauses = (List *)
			replace_nestloop_params(root, (Node *) scan_clauses);
	}

	scan_plan = make_namedtuplestorescan(tlist, scan_clauses, scan_relid,
										 rte->enrname);

	copy_generic_path_info(&scan_plan->scan.plan, best_path);

	return scan_plan;
}

/*
 * create_resultscan_plan
 *	 Returns a Result plan for the RTE_RESULT base relation scanned by
 *	'best_path' with restriction clauses 'scan_clauses' and targetlist
 *	'tlist'.
 */
static Result *
create_resultscan_plan(PlannerInfo *root, Path *best_path,
					   List *tlist, List *scan_clauses)
{
	Result	   *scan_plan;
	Index		scan_relid = best_path->parent->relid;
	RangeTblEntry *rte PG_USED_FOR_ASSERTS_ONLY;

	Assert(scan_relid > 0);
	rte = planner_rt_fetch(scan_relid, root);
	Assert(rte->rtekind == RTE_RESULT);

	/* Sort clauses into best execution order */
	scan_clauses = order_qual_clauses(root, scan_clauses);

	/* Reduce RestrictInfo list to bare expressions; ignore pseudoconstants */
	scan_clauses = extract_actual_clauses(scan_clauses, false);

	/* Replace any outer-relation variables with nestloop params */
	if (best_path->param_info)
	{
		scan_clauses = (List *)
			replace_nestloop_params(root, (Node *) scan_clauses);
	}

	scan_plan = make_result(tlist, (Node *) scan_clauses, NULL);

	copy_generic_path_info(&scan_plan->plan, best_path);

	return scan_plan;
}

/*
 * create_worktablescan_plan
 *	 Returns a worktablescan plan for the base relation scanned by 'best_path'
 *	 with restriction clauses 'scan_clauses' and targetlist 'tlist'.
 */
static WorkTableScan *
create_worktablescan_plan(PlannerInfo *root, Path *best_path,
						  List *tlist, List *scan_clauses)
{
	WorkTableScan *scan_plan;
	Index		scan_relid = best_path->parent->relid;
	RangeTblEntry *rte;
	Index		levelsup;
	PlannerInfo *cteroot;

	Assert(scan_relid > 0);
	rte = planner_rt_fetch(scan_relid, root);
	Assert(rte->rtekind == RTE_CTE);
	Assert(rte->self_reference);

	/*
	 * We need to find the worktable param ID, which is in the plan level
	 * that's processing the recursive UNION, which is one level *below* where
	 * the CTE comes from.
	 */
	levelsup = rte->ctelevelsup;
	if (levelsup == 0)			/* shouldn't happen */
		elog(ERROR, "bad levelsup for CTE \"%s\"", rte->ctename);
	levelsup--;
	cteroot = root;
	while (levelsup-- > 0)
	{
		cteroot = cteroot->parent_root;
		if (!cteroot)			/* shouldn't happen */
			elog(ERROR, "bad levelsup for CTE \"%s\"", rte->ctename);
	}
	if (cteroot->wt_param_id < 0)	/* shouldn't happen */
		elog(ERROR, "could not find param ID for CTE \"%s\"", rte->ctename);

	/* Sort clauses into best execution order */
	scan_clauses = order_qual_clauses(root, scan_clauses);

	/* Reduce RestrictInfo list to bare expressions; ignore pseudoconstants */
	scan_clauses = extract_actual_clauses(scan_clauses, false);

	/* Replace any outer-relation variables with nestloop params */
	if (best_path->param_info)
	{
		scan_clauses = (List *)
			replace_nestloop_params(root, (Node *) scan_clauses);
	}

	scan_plan = make_worktablescan(tlist, scan_clauses, scan_relid,
								   cteroot->wt_param_id);

	copy_generic_path_info(&scan_plan->scan.plan, best_path);

	return scan_plan;
}

/*
 * create_foreignscan_plan
 *	 Returns a foreignscan plan for the relation scanned by 'best_path'
 *	 with restriction clauses 'scan_clauses' and targetlist 'tlist'.
 */
static ForeignScan *
create_foreignscan_plan(PlannerInfo *root, ForeignPath *best_path,
						List *tlist, List *scan_clauses)
{
	ForeignScan *scan_plan;
	RelOptInfo *rel = best_path->path.parent;
	Index		scan_relid = rel->relid;
	Oid			rel_oid = InvalidOid;
	Plan	   *outer_plan = NULL;

	Assert(rel->fdwroutine != NULL);

	/* transform the child path if any */
	if (best_path->fdw_outerpath)
		outer_plan = create_plan_recurse(root, best_path->fdw_outerpath,
										 CP_EXACT_TLIST);

	/*
	 * If we're scanning a base relation, fetch its OID.  (Irrelevant if
	 * scanning a join relation.)
	 */
	if (scan_relid > 0)
	{
		RangeTblEntry *rte;

		Assert(rel->rtekind == RTE_RELATION);
		rte = planner_rt_fetch(scan_relid, root);
		Assert(rte->rtekind == RTE_RELATION);
		rel_oid = rte->relid;
	}

	/*
	 * Sort clauses into best execution order.  We do this first since the FDW
	 * might have more info than we do and wish to adjust the ordering.
	 */
	scan_clauses = order_qual_clauses(root, scan_clauses);

	/*
	 * Let the FDW perform its processing on the restriction clauses and
	 * generate the plan node.  Note that the FDW might remove restriction
	 * clauses that it intends to execute remotely, or even add more (if it
	 * has selected some join clauses for remote use but also wants them
	 * rechecked locally).
	 */
	scan_plan = rel->fdwroutine->GetForeignPlan(root, rel, rel_oid,
												best_path,
												tlist, scan_clauses,
												outer_plan);

	/* Copy cost data from Path to Plan; no need to make FDW do this */
	copy_generic_path_info(&scan_plan->scan.plan, &best_path->path);

	/* Copy foreign server OID; likewise, no need to make FDW do this */
	scan_plan->fs_server = rel->serverid;

	/*
	 * Likewise, copy the relids that are represented by this foreign scan. An
	 * upper rel doesn't have relids set, but it covers all the base relations
	 * participating in the underlying scan, so use root's all_baserels.
	 */
	if (rel->reloptkind == RELOPT_UPPER_REL)
		scan_plan->fs_relids = root->all_baserels;
	else
		scan_plan->fs_relids = best_path->path.parent->relids;

	/*
	 * If this is a foreign join, and to make it valid to push down we had to
	 * assume that the current user is the same as some user explicitly named
	 * in the query, mark the finished plan as depending on the current user.
	 */
	if (rel->useridiscurrent)
		root->glob->dependsOnRole = true;

	/*
	 * Replace any outer-relation variables with nestloop params in the qual,
	 * fdw_exprs and fdw_recheck_quals expressions.  We do this last so that
	 * the FDW doesn't have to be involved.  (Note that parts of fdw_exprs or
	 * fdw_recheck_quals could have come from join clauses, so doing this
	 * beforehand on the scan_clauses wouldn't work.)  We assume
	 * fdw_scan_tlist contains no such variables.
	 */
	if (best_path->path.param_info)
	{
		scan_plan->scan.plan.qual = (List *)
			replace_nestloop_params(root, (Node *) scan_plan->scan.plan.qual);
		scan_plan->fdw_exprs = (List *)
			replace_nestloop_params(root, (Node *) scan_plan->fdw_exprs);
		scan_plan->fdw_recheck_quals = (List *)
			replace_nestloop_params(root,
									(Node *) scan_plan->fdw_recheck_quals);
	}

	/*
	 * If rel is a base relation, detect whether any system columns are
	 * requested from the rel.  (If rel is a join relation, rel->relid will be
	 * 0, but there can be no Var with relid 0 in the rel's targetlist or the
	 * restriction clauses, so we skip this in that case.  Note that any such
	 * columns in base relations that were joined are assumed to be contained
	 * in fdw_scan_tlist.)	This is a bit of a kluge and might go away
	 * someday, so we intentionally leave it out of the API presented to FDWs.
	 */
	scan_plan->fsSystemCol = false;
	if (scan_relid > 0)
	{
		Bitmapset  *attrs_used = NULL;
		ListCell   *lc;
		int			i;

		/*
		 * First, examine all the attributes needed for joins or final output.
		 * Note: we must look at rel's targetlist, not the attr_needed data,
		 * because attr_needed isn't computed for inheritance child rels.
		 */
		pull_varattnos_min_attr((Node *) rel->reltarget->exprs, scan_relid, &attrs_used, rel->min_attr);

		/* Add all the attributes used by restriction clauses. */
		foreach(lc, rel->baserestrictinfo)
		{
			RestrictInfo *rinfo = (RestrictInfo *) lfirst(lc);

			pull_varattnos_min_attr((Node *) rinfo->clause, scan_relid, &attrs_used, rel->min_attr);
		}

		/* Now, are any system columns requested from rel? */
		for (i = rel->min_attr; i < 0; i++)
		{
			if (bms_is_member(i - rel->min_attr + 1, attrs_used))
			{
				scan_plan->fsSystemCol = true;
				break;
			}
		}

		bms_free(attrs_used);
	}

	return scan_plan;
}

/*
 * create_customscan_plan
 *
 * Transform a CustomPath into a Plan.
 */
static CustomScan *
create_customscan_plan(PlannerInfo *root, CustomPath *best_path,
					   List *tlist, List *scan_clauses)
{
	CustomScan *cplan;
	RelOptInfo *rel = best_path->path.parent;
	List	   *custom_plans = NIL;
	ListCell   *lc;

	/* Recursively transform child paths. */
	foreach(lc, best_path->custom_paths)
	{
		Plan	   *plan = create_plan_recurse(root, (Path *) lfirst(lc),
											   CP_EXACT_TLIST);

		custom_plans = lappend(custom_plans, plan);
	}

	/*
	 * Sort clauses into the best execution order, although custom-scan
	 * provider can reorder them again.
	 */
	scan_clauses = order_qual_clauses(root, scan_clauses);

	/*
	 * Invoke custom plan provider to create the Plan node represented by the
	 * CustomPath.
	 */
	cplan = castNode(CustomScan,
					 best_path->methods->PlanCustomPath(root,
														rel,
														best_path,
														tlist,
														scan_clauses,
														custom_plans));

	/*
	 * Copy cost data from Path to Plan; no need to make custom-plan providers
	 * do this
	 */
	copy_generic_path_info(&cplan->scan.plan, &best_path->path);

	/* Likewise, copy the relids that are represented by this custom scan */
	cplan->custom_relids = best_path->path.parent->relids;

	/*
	 * Replace any outer-relation variables with nestloop params in the qual
	 * and custom_exprs expressions.  We do this last so that the custom-plan
	 * provider doesn't have to be involved.  (Note that parts of custom_exprs
	 * could have come from join clauses, so doing this beforehand on the
	 * scan_clauses wouldn't work.)  We assume custom_scan_tlist contains no
	 * such variables.
	 */
	if (best_path->path.param_info)
	{
		cplan->scan.plan.qual = (List *)
			replace_nestloop_params(root, (Node *) cplan->scan.plan.qual);
		cplan->custom_exprs = (List *)
			replace_nestloop_params(root, (Node *) cplan->custom_exprs);
	}

	return cplan;
}


/*****************************************************************************
 *
 *	JOIN METHODS
 *
 *****************************************************************************/

static NestLoop *
create_nestloop_plan(PlannerInfo *root,
					 NestPath *best_path)
{
	NestLoop   *join_plan;
	Plan	   *outer_plan;
	Plan	   *inner_plan;
	List	   *tlist = build_path_tlist(root, &best_path->jpath.path);
	List	   *joinrestrictclauses = best_path->jpath.joinrestrictinfo;
	List	   *joinclauses;
	List	   *otherclauses;
	Relids		outerrelids;
	List	   *nestParams;
	Relids		saveOuterRels = root->curOuterRels;

	bool yb_is_batched;
	double yb_first_batch_factor = 1.0;
	size_t yb_num_hashClauseInfos;
	YbBNLHashClauseInfo *yb_hashClauseInfos;

	/* NestLoop can project, so no need to be picky about child tlists */
	outer_plan = create_plan_recurse(root, best_path->jpath.outerjoinpath, 0);

	/* For a nestloop, include outer relids in curOuterRels for inner side */
	root->curOuterRels = bms_union(root->curOuterRels,
								   best_path->jpath.outerjoinpath->parent->relids);

	Relids prev_yb_cur_batched_relids = root->yb_cur_batched_relids;

	Relids batched_relids = yb_get_batched_relids(best_path);

	root->yb_cur_batched_relids = bms_union(root->yb_cur_batched_relids,
										    batched_relids);

	yb_is_batched = yb_is_nestloop_batched(best_path);

	outerrelids = best_path->jpath.outerjoinpath->parent->relids;

	/* Sort join qual clauses into best execution order */
	joinrestrictclauses = order_qual_clauses(root, joinrestrictclauses);

	/* Get the join qual clauses (in plain expression form) */
	/* Any pseudoconstant clauses are ignored here */
	if (IS_OUTER_JOIN(best_path->jpath.jointype))
	{
		extract_actual_join_clauses(joinrestrictclauses,
									best_path->jpath.path.parent->relids,
									&joinclauses, &otherclauses);
	}
	else
	{
		/* We can treat all clauses alike for an inner join */
		joinclauses = extract_actual_clauses(joinrestrictclauses, false);
		otherclauses = NIL;
	}

	if (yb_is_batched)
	{
		/* No rels supplied to inner from outer should be unbatched. */
		Relids inner_unbatched =
			YB_PATH_REQ_OUTER_UNBATCHED(best_path->jpath.innerjoinpath);
		Assert(!bms_overlap(inner_unbatched, outerrelids));
		(void)inner_unbatched;
		/* Add the available batched outer rels. */
		root->yb_availBatchedRelids =
			lcons(outerrelids, root->yb_availBatchedRelids);

		/* Collect all the equality operators of the batched join conditions. */
		/*
		 * This needs to happen before the inner plan is created as the inner
		 * plan creation could "zip" up the batched clauses and convert all
		 * the equality operators to RECORD_EQ.
		 */
		ListCell *l;
		yb_hashClauseInfos =
			palloc0(joinrestrictclauses->length * sizeof(YbBNLHashClauseInfo));

		/* YB: This length is later adjusted in setrefs.c. */
		yb_num_hashClauseInfos = joinrestrictclauses->length;

		Relids batched_outerrelids =
			bms_difference(outerrelids,
						   yb_get_unbatched_relids(best_path));

		Relids inner_relids = best_path->jpath.innerjoinpath->parent->relids;

		YbBNLHashClauseInfo *current_hinfo = yb_hashClauseInfos;
		foreach(l, joinrestrictclauses)
		{
			Oid hashOpno = InvalidOid;
			RestrictInfo *rinfo = (RestrictInfo *) lfirst(l);
			if (!list_member_ptr(joinclauses, rinfo->clause))
			{
				yb_num_hashClauseInfos--;
				continue;
			}

			if (rinfo->can_join &&
				OidIsValid(rinfo->hashjoinoperator) &&
				yb_can_batch_rinfo(rinfo, batched_outerrelids, inner_relids))
			{
				/* if nlhash can process this */
				Assert(is_opclause(rinfo->clause));
				RestrictInfo *batched_rinfo =
					yb_get_batched_restrictinfo(rinfo, batched_outerrelids,
											 	inner_relids);
				hashOpno = ((OpExpr *) rinfo->clause)->opno;
				if (!bms_equal(batched_rinfo->left_relids, rinfo->left_relids))
					hashOpno = get_commutator(hashOpno);
			}

			current_hinfo->hashOp = hashOpno;
			current_hinfo++;
		}

		/* If there is a limit and yb_bnl_optimize_first_batch is on. */
		if (yb_bnl_optimize_first_batch && root->limit_tuples)
		{
			SemiAntiJoinFactors semifactors;
			compute_semi_anti_join_factors(root, best_path->jpath.path.parent,
										   best_path->jpath.outerjoinpath->parent,best_path->jpath.innerjoinpath->parent,best_path->jpath.jointype, NULL,best_path->jpath.joinrestrictinfo,
										   &semifactors);
			double output_tuple_per_outer_tuple =
				semifactors.outer_match_frac * semifactors.match_count;
			yb_first_batch_factor = 1.0 / output_tuple_per_outer_tuple;
		}
	}


	inner_plan = create_plan_recurse(root, best_path->jpath.innerjoinpath, 0);

	bms_free(root->yb_cur_batched_relids);
	root->yb_cur_batched_relids = prev_yb_cur_batched_relids;

	/* restore availBatchedRelids */
	if (yb_is_batched)
	{
		Assert(bms_equal((Relids) linitial(root->yb_availBatchedRelids),
			   outerrelids));
		root->yb_availBatchedRelids =
			list_delete_first(root->yb_availBatchedRelids);
	}

	/* Restore curOuterRels */
	bms_free(root->curOuterRels);
	root->curOuterRels = saveOuterRels;

	/* Replace any outer-relation variables with nestloop params */
	if (best_path->jpath.path.param_info)
	{
		joinclauses = (List *)
			replace_nestloop_params(root, (Node *) joinclauses);
		otherclauses = (List *)
			replace_nestloop_params(root, (Node *) otherclauses);
	}

	nestParams = identify_current_nestloop_params(root, outerrelids);
	/*
	 * Identify any nestloop parameters that should be supplied by this join
	 * node, and remove them from root->curOuterParams.
	 */
	if (yb_is_batched)
	{
		YbBatchedNestLoop *bnl_plan =
			make_YbBatchedNestLoop(tlist,
								   joinclauses,
								   otherclauses,
								   nestParams,
								   outer_plan,
								   inner_plan,
								   best_path->jpath.jointype,
								   best_path->jpath.inner_unique,
								   yb_first_batch_factor,
								   yb_num_hashClauseInfos,
								   yb_hashClauseInfos);
		join_plan = (NestLoop *) bnl_plan;
		(void) prepare_sort_from_pathkeys((Plan *) bnl_plan,
										  best_path->jpath.path.pathkeys,
										  NULL,
										  NULL,
										  true,
										  &bnl_plan->numSortCols,
										  &bnl_plan->sortColIdx,
										  &bnl_plan->sortOperators,
										  &bnl_plan->collations,
										  &bnl_plan->nullsFirst);
	}
	else
	{
		join_plan = make_nestloop(tlist,
								  joinclauses,
								  otherclauses,
								  nestParams,
								  outer_plan,
								  inner_plan,
								  best_path->jpath.jointype,
								  best_path->jpath.inner_unique);
	}

	copy_generic_path_info(&join_plan->join.plan, &best_path->jpath.path);

	return join_plan;
}

static MergeJoin *
create_mergejoin_plan(PlannerInfo *root,
					  MergePath *best_path)
{
	MergeJoin  *join_plan;
	Plan	   *outer_plan;
	Plan	   *inner_plan;
	List	   *tlist = build_path_tlist(root, &best_path->jpath.path);
	List	   *joinclauses;
	List	   *otherclauses;
	List	   *mergeclauses;
	List	   *outerpathkeys;
	List	   *innerpathkeys;
	int			nClauses;
	Oid		   *mergefamilies;
	Oid		   *mergecollations;
	int		   *mergestrategies;
	bool	   *mergenullsfirst;
	PathKey    *opathkey;
	EquivalenceClass *opeclass;
	int			i;
	ListCell   *lc;
	ListCell   *lop;
	ListCell   *lip;
	Path	   *outer_path = best_path->jpath.outerjoinpath;
	Path	   *inner_path = best_path->jpath.innerjoinpath;

	/*
	 * MergeJoin can project, so we don't have to demand exact tlists from the
	 * inputs.  However, if we're intending to sort an input's result, it's
	 * best to request a small tlist so we aren't sorting more data than
	 * necessary.
	 */
	outer_plan = create_plan_recurse(root, best_path->jpath.outerjoinpath,
									 (best_path->outersortkeys != NIL) ? CP_SMALL_TLIST : 0);

	inner_plan = create_plan_recurse(root, best_path->jpath.innerjoinpath,
									 (best_path->innersortkeys != NIL) ? CP_SMALL_TLIST : 0);

	/* Sort join qual clauses into best execution order */
	/* NB: do NOT reorder the mergeclauses */
	joinclauses = order_qual_clauses(root, best_path->jpath.joinrestrictinfo);

	/* Get the join qual clauses (in plain expression form) */
	/* Any pseudoconstant clauses are ignored here */
	if (IS_OUTER_JOIN(best_path->jpath.jointype))
	{
		extract_actual_join_clauses(joinclauses,
									best_path->jpath.path.parent->relids,
									&joinclauses, &otherclauses);
	}
	else
	{
		/* We can treat all clauses alike for an inner join */
		joinclauses = extract_actual_clauses(joinclauses, false);
		otherclauses = NIL;
	}

	/*
	 * Remove the mergeclauses from the list of join qual clauses, leaving the
	 * list of quals that must be checked as qpquals.
	 */
	mergeclauses = get_actual_clauses(best_path->path_mergeclauses);
	joinclauses = list_difference(joinclauses, mergeclauses);

	/*
	 * Replace any outer-relation variables with nestloop params.  There
	 * should not be any in the mergeclauses.
	 */
	if (best_path->jpath.path.param_info)
	{
		joinclauses = (List *)
			replace_nestloop_params(root, (Node *) joinclauses);
		otherclauses = (List *)
			replace_nestloop_params(root, (Node *) otherclauses);
	}

	/*
	 * Rearrange mergeclauses, if needed, so that the outer variable is always
	 * on the left; mark the mergeclause restrictinfos with correct
	 * outer_is_left status.
	 */
	mergeclauses = get_switched_clauses(best_path->path_mergeclauses,
										best_path->jpath.outerjoinpath->parent->relids);

	/*
	 * Create explicit sort nodes for the outer and inner paths if necessary.
	 */
	if (best_path->outersortkeys)
	{
		Relids		outer_relids = outer_path->parent->relids;
		Sort	   *sort = make_sort_from_pathkeys(outer_plan,
												   best_path->outersortkeys,
												   outer_relids);

		label_sort_with_costsize(root, sort, -1.0);
		outer_plan = (Plan *) sort;
		outerpathkeys = best_path->outersortkeys;
	}
	else
		outerpathkeys = best_path->jpath.outerjoinpath->pathkeys;

	if (best_path->innersortkeys)
	{
		Relids		inner_relids = inner_path->parent->relids;
		Sort	   *sort = make_sort_from_pathkeys(inner_plan,
												   best_path->innersortkeys,
												   inner_relids);

		label_sort_with_costsize(root, sort, -1.0);
		inner_plan = (Plan *) sort;
		innerpathkeys = best_path->innersortkeys;
	}
	else
		innerpathkeys = best_path->jpath.innerjoinpath->pathkeys;

	/*
	 * If specified, add a materialize node to shield the inner plan from the
	 * need to handle mark/restore.
	 */
	if (best_path->materialize_inner)
	{
		Plan	   *matplan = (Plan *) make_material(inner_plan);

		/*
		 * We assume the materialize will not spill to disk, and therefore
		 * charge just cpu_operator_cost per tuple.  (Keep this estimate in
		 * sync with final_cost_mergejoin.)
		 */
		copy_plan_costsize(matplan, inner_plan);
		matplan->total_cost += cpu_operator_cost * matplan->plan_rows;

		inner_plan = matplan;
	}

	/*
	 * Compute the opfamily/collation/strategy/nullsfirst arrays needed by the
	 * executor.  The information is in the pathkeys for the two inputs, but
	 * we need to be careful about the possibility of mergeclauses sharing a
	 * pathkey, as well as the possibility that the inner pathkeys are not in
	 * an order matching the mergeclauses.
	 */
	nClauses = list_length(mergeclauses);
	Assert(nClauses == list_length(best_path->path_mergeclauses));
	mergefamilies = (Oid *) palloc(nClauses * sizeof(Oid));
	mergecollations = (Oid *) palloc(nClauses * sizeof(Oid));
	mergestrategies = (int *) palloc(nClauses * sizeof(int));
	mergenullsfirst = (bool *) palloc(nClauses * sizeof(bool));

	opathkey = NULL;
	opeclass = NULL;
	lop = list_head(outerpathkeys);
	lip = list_head(innerpathkeys);
	i = 0;
	foreach(lc, best_path->path_mergeclauses)
	{
		RestrictInfo *rinfo = lfirst_node(RestrictInfo, lc);
		EquivalenceClass *oeclass;
		EquivalenceClass *ieclass;
		PathKey    *ipathkey = NULL;
		EquivalenceClass *ipeclass = NULL;
		bool		first_inner_match = false;

		/* fetch outer/inner eclass from mergeclause */
		if (rinfo->outer_is_left)
		{
			oeclass = rinfo->left_ec;
			ieclass = rinfo->right_ec;
		}
		else
		{
			oeclass = rinfo->right_ec;
			ieclass = rinfo->left_ec;
		}
		Assert(oeclass != NULL);
		Assert(ieclass != NULL);

		/*
		 * We must identify the pathkey elements associated with this clause
		 * by matching the eclasses (which should give a unique match, since
		 * the pathkey lists should be canonical).  In typical cases the merge
		 * clauses are one-to-one with the pathkeys, but when dealing with
		 * partially redundant query conditions, things are more complicated.
		 *
		 * lop and lip reference the first as-yet-unmatched pathkey elements.
		 * If they're NULL then all pathkey elements have been matched.
		 *
		 * The ordering of the outer pathkeys should match the mergeclauses,
		 * by construction (see find_mergeclauses_for_outer_pathkeys()). There
		 * could be more than one mergeclause for the same outer pathkey, but
		 * no pathkey may be entirely skipped over.
		 */
		if (oeclass != opeclass)	/* multiple matches are not interesting */
		{
			/* doesn't match the current opathkey, so must match the next */
			if (lop == NULL)
				elog(ERROR, "outer pathkeys do not match mergeclauses");
			opathkey = (PathKey *) lfirst(lop);
			opeclass = opathkey->pk_eclass;
			lop = lnext(outerpathkeys, lop);
			if (oeclass != opeclass)
				elog(ERROR, "outer pathkeys do not match mergeclauses");
		}

		/*
		 * The inner pathkeys likewise should not have skipped-over keys, but
		 * it's possible for a mergeclause to reference some earlier inner
		 * pathkey if we had redundant pathkeys.  For example we might have
		 * mergeclauses like "o.a = i.x AND o.b = i.y AND o.c = i.x".  The
		 * implied inner ordering is then "ORDER BY x, y, x", but the pathkey
		 * mechanism drops the second sort by x as redundant, and this code
		 * must cope.
		 *
		 * It's also possible for the implied inner-rel ordering to be like
		 * "ORDER BY x, y, x DESC".  We still drop the second instance of x as
		 * redundant; but this means that the sort ordering of a redundant
		 * inner pathkey should not be considered significant.  So we must
		 * detect whether this is the first clause matching an inner pathkey.
		 */
		if (lip)
		{
			ipathkey = (PathKey *) lfirst(lip);
			ipeclass = ipathkey->pk_eclass;
			if (ieclass == ipeclass)
			{
				/* successful first match to this inner pathkey */
				lip = lnext(innerpathkeys, lip);
				first_inner_match = true;
			}
		}
		if (!first_inner_match)
		{
			/* redundant clause ... must match something before lip */
			ListCell   *l2;

			foreach(l2, innerpathkeys)
			{
				if (l2 == lip)
					break;
				ipathkey = (PathKey *) lfirst(l2);
				ipeclass = ipathkey->pk_eclass;
				if (ieclass == ipeclass)
					break;
			}
			if (ieclass != ipeclass)
				elog(ERROR, "inner pathkeys do not match mergeclauses");
		}

		/*
		 * The pathkeys should always match each other as to opfamily and
		 * collation (which affect equality), but if we're considering a
		 * redundant inner pathkey, its sort ordering might not match.  In
		 * such cases we may ignore the inner pathkey's sort ordering and use
		 * the outer's.  (In effect, we're lying to the executor about the
		 * sort direction of this inner column, but it does not matter since
		 * the run-time row comparisons would only reach this column when
		 * there's equality for the earlier column containing the same eclass.
		 * There could be only one value in this column for the range of inner
		 * rows having a given value in the earlier column, so it does not
		 * matter which way we imagine this column to be ordered.)  But a
		 * non-redundant inner pathkey had better match outer's ordering too.
		 */
		if (opathkey->pk_opfamily != ipathkey->pk_opfamily ||
			opathkey->pk_eclass->ec_collation != ipathkey->pk_eclass->ec_collation)
			elog(ERROR, "left and right pathkeys do not match in mergejoin");
		if (first_inner_match &&
			(opathkey->pk_strategy != ipathkey->pk_strategy ||
			 opathkey->pk_nulls_first != ipathkey->pk_nulls_first))
			elog(ERROR, "left and right pathkeys do not match in mergejoin");

		/* OK, save info for executor */
		mergefamilies[i] = opathkey->pk_opfamily;
		mergecollations[i] = opathkey->pk_eclass->ec_collation;
		mergestrategies[i] = opathkey->pk_strategy;
		mergenullsfirst[i] = opathkey->pk_nulls_first;
		i++;
	}

	/*
	 * Note: it is not an error if we have additional pathkey elements (i.e.,
	 * lop or lip isn't NULL here).  The input paths might be better-sorted
	 * than we need for the current mergejoin.
	 */

	/*
	 * Now we can build the mergejoin node.
	 */
	join_plan = make_mergejoin(tlist,
							   joinclauses,
							   otherclauses,
							   mergeclauses,
							   mergefamilies,
							   mergecollations,
							   mergestrategies,
							   mergenullsfirst,
							   outer_plan,
							   inner_plan,
							   best_path->jpath.jointype,
							   best_path->jpath.inner_unique,
							   best_path->skip_mark_restore);

	/* Costs of sort and material steps are included in path cost already */
	copy_generic_path_info(&join_plan->join.plan, &best_path->jpath.path);

	return join_plan;
}

static HashJoin *
create_hashjoin_plan(PlannerInfo *root,
					 HashPath *best_path)
{
	HashJoin   *join_plan;
	Hash	   *hash_plan;
	Plan	   *outer_plan;
	Plan	   *inner_plan;
	List	   *tlist = build_path_tlist(root, &best_path->jpath.path);
	List	   *joinclauses;
	List	   *otherclauses;
	List	   *hashclauses;
	List	   *hashoperators = NIL;
	List	   *hashcollations = NIL;
	List	   *inner_hashkeys = NIL;
	List	   *outer_hashkeys = NIL;
	Oid			skewTable = InvalidOid;
	AttrNumber	skewColumn = InvalidAttrNumber;
	bool		skewInherit = false;
	ListCell   *lc;

	/*
	 * HashJoin can project, so we don't have to demand exact tlists from the
	 * inputs.  However, it's best to request a small tlist from the inner
	 * side, so that we aren't storing more data than necessary.  Likewise, if
	 * we anticipate batching, request a small tlist from the outer side so
	 * that we don't put extra data in the outer batch files.
	 */
	outer_plan = create_plan_recurse(root, best_path->jpath.outerjoinpath,
									 (best_path->num_batches > 1) ? CP_SMALL_TLIST : 0);

	inner_plan = create_plan_recurse(root, best_path->jpath.innerjoinpath,
									 CP_SMALL_TLIST);

	/* Sort join qual clauses into best execution order */
	joinclauses = order_qual_clauses(root, best_path->jpath.joinrestrictinfo);
	/* There's no point in sorting the hash clauses ... */

	/* Get the join qual clauses (in plain expression form) */
	/* Any pseudoconstant clauses are ignored here */
	if (IS_OUTER_JOIN(best_path->jpath.jointype))
	{
		extract_actual_join_clauses(joinclauses,
									best_path->jpath.path.parent->relids,
									&joinclauses, &otherclauses);
	}
	else
	{
		/* We can treat all clauses alike for an inner join */
		joinclauses = extract_actual_clauses(joinclauses, false);
		otherclauses = NIL;
	}

	/*
	 * Remove the hashclauses from the list of join qual clauses, leaving the
	 * list of quals that must be checked as qpquals.
	 */
	hashclauses = get_actual_clauses(best_path->path_hashclauses);
	joinclauses = list_difference(joinclauses, hashclauses);

	/*
	 * Replace any outer-relation variables with nestloop params.  There
	 * should not be any in the hashclauses.
	 */
	if (best_path->jpath.path.param_info)
	{
		joinclauses = (List *)
			replace_nestloop_params(root, (Node *) joinclauses);
		otherclauses = (List *)
			replace_nestloop_params(root, (Node *) otherclauses);
	}

	/*
	 * Rearrange hashclauses, if needed, so that the outer variable is always
	 * on the left.
	 */
	hashclauses = get_switched_clauses(best_path->path_hashclauses,
									   best_path->jpath.outerjoinpath->parent->relids);

	/*
	 * If there is a single join clause and we can identify the outer variable
	 * as a simple column reference, supply its identity for possible use in
	 * skew optimization.  (Note: in principle we could do skew optimization
	 * with multiple join clauses, but we'd have to be able to determine the
	 * most common combinations of outer values, which we don't currently have
	 * enough stats for.)
	 */
	if (list_length(hashclauses) == 1)
	{
		OpExpr	   *clause = (OpExpr *) linitial(hashclauses);
		Node	   *node;

		Assert(is_opclause(clause));
		node = (Node *) linitial(clause->args);
		if (IsA(node, RelabelType))
			node = (Node *) ((RelabelType *) node)->arg;
		if (IsA(node, Var))
		{
			Var		   *var = (Var *) node;
			RangeTblEntry *rte;

			rte = root->simple_rte_array[var->varno];
			if (rte->rtekind == RTE_RELATION)
			{
				skewTable = rte->relid;
				skewColumn = var->varattno;
				skewInherit = rte->inh;
			}
		}
	}

	/*
	 * Collect hash related information. The hashed expressions are
	 * deconstructed into outer/inner expressions, so they can be computed
	 * separately (inner expressions are used to build the hashtable via Hash,
	 * outer expressions to perform lookups of tuples from HashJoin's outer
	 * plan in the hashtable). Also collect operator information necessary to
	 * build the hashtable.
	 */
	foreach(lc, hashclauses)
	{
		OpExpr	   *hclause = lfirst_node(OpExpr, lc);

		hashoperators = lappend_oid(hashoperators, hclause->opno);
		hashcollations = lappend_oid(hashcollations, hclause->inputcollid);
		outer_hashkeys = lappend(outer_hashkeys, linitial(hclause->args));
		inner_hashkeys = lappend(inner_hashkeys, lsecond(hclause->args));
	}

	/*
	 * Build the hash node and hash join node.
	 */
	hash_plan = make_hash(inner_plan,
						  inner_hashkeys,
						  skewTable,
						  skewColumn,
						  skewInherit);

	/*
	 * Set Hash node's startup & total costs equal to total cost of input
	 * plan; this only affects EXPLAIN display not decisions.
	 */
	copy_plan_costsize(&hash_plan->plan, inner_plan);
	hash_plan->plan.startup_cost = hash_plan->plan.total_cost;

	/*
	 * If parallel-aware, the executor will also need an estimate of the total
	 * number of rows expected from all participants so that it can size the
	 * shared hash table.
	 */
	if (best_path->jpath.path.parallel_aware)
	{
		hash_plan->plan.parallel_aware = true;
		hash_plan->rows_total = best_path->inner_rows_total;
	}

	join_plan = make_hashjoin(tlist,
							  joinclauses,
							  otherclauses,
							  hashclauses,
							  hashoperators,
							  hashcollations,
							  outer_hashkeys,
							  outer_plan,
							  (Plan *) hash_plan,
							  best_path->jpath.jointype,
							  best_path->jpath.inner_unique);

	copy_generic_path_info(&join_plan->join.plan, &best_path->jpath.path);

	return join_plan;
}


/*****************************************************************************
 *
 *	SUPPORTING ROUTINES
 *
 *****************************************************************************/

/*
 * replace_nestloop_params
 *	  Replace outer-relation Vars and PlaceHolderVars in the given expression
 *	  with nestloop Params
 *
 * All Vars and PlaceHolderVars belonging to the relation(s) identified by
 * root->curOuterRels are replaced by Params, and entries are added to
 * root->curOuterParams if not already present.
 */
static Node *
replace_nestloop_params(PlannerInfo *root, Node *expr)
{
	/* No setup needed for tree walk, so away we go */
	return replace_nestloop_params_mutator(expr, root);
}

static Node *
replace_nestloop_params_mutator(Node *node, PlannerInfo *root)
{
	if (node == NULL)
		return NULL;
	if (IsA(node, Var))
	{
		Var		   *var = (Var *) node;

		/* Upper-level Vars should be long gone at this point */
		Assert(var->varlevelsup == 0);
		/* If not to be replaced, we can just return the Var unmodified */
		if (IS_SPECIAL_VARNO(var->varno) ||
			!bms_is_member(var->varno, root->curOuterRels))
			return node;
		/* Replace the Var with a nestloop Param */
		return (Node *) replace_nestloop_param_var(root, var);
	}
	if (IsA(node, YbBatchedExpr))
	{
		YbBatchedExpr	*bexpr = (YbBatchedExpr *) node;
		List *batched_elems = NIL;
		/*
		 * Populate batched_elems with each batched instance of
		 * bexpr->orig_expr's contents.
		 */
		for (size_t i = 0; i < yb_bnl_batch_size; i++)
		{
			root->yb_cur_batch_no = i;
			Node *elem = replace_nestloop_params_mutator(
				(Node *) copyObject(bexpr->orig_expr), root);
			batched_elems = lappend(batched_elems, elem);
		}
		root->yb_cur_batch_no = -1;
		return (Node *) batched_elems;
	}
	if (IsA(node, PlaceHolderVar))
	{
		PlaceHolderVar *phv = (PlaceHolderVar *) node;

		/* Upper-level PlaceHolderVars should be long gone at this point */
		Assert(phv->phlevelsup == 0);

		/*
		 * Check whether we need to replace the PHV.  We use bms_overlap as a
		 * cheap/quick test to see if the PHV might be evaluated in the outer
		 * rels, and then grab its PlaceHolderInfo to tell for sure.
		 */
		if (!bms_overlap(phv->phrels, root->curOuterRels) ||
			!bms_is_subset(find_placeholder_info(root, phv, false)->ph_eval_at,
						   root->curOuterRels))
		{
			/*
			 * We can't replace the whole PHV, but we might still need to
			 * replace Vars or PHVs within its expression, in case it ends up
			 * actually getting evaluated here.  (It might get evaluated in
			 * this plan node, or some child node; in the latter case we don't
			 * really need to process the expression here, but we haven't got
			 * enough info to tell if that's the case.)  Flat-copy the PHV
			 * node and then recurse on its expression.
			 *
			 * Note that after doing this, we might have different
			 * representations of the contents of the same PHV in different
			 * parts of the plan tree.  This is OK because equal() will just
			 * match on phid/phlevelsup, so setrefs.c will still recognize an
			 * upper-level reference to a lower-level copy of the same PHV.
			 */
			PlaceHolderVar *newphv = makeNode(PlaceHolderVar);

			memcpy(newphv, phv, sizeof(PlaceHolderVar));
			newphv->phexpr = (Expr *)
				replace_nestloop_params_mutator((Node *) phv->phexpr,
												root);
			return (Node *) newphv;
		}
		/* Replace the PlaceHolderVar with a nestloop Param */
		return (Node *) replace_nestloop_param_placeholdervar(root, phv);
	}

	/*
	 * YB: If the expression is a RowCompareExpr that is in the form of
	 * ROW(...) = YBBatchedExpr(ROW(...)), we need to convert it to
	 * ROW(...) = ARRAY(ROW(...), ROW(...), ...) where the = operator
	 * also represents a RowCompareExpr.
	 */
	if (IsA(node, RowCompareExpr))
	{
		RowCompareExpr *rcexpr = (RowCompareExpr *) node;
		if(rcexpr->rctype == ROWCOMPARE_EQ)
		{
			RowCompareExpr *rcexpr_new = copyObject(rcexpr);
			ArrayExpr *arrexpr = makeNode(ArrayExpr);

			arrexpr->array_typeid = InvalidOid;
			arrexpr->element_typeid = RECORDOID;
			arrexpr->multidims = false;
			arrexpr->array_collid = InvalidOid;
			arrexpr->location = -1;
			arrexpr->elements =
				(List*) replace_nestloop_params(root, rcexpr->rargs);
			rcexpr_new->rargs = (Node *) arrexpr;
			return (Node*) rcexpr_new;
		}
	}

	/*
	 * YB: If the expression is an OpExpr that is in the form of
	 * col = YBBatchedExpr(outer_val), we need to convert it to
	 * col IN ARRAY(outer_val1, outer_val2, ...).
	 */
	if (IsA(node, OpExpr))
	{
		OpExpr *opexpr = (OpExpr*) node;
		if(list_length(opexpr->args) >= 2 &&
		   IsA(lsecond(opexpr->args), YbBatchedExpr))
		{
			ScalarArrayOpExpr *saop = makeNode(ScalarArrayOpExpr);
			saop->opno = opexpr->opno;
			saop->opfuncid = opexpr->opfuncid;
			saop->useOr = true;
			saop->inputcollid = opexpr->inputcollid;

			saop->args = NIL;

			Oid scalar_type = InvalidOid;
			Oid collid = InvalidOid;

			Expr *inner_expr = (Expr *) linitial(opexpr->args);
			saop->args = lappend(saop->args, inner_expr);

			Expr *outer_expr = (Expr *) lsecond(opexpr->args);
			outer_expr = ((YbBatchedExpr *) outer_expr)->orig_expr;

			scalar_type = exprType((Node*) outer_expr);
			collid = exprCollation((Node*) outer_expr);

			ArrayExpr *arrexpr = makeNode(ArrayExpr);
			Oid array_type;
			if (OidIsValid(scalar_type) && scalar_type != RECORDOID)
				array_type = get_array_type(scalar_type);
			else
				array_type = InvalidOid;

			arrexpr->array_typeid = array_type;
			arrexpr->element_typeid = scalar_type;
			arrexpr->multidims = false;
			arrexpr->array_collid = collid;
			arrexpr->location = -1;
			arrexpr->elements =
				(List*) replace_nestloop_params(root, lsecond(opexpr->args));
			saop->args = lappend(saop->args, arrexpr);
			return (Node*) saop;
		}
	}
	return expression_tree_mutator(node,
								   replace_nestloop_params_mutator,
								   (void *) root);
}

static void
yb_get_batched_indexquals(PlannerInfo *root, IndexPath *index_path,
						  List **stripped_indexquals_p,
						  List **fixed_indexquals_p)
{
	List *fixed_indexquals = NIL;
	List *stripped_indexquals = NIL;
	Assert(bms_num_members(index_path->path.parent->relids) == 1);
	if (!bms_is_empty(root->yb_cur_batched_relids))
	{
		ListCell *lc;

		foreach(lc, index_path->indexclauses)
		{
			IndexClause *iclause = lfirst_node(IndexClause, lc);
			ListCell   *lc2;

			foreach(lc2, iclause->indexquals)
			{
				RestrictInfo *rinfo = lfirst_node(RestrictInfo, lc2);
				RestrictInfo *tmp_batched =
					yb_get_batched_restrictinfo(rinfo, root->yb_cur_batched_relids,
														index_path->indexinfo->rel->relids);

				if (tmp_batched)
				{
					OpExpr *op = (OpExpr *) tmp_batched->clause;

					if (list_member_ptr(stripped_indexquals, op))
						continue;

					stripped_indexquals = lappend(stripped_indexquals, op);
					op = copyObject(op);
					linitial(op->args) = fix_indexqual_operand(
						linitial(op->args), index_path->indexinfo,
						iclause->indexcol);
					fixed_indexquals = lappend(fixed_indexquals, op);
				}
			}
		}
	}
	fixed_indexquals = yb_zip_batched_exprs(root, fixed_indexquals, true);
	ListCell *lc;
	foreach (lc, fixed_indexquals)
	{
		Node *clause = lfirst(lc);
		Node *fixed_clause = replace_nestloop_params(root, clause);
		*fixed_indexquals_p = lappend(*fixed_indexquals_p, fixed_clause);
	}
	*stripped_indexquals_p =
		yb_zip_batched_exprs(root, stripped_indexquals, false);
}

/*
 * fix_indexqual_references
 *	  Adjust indexqual clauses to the form the executor's indexqual
 *	  machinery needs.
 *
 * We have three tasks here:
 *	* Select the actual qual clauses out of the input IndexClause list,
 *	  and remove RestrictInfo nodes from the qual clauses.
 *	* Replace any outer-relation Var or PHV nodes with nestloop Params.
 *	  (XXX eventually, that responsibility should go elsewhere?)
 *	* Index keys must be represented by Var nodes with varattno set to the
 *	  index's attribute number, not the attribute number in the original rel.
 *
 * *stripped_indexquals_p receives a list of the actual qual clauses.
 *
 * *fixed_indexquals_p receives a list of the adjusted quals.  This is a copy
 * that shares no substructure with the original; this is needed in case there
 * are subplans in it (we need two separate copies of the subplan tree, or
 * things will go awry).
 */
static void
fix_indexqual_references(PlannerInfo *root, IndexPath *index_path,
						 List **stripped_indexquals_p, List **fixed_indexquals_p)
{
	IndexOptInfo *index = index_path->indexinfo;
	List	   *stripped_indexquals;
	List	   *fixed_indexquals;
	ListCell   *lc;

	stripped_indexquals = fixed_indexquals = NIL;

	yb_get_batched_indexquals(root, index_path, &stripped_indexquals,
							  &fixed_indexquals);

	foreach(lc, index_path->indexclauses)
	{
		IndexClause *iclause = lfirst_node(IndexClause, lc);
		ListCell   *lc2;

		foreach(lc2, iclause->indexquals)
		{
			RestrictInfo *rinfo = lfirst_node(RestrictInfo, lc2);
			Node	   *clause = (Node *) rinfo->clause;

			RestrictInfo *tmp_batched =
				yb_get_batched_restrictinfo(rinfo, root->yb_cur_batched_relids,
													index_path->indexinfo->rel->relids);
			/*
			 * YB: We should have already processed this qual in
			 * yb_get_batched_indexquals.
			 */
			if (tmp_batched)
				continue;

			stripped_indexquals = lappend(stripped_indexquals, clause);
			clause = fix_indexqual_clause(root, index, iclause->indexcol,
										  clause, iclause->indexcols);
			fixed_indexquals = lappend(fixed_indexquals, clause);
		}
	}

	*stripped_indexquals_p = stripped_indexquals;
	*fixed_indexquals_p = fixed_indexquals;
}

/*
 * fix_indexorderby_references
 *	  Adjust indexorderby clauses to the form the executor's index
 *	  machinery needs.
 *
 * This is a simplified version of fix_indexqual_references.  The input is
 * bare clauses and a separate indexcol list, instead of IndexClauses.
 */
static List *
fix_indexorderby_references(PlannerInfo *root, IndexPath *index_path)
{
	IndexOptInfo *index = index_path->indexinfo;
	List	   *fixed_indexorderbys;
	ListCell   *lcc,
			   *lci;

	fixed_indexorderbys = NIL;

	forboth(lcc, index_path->indexorderbys, lci, index_path->indexorderbycols)
	{
		Node	   *clause = (Node *) lfirst(lcc);
		int			indexcol = lfirst_int(lci);

		clause = fix_indexqual_clause(root, index, indexcol, clause, NIL);
		fixed_indexorderbys = lappend(fixed_indexorderbys, clause);
	}

	return fixed_indexorderbys;
}

/*
 * fix_indexqual_clause
 *	  Convert a single indexqual clause to the form needed by the executor.
 *
 * We replace nestloop params here, and replace the index key variables
 * or expressions by index Var nodes.
 */
static Node *
fix_indexqual_clause(PlannerInfo *root, IndexOptInfo *index, int indexcol,
					 Node *clause, List *indexcolnos)
{
	/*
	 * Replace any outer-relation variables with nestloop params.
	 *
	 * This also makes a copy of the clause, so it's safe to modify it
	 * in-place below.
	 */
	clause = replace_nestloop_params(root, clause);

	if (IsA(clause, OpExpr))
	{
		OpExpr	   *op = (OpExpr *) clause;

		if (list_length(op->args) != 2)
			elog(ERROR, "indexqual clause is not binary opclause");

		/* Replace the indexkey expression with an index Var. */
		linitial(op->args) = fix_indexqual_operand(linitial(op->args),
												   index,
												   indexcol);
	}
	else if (IsA(clause, RowCompareExpr))
	{
		RowCompareExpr *rc = (RowCompareExpr *) clause;
		ListCell   *lca,
				   *lcai;

		/* Replace the indexkey expressions with index Vars. */
		Assert(list_length(rc->largs) == list_length(indexcolnos));
		forboth(lca, rc->largs, lcai, indexcolnos)
		{
			lfirst(lca) = fix_indexqual_operand(lfirst(lca),
												index,
												lfirst_int(lcai));
		}
	}
	else if (IsA(clause, ScalarArrayOpExpr))
	{
		ScalarArrayOpExpr *saop = (ScalarArrayOpExpr *) clause;

		/* Replace the indexkey expression with an index Var. */
		linitial(saop->args) = fix_indexqual_operand(linitial(saop->args),
													 index,
													 indexcol);
	}
	else if (IsA(clause, NullTest))
	{
		NullTest   *nt = (NullTest *) clause;

		/* Replace the indexkey expression with an index Var. */
		nt->arg = (Expr *) fix_indexqual_operand((Node *) nt->arg,
												 index,
												 indexcol);
	}
	else
		elog(ERROR, "unsupported indexqual type: %d",
			 (int) nodeTag(clause));

	return clause;
}

/*
 * fix_indexqual_operand
 *	  Convert an indexqual expression to a Var referencing the index column.
 *
 * We represent index keys by Var nodes having varno == INDEX_VAR and varattno
 * equal to the index's attribute number (index column position).
 *
 * Most of the code here is just for sanity cross-checking that the given
 * expression actually matches the index column it's claimed to.
 */
static Node *
fix_indexqual_operand(Node *node, IndexOptInfo *index, int indexcol)
{
	Var		   *result;
	int			pos;
	ListCell   *indexpr_item;

	/*
	 * Remove any binary-compatible relabeling of the indexkey
	 */
	if (IsA(node, RelabelType))
		node = (Node *) ((RelabelType *) node)->arg;

	Assert(indexcol >= 0 && indexcol < index->ncolumns);

	if (index->indexkeys[indexcol] != 0)
	{
		/* It's a simple index column */
		if (IsA(node, FuncExpr))
		{
			Assert(((FuncExpr *)(node))->funcid == YB_HASH_CODE_OID);
			return node;
		}
		if (IsA(node, Var) &&
			((Var *) node)->varno == index->rel->relid &&
			((Var *) node)->varattno == index->indexkeys[indexcol])
		{
			result = (Var *) copyObject(node);
			result->varno = INDEX_VAR;
			result->varattno = indexcol + 1;
			return (Node *) result;
		}
		else
			elog(ERROR, "index key does not match expected index column");
	}

	/* It's an index expression, so find and cross-check the expression */
	indexpr_item = list_head(index->indexprs);
	for (pos = 0; pos < index->ncolumns; pos++)
	{
		if (index->indexkeys[pos] == 0)
		{
			if (indexpr_item == NULL)
				elog(ERROR, "too few entries in indexprs list");
			if (pos == indexcol)
			{
				Node	   *indexkey;

				indexkey = (Node *) lfirst(indexpr_item);
				if (indexkey && IsA(indexkey, RelabelType))
					indexkey = (Node *) ((RelabelType *) indexkey)->arg;
				if (equal(node, indexkey))
				{
					result = makeVar(INDEX_VAR, indexcol + 1,
									 exprType(lfirst(indexpr_item)), -1,
									 exprCollation(lfirst(indexpr_item)),
									 0);
					return (Node *) result;
				}
				else
					elog(ERROR, "index key does not match expected index column");
			}
			indexpr_item = lnext(index->indexprs, indexpr_item);
		}
	}

	/* Oops... */
	elog(ERROR, "index key does not match expected index column");
	return NULL;				/* keep compiler quiet */
}

/*
 * get_switched_clauses
 *	  Given a list of merge or hash joinclauses (as RestrictInfo nodes),
 *	  extract the bare clauses, and rearrange the elements within the
 *	  clauses, if needed, so the outer join variable is on the left and
 *	  the inner is on the right.  The original clause data structure is not
 *	  touched; a modified list is returned.  We do, however, set the transient
 *	  outer_is_left field in each RestrictInfo to show which side was which.
 */
static List *
get_switched_clauses(List *clauses, Relids outerrelids)
{
	List	   *t_list = NIL;
	ListCell   *l;

	foreach(l, clauses)
	{
		RestrictInfo *restrictinfo = (RestrictInfo *) lfirst(l);
		OpExpr	   *clause = (OpExpr *) restrictinfo->clause;

		Assert(is_opclause(clause));
		if (bms_is_subset(restrictinfo->right_relids, outerrelids))
		{
			/*
			 * Duplicate just enough of the structure to allow commuting the
			 * clause without changing the original list.  Could use
			 * copyObject, but a complete deep copy is overkill.
			 */
			OpExpr	   *temp = makeNode(OpExpr);

			temp->opno = clause->opno;
			temp->opfuncid = InvalidOid;
			temp->opresulttype = clause->opresulttype;
			temp->opretset = clause->opretset;
			temp->opcollid = clause->opcollid;
			temp->inputcollid = clause->inputcollid;
			temp->args = list_copy(clause->args);
			temp->location = clause->location;
			/* Commute it --- note this modifies the temp node in-place. */
			CommuteOpExpr(temp);
			t_list = lappend(t_list, temp);
			restrictinfo->outer_is_left = false;
		}
		else
		{
			Assert(bms_is_subset(restrictinfo->left_relids, outerrelids));
			t_list = lappend(t_list, clause);
			restrictinfo->outer_is_left = true;
		}
	}
	return t_list;
}

/*
 * order_qual_clauses
 *		Given a list of qual clauses that will all be evaluated at the same
 *		plan node, sort the list into the order we want to check the quals
 *		in at runtime.
 *
 * When security barrier quals are used in the query, we may have quals with
 * different security levels in the list.  Quals of lower security_level
 * must go before quals of higher security_level, except that we can grant
 * exceptions to move up quals that are leakproof.  When security level
 * doesn't force the decision, we prefer to order clauses by estimated
 * execution cost, cheapest first.
 *
 * Ideally the order should be driven by a combination of execution cost and
 * selectivity, but it's not immediately clear how to account for both,
 * and given the uncertainty of the estimates the reliability of the decisions
 * would be doubtful anyway.  So we just order by security level then
 * estimated per-tuple cost, being careful not to change the order when
 * (as is often the case) the estimates are identical.
 *
 * Although this will work on either bare clauses or RestrictInfos, it's
 * much faster to apply it to RestrictInfos, since it can re-use cost
 * information that is cached in RestrictInfos.  XXX in the bare-clause
 * case, we are also not able to apply security considerations.  That is
 * all right for the moment, because the bare-clause case doesn't occur
 * anywhere that barrier quals could be present, but it would be better to
 * get rid of it.
 *
 * Note: some callers pass lists that contain entries that will later be
 * removed; this is the easiest way to let this routine see RestrictInfos
 * instead of bare clauses.  This is another reason why trying to consider
 * selectivity in the ordering would likely do the wrong thing.
 */
static List *
order_qual_clauses(PlannerInfo *root, List *clauses)
{
	typedef struct
	{
		Node	   *clause;
		Cost		cost;
		Index		security_level;
	} QualItem;
	int			nitems = list_length(clauses);
	QualItem   *items;
	ListCell   *lc;
	int			i;
	List	   *result;

	/* No need to work hard for 0 or 1 clause */
	if (nitems <= 1)
		return clauses;

	/*
	 * Collect the items and costs into an array.  This is to avoid repeated
	 * cost_qual_eval work if the inputs aren't RestrictInfos.
	 */
	items = (QualItem *) palloc(nitems * sizeof(QualItem));
	i = 0;
	foreach(lc, clauses)
	{
		Node	   *clause = (Node *) lfirst(lc);
		QualCost	qcost;

		cost_qual_eval_node(&qcost, clause, root);
		items[i].clause = clause;
		items[i].cost = qcost.per_tuple;
		if (IsA(clause, RestrictInfo))
		{
			RestrictInfo *rinfo = (RestrictInfo *) clause;

			/*
			 * If a clause is leakproof, it doesn't have to be constrained by
			 * its nominal security level.  If it's also reasonably cheap
			 * (here defined as 10X cpu_operator_cost), pretend it has
			 * security_level 0, which will allow it to go in front of
			 * more-expensive quals of lower security levels.  Of course, that
			 * will also force it to go in front of cheaper quals of its own
			 * security level, which is not so great, but we can alleviate
			 * that risk by applying the cost limit cutoff.
			 */
			if (rinfo->leakproof && items[i].cost < 10 * cpu_operator_cost)
				items[i].security_level = 0;
			else
				items[i].security_level = rinfo->security_level;
		}
		else
			items[i].security_level = 0;
		i++;
	}

	/*
	 * Sort.  We don't use qsort() because it's not guaranteed stable for
	 * equal keys.  The expected number of entries is small enough that a
	 * simple insertion sort should be good enough.
	 */
	for (i = 1; i < nitems; i++)
	{
		QualItem	newitem = items[i];
		int			j;

		/* insert newitem into the already-sorted subarray */
		for (j = i; j > 0; j--)
		{
			QualItem   *olditem = &items[j - 1];

			if (newitem.security_level > olditem->security_level ||
				(newitem.security_level == olditem->security_level &&
				 newitem.cost >= olditem->cost))
				break;
			items[j] = *olditem;
		}
		items[j] = newitem;
	}

	/* Convert back to a list */
	result = NIL;
	for (i = 0; i < nitems; i++)
		result = lappend(result, items[i].clause);

	return result;
}

/*
 * Copy cost and size info from a Path node to the Plan node created from it.
 * The executor usually won't use this info, but it's needed by EXPLAIN.
 * Also copy the parallel-related flags, which the executor *will* use.
 */
static void
copy_generic_path_info(Plan *dest, Path *src)
{
	dest->startup_cost = src->startup_cost;
	dest->total_cost = src->total_cost;
	dest->plan_rows = src->rows;
	dest->plan_width = src->pathtarget->width;
	dest->parallel_aware = src->parallel_aware;
	dest->parallel_safe = src->parallel_safe;
}

/*
 * Copy cost and size info from a lower plan node to an inserted node.
 * (Most callers alter the info after copying it.)
 */
static void
copy_plan_costsize(Plan *dest, Plan *src)
{
	dest->startup_cost = src->startup_cost;
	dest->total_cost = src->total_cost;
	dest->plan_rows = src->plan_rows;
	dest->plan_width = src->plan_width;
	/* Assume the inserted node is not parallel-aware. */
	dest->parallel_aware = false;
	/* Assume the inserted node is parallel-safe, if child plan is. */
	dest->parallel_safe = src->parallel_safe;
}

/*
 * Some places in this file build Sort nodes that don't have a directly
 * corresponding Path node.  The cost of the sort is, or should have been,
 * included in the cost of the Path node we're working from, but since it's
 * not split out, we have to re-figure it using cost_sort().  This is just
 * to label the Sort node nicely for EXPLAIN.
 *
 * limit_tuples is as for cost_sort (in particular, pass -1 if no limit)
 */
static void
label_sort_with_costsize(PlannerInfo *root, Sort *plan, double limit_tuples)
{
	Plan	   *lefttree = plan->plan.lefttree;
	Path		sort_path;		/* dummy for result of cost_sort */

	/*
	 * This function shouldn't have to deal with IncrementalSort plans because
	 * they are only created from corresponding Path nodes.
	 */
	Assert(IsA(plan, Sort));

	cost_sort(&sort_path, root, NIL,
			  lefttree->total_cost,
			  lefttree->plan_rows,
			  lefttree->plan_width,
			  0.0,
			  work_mem,
			  limit_tuples);
	plan->plan.startup_cost = sort_path.startup_cost;
	plan->plan.total_cost = sort_path.total_cost;
	plan->plan.plan_rows = lefttree->plan_rows;
	plan->plan.plan_width = lefttree->plan_width;
	plan->plan.parallel_aware = false;
	plan->plan.parallel_safe = lefttree->parallel_safe;
}

/*
 * bitmap_subplan_mark_shared
 *	 Set isshared flag in bitmap subplan so that it will be created in
 *	 shared memory.
 */
static void
bitmap_subplan_mark_shared(Plan *plan)
{
	if (IsA(plan, BitmapAnd))
		bitmap_subplan_mark_shared(linitial(((BitmapAnd *) plan)->bitmapplans));
	else if (IsA(plan, BitmapOr))
	{
		((BitmapOr *) plan)->isshared = true;
		bitmap_subplan_mark_shared(linitial(((BitmapOr *) plan)->bitmapplans));
	}
	else if (IsA(plan, BitmapIndexScan))
		((BitmapIndexScan *) plan)->isshared = true;
	else if (IsA(plan, YbBitmapIndexScan))
		((YbBitmapIndexScan *) plan)->isshared = true;
	else
		elog(ERROR, "unrecognized node type: %d", nodeTag(plan));
}

/*****************************************************************************
 *
 *	PLAN NODE BUILDING ROUTINES
 *
 * In general, these functions are not passed the original Path and therefore
 * leave it to the caller to fill in the cost/width fields from the Path,
 * typically by calling copy_generic_path_info().  This convention is
 * somewhat historical, but it does support a few places above where we build
 * a plan node without having an exactly corresponding Path node.  Under no
 * circumstances should one of these functions do its own cost calculations,
 * as that would be redundant with calculations done while building Paths.
 *
 *****************************************************************************/

static SeqScan *
make_seqscan(List *qptlist,
			 List *qpqual,
			 Index scanrelid)
{
	SeqScan    *node = makeNode(SeqScan);
	Plan	   *plan = &node->scan.plan;

	plan->targetlist = qptlist;
	plan->qual = qpqual;
	plan->lefttree = NULL;
	plan->righttree = NULL;
	node->scan.scanrelid = scanrelid;

	return node;
}

static YbSeqScan *
make_yb_seqscan(List *qptlist,
				List *local_quals,
				List *yb_pushdown_quals,
				List *yb_pushdown_colrefs,
				Index scanrelid,
				YbPlanInfo yb_plan_info)
{
	YbSeqScan  *node = makeNode(YbSeqScan);
	Plan	   *plan = &node->scan.plan;

	plan->targetlist = qptlist;
	plan->qual = local_quals;
	plan->lefttree = NULL;
	plan->righttree = NULL;
	node->scan.scanrelid = scanrelid;
	node->yb_plan_info = yb_plan_info;
	node->yb_pushdown.quals = yb_pushdown_quals;
	node->yb_pushdown.colrefs = yb_pushdown_colrefs;

	return node;
}

static SampleScan *
make_samplescan(List *qptlist,
				List *qpqual,
				Index scanrelid,
				TableSampleClause *tsc)
{
	SampleScan *node = makeNode(SampleScan);
	Plan	   *plan = &node->scan.plan;

	plan->targetlist = qptlist;
	plan->qual = qpqual;
	plan->lefttree = NULL;
	plan->righttree = NULL;
	node->scan.scanrelid = scanrelid;
	node->tablesample = tsc;

	return node;
}

static IndexScan *
make_indexscan(List *qptlist,
			   List *qpqual,
			   List *yb_rel_pushdown_colrefs,
			   List *yb_rel_pushdown_quals,
			   List *yb_idx_pushdown_colrefs,
			   List *yb_idx_pushdown_quals,
			   Index scanrelid,
			   Oid indexid,
			   List *indexqual,
			   List *indexqualorig,
			   List *indexorderby,
			   List *indexorderbyorig,
			   List *indexorderbyops,
			   List *indextlist,
			   ScanDirection indexscandir,
			   YbPlanInfo yb_plan_info,
			   YbIndexPathInfo yb_path_info)
{
	IndexScan  *node = makeNode(IndexScan);
	Plan	   *plan = &node->scan.plan;

	plan->targetlist = qptlist;
	plan->qual = qpqual;
	plan->lefttree = NULL;
	plan->righttree = NULL;
	node->scan.scanrelid = scanrelid;
	node->indexid = indexid;
	node->indexqual = indexqual;
	node->indexqualorig = indexqualorig;
	node->indexorderby = indexorderby;
	node->indexorderbyorig = indexorderbyorig;
	node->indexorderbyops = indexorderbyops;
	node->indextlist = indextlist;
	node->indexorderdir = indexscandir;
	node->yb_plan_info = yb_plan_info;
	node->yb_rel_pushdown.colrefs = yb_rel_pushdown_colrefs;
	node->yb_rel_pushdown.quals = yb_rel_pushdown_quals;
	node->yb_idx_pushdown.colrefs = yb_idx_pushdown_colrefs;
	node->yb_idx_pushdown.quals = yb_idx_pushdown_quals;
	node->yb_lock_mechanism = yb_path_info.yb_lock_mechanism;

	return node;
}

static IndexOnlyScan *
make_indexonlyscan(List *qptlist,
				   List *qpqual,
				   List *yb_pushdown_colrefs,
				   List *yb_pushdown_quals,
				   Index scanrelid,
				   Oid indexid,
				   List *indexqual,
				   List *recheckqual,
				   List *indexorderby,
				   List *indextlist,
				   ScanDirection indexscandir,
				   YbPlanInfo yb_plan_info)
{
	IndexOnlyScan *node = makeNode(IndexOnlyScan);
	Plan	   *plan = &node->scan.plan;

	plan->targetlist = qptlist;
	plan->qual = qpqual;
	plan->lefttree = NULL;
	plan->righttree = NULL;
	node->scan.scanrelid = scanrelid;
	node->indexid = indexid;
	node->indexqual = indexqual;
	node->recheckqual = recheckqual;
	node->indexorderby = indexorderby;
	node->indextlist = indextlist;
	node->indexorderdir = indexscandir;
	node->yb_pushdown.colrefs = yb_pushdown_colrefs;
	node->yb_pushdown.quals = yb_pushdown_quals;
	node->yb_plan_info = yb_plan_info;

	return node;
}

static BitmapIndexScan *
make_bitmap_indexscan(Index scanrelid,
					  Oid indexid,
					  List *indexqual,
					  List *indexqualorig,
					  List *indextlist)
{
	BitmapIndexScan *node = makeNode(BitmapIndexScan);
	Plan	   *plan = &node->scan.plan;

	plan->targetlist = NIL;		/* not used */
	plan->qual = NIL;			/* not used */
	plan->lefttree = NULL;
	plan->righttree = NULL;
	node->scan.scanrelid = scanrelid;
	node->indexid = indexid;
	node->indexqual = indexqual;
	node->indexqualorig = indexqualorig;

	return node;
}

static YbBitmapIndexScan *
make_yb_bitmap_indexscan(Index scanrelid,
					  Oid indexid,
					  List *indexqual,
					  List *indexqualorig,
					  List *indextlist,
					  PushdownExprs yb_idx_pushdown,
					  YbPlanInfo yb_plan_info)
{
	YbBitmapIndexScan *node = makeNode(YbBitmapIndexScan);
	Plan	   *plan = &node->scan.plan;

	plan->targetlist = NIL;		/* not used */
	plan->qual = NIL;			/* not used */
	plan->lefttree = NULL;
	plan->righttree = NULL;
	node->scan.scanrelid = scanrelid;
	node->indexid = indexid;
	node->indexqual = indexqual;
	node->indexqualorig = indexqualorig;
	node->indextlist = indextlist;
	node->yb_idx_pushdown = yb_idx_pushdown;
	node->yb_plan_info = yb_plan_info;

	return node;
}

static BitmapHeapScan *
make_bitmap_heapscan(List *qptlist,
					 List *qpqual,
					 Plan *lefttree,
					 List *bitmapqualorig,
					 Index scanrelid)
{
	BitmapHeapScan *node = makeNode(BitmapHeapScan);
	Plan	   *plan = &node->scan.plan;

	plan->targetlist = qptlist;
	plan->qual = qpqual;
	plan->lefttree = lefttree;
	plan->righttree = NULL;
	node->scan.scanrelid = scanrelid;
	node->bitmapqualorig = bitmapqualorig;

	return node;
}

static YbBitmapTableScan *
make_yb_bitmap_tablescan(List *qptlist,
						 List *qpqual,
						 Plan *lefttree,
						 Index scanrelid,
						 PushdownExprs rel_pushdown,
						 PushdownExprs recheck_pushdown,
						 List *recheck_local_quals,
						 PushdownExprs fallback_pushdown,
						 List *fallback_local_quals,
						 YbPlanInfo yb_plan_info)
{
	YbBitmapTableScan *node = makeNode(YbBitmapTableScan);
	Plan	   *plan = &node->scan.plan;

	plan->targetlist = qptlist;
	plan->qual = qpqual;
	plan->lefttree = lefttree;
	plan->righttree = NULL;
	node->scan.scanrelid = scanrelid;
	node->rel_pushdown = rel_pushdown;
	node->recheck_pushdown = recheck_pushdown;
	node->recheck_local_quals = recheck_local_quals;
	node->fallback_pushdown = fallback_pushdown;
	node->fallback_local_quals = fallback_local_quals;
	node->yb_plan_info = yb_plan_info;

	return node;
}

static TidScan *
make_tidscan(List *qptlist,
			 List *qpqual,
			 Index scanrelid,
			 List *tidquals)
{
	TidScan    *node = makeNode(TidScan);
	Plan	   *plan = &node->scan.plan;

	plan->targetlist = qptlist;
	plan->qual = qpqual;
	plan->lefttree = NULL;
	plan->righttree = NULL;
	node->scan.scanrelid = scanrelid;
	node->tidquals = tidquals;

	return node;
}

static TidRangeScan *
make_tidrangescan(List *qptlist,
				  List *qpqual,
				  Index scanrelid,
				  List *tidrangequals)
{
	TidRangeScan *node = makeNode(TidRangeScan);
	Plan	   *plan = &node->scan.plan;

	plan->targetlist = qptlist;
	plan->qual = qpqual;
	plan->lefttree = NULL;
	plan->righttree = NULL;
	node->scan.scanrelid = scanrelid;
	node->tidrangequals = tidrangequals;

	return node;
}

static SubqueryScan *
make_subqueryscan(List *qptlist,
				  List *qpqual,
				  Index scanrelid,
				  Plan *subplan)
{
	SubqueryScan *node = makeNode(SubqueryScan);
	Plan	   *plan = &node->scan.plan;

	plan->targetlist = qptlist;
	plan->qual = qpqual;
	plan->lefttree = NULL;
	plan->righttree = NULL;
	node->scan.scanrelid = scanrelid;
	node->subplan = subplan;
	node->scanstatus = SUBQUERY_SCAN_UNKNOWN;

	return node;
}

static FunctionScan *
make_functionscan(List *qptlist,
				  List *qpqual,
				  Index scanrelid,
				  List *functions,
				  bool funcordinality)
{
	FunctionScan *node = makeNode(FunctionScan);
	Plan	   *plan = &node->scan.plan;

	plan->targetlist = qptlist;
	plan->qual = qpqual;
	plan->lefttree = NULL;
	plan->righttree = NULL;
	node->scan.scanrelid = scanrelid;
	node->functions = functions;
	node->funcordinality = funcordinality;

	return node;
}

static TableFuncScan *
make_tablefuncscan(List *qptlist,
				   List *qpqual,
				   Index scanrelid,
				   TableFunc *tablefunc)
{
	TableFuncScan *node = makeNode(TableFuncScan);
	Plan	   *plan = &node->scan.plan;

	plan->targetlist = qptlist;
	plan->qual = qpqual;
	plan->lefttree = NULL;
	plan->righttree = NULL;
	node->scan.scanrelid = scanrelid;
	node->tablefunc = tablefunc;

	return node;
}

static ValuesScan *
make_valuesscan(List *qptlist,
				List *qpqual,
				Index scanrelid,
				List *values_lists)
{
	ValuesScan *node = makeNode(ValuesScan);
	Plan	   *plan = &node->scan.plan;

	plan->targetlist = qptlist;
	plan->qual = qpqual;
	plan->lefttree = NULL;
	plan->righttree = NULL;
	node->scan.scanrelid = scanrelid;
	node->values_lists = values_lists;

	return node;
}

static CteScan *
make_ctescan(List *qptlist,
			 List *qpqual,
			 Index scanrelid,
			 int ctePlanId,
			 int cteParam)
{
	CteScan    *node = makeNode(CteScan);
	Plan	   *plan = &node->scan.plan;

	plan->targetlist = qptlist;
	plan->qual = qpqual;
	plan->lefttree = NULL;
	plan->righttree = NULL;
	node->scan.scanrelid = scanrelid;
	node->ctePlanId = ctePlanId;
	node->cteParam = cteParam;

	return node;
}

static NamedTuplestoreScan *
make_namedtuplestorescan(List *qptlist,
						 List *qpqual,
						 Index scanrelid,
						 char *enrname)
{
	NamedTuplestoreScan *node = makeNode(NamedTuplestoreScan);
	Plan	   *plan = &node->scan.plan;

	/* cost should be inserted by caller */
	plan->targetlist = qptlist;
	plan->qual = qpqual;
	plan->lefttree = NULL;
	plan->righttree = NULL;
	node->scan.scanrelid = scanrelid;
	node->enrname = enrname;

	return node;
}

static WorkTableScan *
make_worktablescan(List *qptlist,
				   List *qpqual,
				   Index scanrelid,
				   int wtParam)
{
	WorkTableScan *node = makeNode(WorkTableScan);
	Plan	   *plan = &node->scan.plan;

	plan->targetlist = qptlist;
	plan->qual = qpqual;
	plan->lefttree = NULL;
	plan->righttree = NULL;
	node->scan.scanrelid = scanrelid;
	node->wtParam = wtParam;

	return node;
}

ForeignScan *
make_foreignscan(List *qptlist,
				 List *qpqual,
				 Index scanrelid,
				 List *fdw_exprs,
				 List *fdw_private,
				 List *fdw_scan_tlist,
				 List *fdw_recheck_quals,
				 Plan *outer_plan)
{
	ForeignScan *node = makeNode(ForeignScan);
	Plan	   *plan = &node->scan.plan;

	/* cost will be filled in by create_foreignscan_plan */
	plan->targetlist = qptlist;
	plan->qual = qpqual;
	plan->lefttree = outer_plan;
	plan->righttree = NULL;
	node->scan.scanrelid = scanrelid;

	/* these may be overridden by the FDW's PlanDirectModify callback. */
	node->operation = CMD_SELECT;
	node->resultRelation = 0;

	/* fs_server will be filled in by create_foreignscan_plan */
	node->fs_server = InvalidOid;
	node->fdw_exprs = fdw_exprs;
	node->fdw_private = fdw_private;
	node->fdw_scan_tlist = fdw_scan_tlist;
	node->fdw_recheck_quals = fdw_recheck_quals;
	/* fs_relids will be filled in by create_foreignscan_plan */
	node->fs_relids = NULL;
	/* fsSystemCol will be filled in by create_foreignscan_plan */
	node->fsSystemCol = false;

	return node;
}

static RecursiveUnion *
make_recursive_union(List *tlist,
					 Plan *lefttree,
					 Plan *righttree,
					 int wtParam,
					 List *distinctList,
					 long numGroups)
{
	RecursiveUnion *node = makeNode(RecursiveUnion);
	Plan	   *plan = &node->plan;
	int			numCols = list_length(distinctList);

	plan->targetlist = tlist;
	plan->qual = NIL;
	plan->lefttree = lefttree;
	plan->righttree = righttree;
	node->wtParam = wtParam;

	/*
	 * convert SortGroupClause list into arrays of attr indexes and equality
	 * operators, as wanted by executor
	 */
	node->numCols = numCols;
	if (numCols > 0)
	{
		int			keyno = 0;
		AttrNumber *dupColIdx;
		Oid		   *dupOperators;
		Oid		   *dupCollations;
		ListCell   *slitem;

		dupColIdx = (AttrNumber *) palloc(sizeof(AttrNumber) * numCols);
		dupOperators = (Oid *) palloc(sizeof(Oid) * numCols);
		dupCollations = (Oid *) palloc(sizeof(Oid) * numCols);

		foreach(slitem, distinctList)
		{
			SortGroupClause *sortcl = (SortGroupClause *) lfirst(slitem);
			TargetEntry *tle = get_sortgroupclause_tle(sortcl,
													   plan->targetlist);

			dupColIdx[keyno] = tle->resno;
			dupOperators[keyno] = sortcl->eqop;
			dupCollations[keyno] = exprCollation((Node *) tle->expr);
			Assert(OidIsValid(dupOperators[keyno]));
			keyno++;
		}
		node->dupColIdx = dupColIdx;
		node->dupOperators = dupOperators;
		node->dupCollations = dupCollations;
	}
	node->numGroups = numGroups;

	return node;
}

static BitmapAnd *
make_bitmap_and(List *bitmapplans)
{
	BitmapAnd  *node = makeNode(BitmapAnd);
	Plan	   *plan = &node->plan;

	plan->targetlist = NIL;
	plan->qual = NIL;
	plan->lefttree = NULL;
	plan->righttree = NULL;
	node->bitmapplans = bitmapplans;

	return node;
}

static BitmapOr *
make_bitmap_or(List *bitmapplans)
{
	BitmapOr   *node = makeNode(BitmapOr);
	Plan	   *plan = &node->plan;

	plan->targetlist = NIL;
	plan->qual = NIL;
	plan->lefttree = NULL;
	plan->righttree = NULL;
	node->bitmapplans = bitmapplans;

	return node;
}

static NestLoop *
make_nestloop(List *tlist,
			  List *joinclauses,
			  List *otherclauses,
			  List *nestParams,
			  Plan *lefttree,
			  Plan *righttree,
			  JoinType jointype,
			  bool inner_unique)
{
	NestLoop   *node = makeNode(NestLoop);
	Plan	   *plan = &node->join.plan;

	plan->targetlist = tlist;
	plan->qual = otherclauses;
	plan->lefttree = lefttree;
	plan->righttree = righttree;
	node->join.jointype = jointype;
	node->join.inner_unique = inner_unique;
	node->join.joinqual = joinclauses;
	node->nestParams = nestParams;

	return node;
}

static YbBatchedNestLoop *
make_YbBatchedNestLoop(List *tlist,
					   List *joinclauses,
					   List *otherclauses,
					   List *nestParams,
					   Plan *lefttree,
					   Plan *righttree,
					   JoinType jointype,
					   bool inner_unique,
					   double first_batch_factor,
					   size_t num_hashClauseInfos,
					   YbBNLHashClauseInfo *hashClauseInfos)
{
	YbBatchedNestLoop   *node = makeNode(YbBatchedNestLoop);
	Plan	   *plan = &node->nl.join.plan;

	plan->targetlist = tlist;
	plan->qual = otherclauses;
	plan->lefttree = lefttree;
	plan->righttree = righttree;
	node->nl.join.jointype = jointype;
	node->nl.join.inner_unique = inner_unique;
	node->nl.join.joinqual = joinclauses;
	node->nl.nestParams = nestParams;
	node->first_batch_factor = first_batch_factor;
	node->num_hashClauseInfos = num_hashClauseInfos;
	node->hashClauseInfos = hashClauseInfos;

	return node;
}

static HashJoin *
make_hashjoin(List *tlist,
			  List *joinclauses,
			  List *otherclauses,
			  List *hashclauses,
			  List *hashoperators,
			  List *hashcollations,
			  List *hashkeys,
			  Plan *lefttree,
			  Plan *righttree,
			  JoinType jointype,
			  bool inner_unique)
{
	HashJoin   *node = makeNode(HashJoin);
	Plan	   *plan = &node->join.plan;

	plan->targetlist = tlist;
	plan->qual = otherclauses;
	plan->lefttree = lefttree;
	plan->righttree = righttree;
	node->hashclauses = hashclauses;
	node->hashoperators = hashoperators;
	node->hashcollations = hashcollations;
	node->hashkeys = hashkeys;
	node->join.jointype = jointype;
	node->join.inner_unique = inner_unique;
	node->join.joinqual = joinclauses;

	return node;
}

static Hash *
make_hash(Plan *lefttree,
		  List *hashkeys,
		  Oid skewTable,
		  AttrNumber skewColumn,
		  bool skewInherit)
{
	Hash	   *node = makeNode(Hash);
	Plan	   *plan = &node->plan;

	plan->targetlist = lefttree->targetlist;
	plan->qual = NIL;
	plan->lefttree = lefttree;
	plan->righttree = NULL;

	node->hashkeys = hashkeys;
	node->skewTable = skewTable;
	node->skewColumn = skewColumn;
	node->skewInherit = skewInherit;

	return node;
}

static MergeJoin *
make_mergejoin(List *tlist,
			   List *joinclauses,
			   List *otherclauses,
			   List *mergeclauses,
			   Oid *mergefamilies,
			   Oid *mergecollations,
			   int *mergestrategies,
			   bool *mergenullsfirst,
			   Plan *lefttree,
			   Plan *righttree,
			   JoinType jointype,
			   bool inner_unique,
			   bool skip_mark_restore)
{
	MergeJoin  *node = makeNode(MergeJoin);
	Plan	   *plan = &node->join.plan;

	plan->targetlist = tlist;
	plan->qual = otherclauses;
	plan->lefttree = lefttree;
	plan->righttree = righttree;
	node->skip_mark_restore = skip_mark_restore;
	node->mergeclauses = mergeclauses;
	node->mergeFamilies = mergefamilies;
	node->mergeCollations = mergecollations;
	node->mergeStrategies = mergestrategies;
	node->mergeNullsFirst = mergenullsfirst;
	node->join.jointype = jointype;
	node->join.inner_unique = inner_unique;
	node->join.joinqual = joinclauses;

	return node;
}

/*
 * make_sort --- basic routine to build a Sort plan node
 *
 * Caller must have built the sortColIdx, sortOperators, collations, and
 * nullsFirst arrays already.
 */
static Sort *
make_sort(Plan *lefttree, int numCols,
		  AttrNumber *sortColIdx, Oid *sortOperators,
		  Oid *collations, bool *nullsFirst)
{
	Sort	   *node;
	Plan	   *plan;

	node = makeNode(Sort);

	plan = &node->plan;
	plan->targetlist = lefttree->targetlist;
	plan->qual = NIL;
	plan->lefttree = lefttree;
	plan->righttree = NULL;
	node->numCols = numCols;
	node->sortColIdx = sortColIdx;
	node->sortOperators = sortOperators;
	node->collations = collations;
	node->nullsFirst = nullsFirst;

	return node;
}

/*
 * make_incrementalsort --- basic routine to build an IncrementalSort plan node
 *
 * Caller must have built the sortColIdx, sortOperators, collations, and
 * nullsFirst arrays already.
 */
static IncrementalSort *
make_incrementalsort(Plan *lefttree, int numCols, int nPresortedCols,
					 AttrNumber *sortColIdx, Oid *sortOperators,
					 Oid *collations, bool *nullsFirst)
{
	IncrementalSort *node;
	Plan	   *plan;

	node = makeNode(IncrementalSort);

	plan = &node->sort.plan;
	plan->targetlist = lefttree->targetlist;
	plan->qual = NIL;
	plan->lefttree = lefttree;
	plan->righttree = NULL;
	node->nPresortedCols = nPresortedCols;
	node->sort.numCols = numCols;
	node->sort.sortColIdx = sortColIdx;
	node->sort.sortOperators = sortOperators;
	node->sort.collations = collations;
	node->sort.nullsFirst = nullsFirst;

	return node;
}

/*
 * prepare_sort_from_pathkeys
 *	  Prepare to sort according to given pathkeys
 *
 * This is used to set up for Sort, MergeAppend, and Gather Merge nodes.  It
 * calculates the executor's representation of the sort key information, and
 * adjusts the plan targetlist if needed to add resjunk sort columns.
 *
 * Input parameters:
 *	  'lefttree' is the plan node which yields input tuples
 *	  'pathkeys' is the list of pathkeys by which the result is to be sorted
 *	  'relids' identifies the child relation being sorted, if any
 *	  'reqColIdx' is NULL or an array of required sort key column numbers
 *	  'adjust_tlist_in_place' is true if lefttree must be modified in-place
 *
 * We must convert the pathkey information into arrays of sort key column
 * numbers, sort operator OIDs, collation OIDs, and nulls-first flags,
 * which is the representation the executor wants.  These are returned into
 * the output parameters *p_numsortkeys etc.
 *
 * When looking for matches to an EquivalenceClass's members, we will only
 * consider child EC members if they belong to given 'relids'.  This protects
 * against possible incorrect matches to child expressions that contain no
 * Vars.
 *
 * If reqColIdx isn't NULL then it contains sort key column numbers that
 * we should match.  This is used when making child plans for a MergeAppend;
 * it's an error if we can't match the columns.
 *
 * If the pathkeys include expressions that aren't simple Vars, we will
 * usually need to add resjunk items to the input plan's targetlist to
 * compute these expressions, since a Sort or MergeAppend node itself won't
 * do any such calculations.  If the input plan type isn't one that can do
 * projections, this means adding a Result node just to do the projection.
 * However, the caller can pass adjust_tlist_in_place = true to force the
 * lefttree tlist to be modified in-place regardless of whether the node type
 * can project --- we use this for fixing the tlist of MergeAppend itself.
 *
 * Returns the node which is to be the input to the Sort (either lefttree,
 * or a Result stacked atop lefttree).
 */
static Plan *
prepare_sort_from_pathkeys(Plan *lefttree, List *pathkeys,
						   Relids relids,
						   const AttrNumber *reqColIdx,
						   bool adjust_tlist_in_place,
						   int *p_numsortkeys,
						   AttrNumber **p_sortColIdx,
						   Oid **p_sortOperators,
						   Oid **p_collations,
						   bool **p_nullsFirst)
{
	List	   *tlist = lefttree->targetlist;
	ListCell   *i;
	int			numsortkeys;
	AttrNumber *sortColIdx;
	Oid		   *sortOperators;
	Oid		   *collations;
	bool	   *nullsFirst;

	/*
	 * We will need at most list_length(pathkeys) sort columns; possibly less
	 */
	numsortkeys = list_length(pathkeys);
	sortColIdx = (AttrNumber *) palloc(numsortkeys * sizeof(AttrNumber));
	sortOperators = (Oid *) palloc(numsortkeys * sizeof(Oid));
	collations = (Oid *) palloc(numsortkeys * sizeof(Oid));
	nullsFirst = (bool *) palloc(numsortkeys * sizeof(bool));

	numsortkeys = 0;

	foreach(i, pathkeys)
	{
		PathKey    *pathkey = (PathKey *) lfirst(i);
		EquivalenceClass *ec = pathkey->pk_eclass;
		EquivalenceMember *em;
		TargetEntry *tle = NULL;
		Oid			pk_datatype = InvalidOid;
		Oid			sortop;
		ListCell   *j;

		if (ec->ec_has_volatile)
		{
			/*
			 * If the pathkey's EquivalenceClass is volatile, then it must
			 * have come from an ORDER BY clause, and we have to match it to
			 * that same targetlist entry.
			 */
			if (ec->ec_sortref == 0)	/* can't happen */
				elog(ERROR, "volatile EquivalenceClass has no sortref");
			tle = get_sortgroupref_tle(ec->ec_sortref, tlist);
			Assert(tle);
			Assert(list_length(ec->ec_members) == 1);
			pk_datatype = ((EquivalenceMember *) linitial(ec->ec_members))->em_datatype;
		}
		else if (reqColIdx != NULL)
		{
			/*
			 * If we are given a sort column number to match, only consider
			 * the single TLE at that position.  It's possible that there is
			 * no such TLE, in which case fall through and generate a resjunk
			 * targetentry (we assume this must have happened in the parent
			 * plan as well).  If there is a TLE but it doesn't match the
			 * pathkey's EC, we do the same, which is probably the wrong thing
			 * but we'll leave it to caller to complain about the mismatch.
			 */
			tle = get_tle_by_resno(tlist, reqColIdx[numsortkeys]);
			if (tle)
			{
				em = find_ec_member_matching_expr(ec, tle->expr, relids);
				if (em)
				{
					/* found expr at right place in tlist */
					pk_datatype = em->em_datatype;
				}
				else
					tle = NULL;
			}
		}
		else
		{
			/*
			 * Otherwise, we can sort by any non-constant expression listed in
			 * the pathkey's EquivalenceClass.  For now, we take the first
			 * tlist item found in the EC. If there's no match, we'll generate
			 * a resjunk entry using the first EC member that is an expression
			 * in the input's vars.  (The non-const restriction only matters
			 * if the EC is below_outer_join; but if it isn't, it won't
			 * contain consts anyway, else we'd have discarded the pathkey as
			 * redundant.)
			 *
			 * XXX if we have a choice, is there any way of figuring out which
			 * might be cheapest to execute?  (For example, int4lt is likely
			 * much cheaper to execute than numericlt, but both might appear
			 * in the same equivalence class...)  Not clear that we ever will
			 * have an interesting choice in practice, so it may not matter.
			 */
			foreach(j, tlist)
			{
				tle = (TargetEntry *) lfirst(j);
				em = find_ec_member_matching_expr(ec, tle->expr, relids);
				if (em)
				{
					/* found expr already in tlist */
					pk_datatype = em->em_datatype;
					break;
				}
				tle = NULL;
			}
		}

		if (!tle)
		{
			/*
			 * No matching tlist item; look for a computable expression.
			 */
			em = find_computable_ec_member(NULL, ec, tlist, relids, false);
			if (!em)
				elog(ERROR, "could not find pathkey item to sort");
			pk_datatype = em->em_datatype;

			/*
			 * Do we need to insert a Result node?
			 */
			if (!adjust_tlist_in_place &&
				!is_projection_capable_plan(lefttree))
			{
				/* copy needed so we don't modify input's tlist below */
				tlist = copyObject(tlist);
				lefttree = inject_projection_plan(lefttree, tlist,
												  lefttree->parallel_safe);
			}

			/* Don't bother testing is_projection_capable_plan again */
			adjust_tlist_in_place = true;

			/*
			 * Add resjunk entry to input's tlist
			 */
			tle = makeTargetEntry(copyObject(em->em_expr),
								  list_length(tlist) + 1,
								  NULL,
								  true);
			tlist = lappend(tlist, tle);
			lefttree->targetlist = tlist;	/* just in case NIL before */
		}

		/*
		 * Look up the correct sort operator from the PathKey's slightly
		 * abstracted representation.
		 */
		sortop = get_opfamily_member(pathkey->pk_opfamily,
									 pk_datatype,
									 pk_datatype,
									 pathkey->pk_strategy);
		if (!OidIsValid(sortop))	/* should not happen */
			elog(ERROR, "missing operator %d(%u,%u) in opfamily %u",
				 pathkey->pk_strategy, pk_datatype, pk_datatype,
				 pathkey->pk_opfamily);

		/* Add the column to the sort arrays */
		sortColIdx[numsortkeys] = tle->resno;
		sortOperators[numsortkeys] = sortop;
		collations[numsortkeys] = ec->ec_collation;
		nullsFirst[numsortkeys] = pathkey->pk_nulls_first;
		numsortkeys++;
	}

	/* Return results */
	*p_numsortkeys = numsortkeys;
	*p_sortColIdx = sortColIdx;
	*p_sortOperators = sortOperators;
	*p_collations = collations;
	*p_nullsFirst = nullsFirst;

	return lefttree;
}

/*
 * make_sort_from_pathkeys
 *	  Create sort plan to sort according to given pathkeys
 *
 *	  'lefttree' is the node which yields input tuples
 *	  'pathkeys' is the list of pathkeys by which the result is to be sorted
 *	  'relids' is the set of relations required by prepare_sort_from_pathkeys()
 */
static Sort *
make_sort_from_pathkeys(Plan *lefttree, List *pathkeys, Relids relids)
{
	int			numsortkeys;
	AttrNumber *sortColIdx;
	Oid		   *sortOperators;
	Oid		   *collations;
	bool	   *nullsFirst;

	/* Compute sort column info, and adjust lefttree as needed */
	lefttree = prepare_sort_from_pathkeys(lefttree, pathkeys,
										  relids,
										  NULL,
										  false,
										  &numsortkeys,
										  &sortColIdx,
										  &sortOperators,
										  &collations,
										  &nullsFirst);

	/* Now build the Sort node */
	return make_sort(lefttree, numsortkeys,
					 sortColIdx, sortOperators,
					 collations, nullsFirst);
}

/*
 * make_incrementalsort_from_pathkeys
 *	  Create sort plan to sort according to given pathkeys
 *
 *	  'lefttree' is the node which yields input tuples
 *	  'pathkeys' is the list of pathkeys by which the result is to be sorted
 *	  'relids' is the set of relations required by prepare_sort_from_pathkeys()
 *	  'nPresortedCols' is the number of presorted columns in input tuples
 */
static IncrementalSort *
make_incrementalsort_from_pathkeys(Plan *lefttree, List *pathkeys,
								   Relids relids, int nPresortedCols)
{
	int			numsortkeys;
	AttrNumber *sortColIdx;
	Oid		   *sortOperators;
	Oid		   *collations;
	bool	   *nullsFirst;

	/* Compute sort column info, and adjust lefttree as needed */
	lefttree = prepare_sort_from_pathkeys(lefttree, pathkeys,
										  relids,
										  NULL,
										  false,
										  &numsortkeys,
										  &sortColIdx,
										  &sortOperators,
										  &collations,
										  &nullsFirst);

	/* Now build the Sort node */
	return make_incrementalsort(lefttree, numsortkeys, nPresortedCols,
								sortColIdx, sortOperators,
								collations, nullsFirst);
}

/*
 * make_sort_from_sortclauses
 *	  Create sort plan to sort according to given sortclauses
 *
 *	  'sortcls' is a list of SortGroupClauses
 *	  'lefttree' is the node which yields input tuples
 */
Sort *
make_sort_from_sortclauses(List *sortcls, Plan *lefttree)
{
	List	   *sub_tlist = lefttree->targetlist;
	ListCell   *l;
	int			numsortkeys;
	AttrNumber *sortColIdx;
	Oid		   *sortOperators;
	Oid		   *collations;
	bool	   *nullsFirst;

	/* Convert list-ish representation to arrays wanted by executor */
	numsortkeys = list_length(sortcls);
	sortColIdx = (AttrNumber *) palloc(numsortkeys * sizeof(AttrNumber));
	sortOperators = (Oid *) palloc(numsortkeys * sizeof(Oid));
	collations = (Oid *) palloc(numsortkeys * sizeof(Oid));
	nullsFirst = (bool *) palloc(numsortkeys * sizeof(bool));

	numsortkeys = 0;
	foreach(l, sortcls)
	{
		SortGroupClause *sortcl = (SortGroupClause *) lfirst(l);
		TargetEntry *tle = get_sortgroupclause_tle(sortcl, sub_tlist);

		sortColIdx[numsortkeys] = tle->resno;
		sortOperators[numsortkeys] = sortcl->sortop;
		collations[numsortkeys] = exprCollation((Node *) tle->expr);
		nullsFirst[numsortkeys] = sortcl->nulls_first;
		numsortkeys++;
	}

	return make_sort(lefttree, numsortkeys,
					 sortColIdx, sortOperators,
					 collations, nullsFirst);
}

/*
 * make_sort_from_groupcols
 *	  Create sort plan to sort based on grouping columns
 *
 * 'groupcls' is the list of SortGroupClauses
 * 'grpColIdx' gives the column numbers to use
 *
 * This might look like it could be merged with make_sort_from_sortclauses,
 * but presently we *must* use the grpColIdx[] array to locate sort columns,
 * because the child plan's tlist is not marked with ressortgroupref info
 * appropriate to the grouping node.  So, only the sort ordering info
 * is used from the SortGroupClause entries.
 */
static Sort *
make_sort_from_groupcols(List *groupcls,
						 AttrNumber *grpColIdx,
						 Plan *lefttree)
{
	List	   *sub_tlist = lefttree->targetlist;
	ListCell   *l;
	int			numsortkeys;
	AttrNumber *sortColIdx;
	Oid		   *sortOperators;
	Oid		   *collations;
	bool	   *nullsFirst;

	/* Convert list-ish representation to arrays wanted by executor */
	numsortkeys = list_length(groupcls);
	sortColIdx = (AttrNumber *) palloc(numsortkeys * sizeof(AttrNumber));
	sortOperators = (Oid *) palloc(numsortkeys * sizeof(Oid));
	collations = (Oid *) palloc(numsortkeys * sizeof(Oid));
	nullsFirst = (bool *) palloc(numsortkeys * sizeof(bool));

	numsortkeys = 0;
	foreach(l, groupcls)
	{
		SortGroupClause *grpcl = (SortGroupClause *) lfirst(l);
		TargetEntry *tle = get_tle_by_resno(sub_tlist, grpColIdx[numsortkeys]);

		if (!tle)
			elog(ERROR, "could not retrieve tle for sort-from-groupcols");

		sortColIdx[numsortkeys] = tle->resno;
		sortOperators[numsortkeys] = grpcl->sortop;
		collations[numsortkeys] = exprCollation((Node *) tle->expr);
		nullsFirst[numsortkeys] = grpcl->nulls_first;
		numsortkeys++;
	}

	return make_sort(lefttree, numsortkeys,
					 sortColIdx, sortOperators,
					 collations, nullsFirst);
}

static Material *
make_material(Plan *lefttree)
{
	Material   *node = makeNode(Material);
	Plan	   *plan = &node->plan;

	plan->targetlist = lefttree->targetlist;
	plan->qual = NIL;
	plan->lefttree = lefttree;
	plan->righttree = NULL;

	return node;
}

/*
 * materialize_finished_plan: stick a Material node atop a completed plan
 *
 * There are a couple of places where we want to attach a Material node
 * after completion of create_plan(), without any MaterialPath path.
 * Those places should probably be refactored someday to do this on the
 * Path representation, but it's not worth the trouble yet.
 */
Plan *
materialize_finished_plan(Plan *subplan)
{
	Plan	   *matplan;
	Path		matpath;		/* dummy for result of cost_material */

	matplan = (Plan *) make_material(subplan);

	/*
	 * XXX horrid kluge: if there are any initPlans attached to the subplan,
	 * move them up to the Material node, which is now effectively the top
	 * plan node in its query level.  This prevents failure in
	 * SS_finalize_plan(), which see for comments.  We don't bother adjusting
	 * the subplan's cost estimate for this.
	 */
	matplan->initPlan = subplan->initPlan;
	subplan->initPlan = NIL;

	/* Set cost data */
	cost_material(&matpath,
				  subplan->startup_cost,
				  subplan->total_cost,
				  subplan->plan_rows,
				  subplan->plan_width);
	matplan->startup_cost = matpath.startup_cost;
	matplan->total_cost = matpath.total_cost;
	matplan->plan_rows = subplan->plan_rows;
	matplan->plan_width = subplan->plan_width;
	matplan->parallel_aware = false;
	matplan->parallel_safe = subplan->parallel_safe;

	return matplan;
}

static Memoize *
make_memoize(Plan *lefttree, Oid *hashoperators, Oid *collations,
			 List *param_exprs, bool singlerow, bool binary_mode,
			 uint32 est_entries, Bitmapset *keyparamids)
{
	Memoize    *node = makeNode(Memoize);
	Plan	   *plan = &node->plan;

	plan->targetlist = lefttree->targetlist;
	plan->qual = NIL;
	plan->lefttree = lefttree;
	plan->righttree = NULL;

	node->numKeys = list_length(param_exprs);
	node->hashOperators = hashoperators;
	node->collations = collations;
	node->param_exprs = param_exprs;
	node->singlerow = singlerow;
	node->binary_mode = binary_mode;
	node->est_entries = est_entries;
	node->keyparamids = keyparamids;

	return node;
}

Agg *
make_agg(List *tlist, List *qual,
		 AggStrategy aggstrategy, AggSplit aggsplit,
		 int numGroupCols, AttrNumber *grpColIdx, Oid *grpOperators, Oid *grpCollations,
		 List *groupingSets, List *chain, double dNumGroups,
		 Size transitionSpace, Plan *lefttree)
{
	Agg		   *node = makeNode(Agg);
	Plan	   *plan = &node->plan;
	long		numGroups;

	/* Reduce to long, but 'ware overflow! */
	numGroups = clamp_cardinality_to_long(dNumGroups);

	node->aggstrategy = aggstrategy;
	node->aggsplit = aggsplit;
	node->numCols = numGroupCols;
	node->grpColIdx = grpColIdx;
	node->grpOperators = grpOperators;
	node->grpCollations = grpCollations;
	node->numGroups = numGroups;
	node->transitionSpace = transitionSpace;
	node->aggParams = NULL;		/* SS_finalize_plan() will fill this */
	node->groupingSets = groupingSets;
	node->chain = chain;

	plan->qual = qual;
	plan->targetlist = tlist;
	plan->lefttree = lefttree;
	plan->righttree = NULL;

	return node;
}

static WindowAgg *
make_windowagg(List *tlist, Index winref,
			   int partNumCols, AttrNumber *partColIdx, Oid *partOperators, Oid *partCollations,
			   int ordNumCols, AttrNumber *ordColIdx, Oid *ordOperators, Oid *ordCollations,
			   int frameOptions, Node *startOffset, Node *endOffset,
			   Oid startInRangeFunc, Oid endInRangeFunc,
			   Oid inRangeColl, bool inRangeAsc, bool inRangeNullsFirst,
			   List *runCondition, List *qual, bool topWindow, Plan *lefttree)
{
	WindowAgg  *node = makeNode(WindowAgg);
	Plan	   *plan = &node->plan;

	node->winref = winref;
	node->partNumCols = partNumCols;
	node->partColIdx = partColIdx;
	node->partOperators = partOperators;
	node->partCollations = partCollations;
	node->ordNumCols = ordNumCols;
	node->ordColIdx = ordColIdx;
	node->ordOperators = ordOperators;
	node->ordCollations = ordCollations;
	node->frameOptions = frameOptions;
	node->startOffset = startOffset;
	node->endOffset = endOffset;
	node->runCondition = runCondition;
	/* a duplicate of the above for EXPLAIN */
	node->runConditionOrig = runCondition;
	node->startInRangeFunc = startInRangeFunc;
	node->endInRangeFunc = endInRangeFunc;
	node->inRangeColl = inRangeColl;
	node->inRangeAsc = inRangeAsc;
	node->inRangeNullsFirst = inRangeNullsFirst;
	node->topWindow = topWindow;

	plan->targetlist = tlist;
	plan->lefttree = lefttree;
	plan->righttree = NULL;
	plan->qual = qual;

	return node;
}

static Group *
make_group(List *tlist,
		   List *qual,
		   int numGroupCols,
		   AttrNumber *grpColIdx,
		   Oid *grpOperators,
		   Oid *grpCollations,
		   Plan *lefttree)
{
	Group	   *node = makeNode(Group);
	Plan	   *plan = &node->plan;

	node->numCols = numGroupCols;
	node->grpColIdx = grpColIdx;
	node->grpOperators = grpOperators;
	node->grpCollations = grpCollations;

	plan->qual = qual;
	plan->targetlist = tlist;
	plan->lefttree = lefttree;
	plan->righttree = NULL;

	return node;
}

/*
 * distinctList is a list of SortGroupClauses, identifying the targetlist items
 * that should be considered by the Unique filter.  The input path must
 * already be sorted accordingly.
 */
static Unique *
make_unique_from_sortclauses(Plan *lefttree, List *distinctList)
{
	Unique	   *node = makeNode(Unique);
	Plan	   *plan = &node->plan;
	int			numCols = list_length(distinctList);
	int			keyno = 0;
	AttrNumber *uniqColIdx;
	Oid		   *uniqOperators;
	Oid		   *uniqCollations;
	ListCell   *slitem;

	plan->targetlist = lefttree->targetlist;
	plan->qual = NIL;
	plan->lefttree = lefttree;
	plan->righttree = NULL;

	/*
	 * convert SortGroupClause list into arrays of attr indexes and equality
	 * operators, as wanted by executor
	 */
	Assert(numCols > 0);
	uniqColIdx = (AttrNumber *) palloc(sizeof(AttrNumber) * numCols);
	uniqOperators = (Oid *) palloc(sizeof(Oid) * numCols);
	uniqCollations = (Oid *) palloc(sizeof(Oid) * numCols);

	foreach(slitem, distinctList)
	{
		SortGroupClause *sortcl = (SortGroupClause *) lfirst(slitem);
		TargetEntry *tle = get_sortgroupclause_tle(sortcl, plan->targetlist);

		uniqColIdx[keyno] = tle->resno;
		uniqOperators[keyno] = sortcl->eqop;
		uniqCollations[keyno] = exprCollation((Node *) tle->expr);
		Assert(OidIsValid(uniqOperators[keyno]));
		keyno++;
	}

	node->numCols = numCols;
	node->uniqColIdx = uniqColIdx;
	node->uniqOperators = uniqOperators;
	node->uniqCollations = uniqCollations;

	return node;
}

/*
 * as above, but use pathkeys to identify the sort columns and semantics
 */
static Unique *
make_unique_from_pathkeys(Plan *lefttree, List *pathkeys, int numCols)
{
	Unique	   *node = makeNode(Unique);
	Plan	   *plan = &node->plan;
	int			keyno = 0;
	AttrNumber *uniqColIdx;
	Oid		   *uniqOperators;
	Oid		   *uniqCollations;
	ListCell   *lc;

	plan->targetlist = lefttree->targetlist;
	plan->qual = NIL;
	plan->lefttree = lefttree;
	plan->righttree = NULL;

	/*
	 * Convert pathkeys list into arrays of attr indexes and equality
	 * operators, as wanted by executor.  This has a lot in common with
	 * prepare_sort_from_pathkeys ... maybe unify sometime?
	 */
	Assert(numCols >= 0 && numCols <= list_length(pathkeys));
	uniqColIdx = (AttrNumber *) palloc(sizeof(AttrNumber) * numCols);
	uniqOperators = (Oid *) palloc(sizeof(Oid) * numCols);
	uniqCollations = (Oid *) palloc(sizeof(Oid) * numCols);

	foreach(lc, pathkeys)
	{
		PathKey    *pathkey = (PathKey *) lfirst(lc);
		EquivalenceClass *ec = pathkey->pk_eclass;
		EquivalenceMember *em;
		TargetEntry *tle = NULL;
		Oid			pk_datatype = InvalidOid;
		Oid			eqop;
		ListCell   *j;

		/* Ignore pathkeys beyond the specified number of columns */
		if (keyno >= numCols)
			break;

		if (ec->ec_has_volatile)
		{
			/*
			 * If the pathkey's EquivalenceClass is volatile, then it must
			 * have come from an ORDER BY clause, and we have to match it to
			 * that same targetlist entry.
			 */
			if (ec->ec_sortref == 0)	/* can't happen */
				elog(ERROR, "volatile EquivalenceClass has no sortref");
			tle = get_sortgroupref_tle(ec->ec_sortref, plan->targetlist);
			Assert(tle);
			Assert(list_length(ec->ec_members) == 1);
			pk_datatype = ((EquivalenceMember *) linitial(ec->ec_members))->em_datatype;
		}
		else
		{
			/*
			 * Otherwise, we can use any non-constant expression listed in the
			 * pathkey's EquivalenceClass.  For now, we take the first tlist
			 * item found in the EC.
			 */
			foreach(j, plan->targetlist)
			{
				tle = (TargetEntry *) lfirst(j);
				em = find_ec_member_matching_expr(ec, tle->expr, NULL);
				if (em)
				{
					/* found expr already in tlist */
					pk_datatype = em->em_datatype;
					break;
				}
				tle = NULL;
			}
		}

		if (!tle)
			elog(ERROR, "could not find pathkey item to sort");

		/*
		 * Look up the correct equality operator from the PathKey's slightly
		 * abstracted representation.
		 */
		eqop = get_opfamily_member(pathkey->pk_opfamily,
								   pk_datatype,
								   pk_datatype,
								   BTEqualStrategyNumber);
		if (!OidIsValid(eqop))	/* should not happen */
			elog(ERROR, "missing operator %d(%u,%u) in opfamily %u",
				 BTEqualStrategyNumber, pk_datatype, pk_datatype,
				 pathkey->pk_opfamily);

		uniqColIdx[keyno] = tle->resno;
		uniqOperators[keyno] = eqop;
		uniqCollations[keyno] = ec->ec_collation;

		keyno++;
	}

	node->numCols = numCols;
	node->uniqColIdx = uniqColIdx;
	node->uniqOperators = uniqOperators;
	node->uniqCollations = uniqCollations;

	return node;
}

static Gather *
make_gather(List *qptlist,
			List *qpqual,
			int nworkers,
			int rescan_param,
			bool single_copy,
			Plan *subplan)
{
	Gather	   *node = makeNode(Gather);
	Plan	   *plan = &node->plan;

	plan->targetlist = qptlist;
	plan->qual = qpqual;
	plan->lefttree = subplan;
	plan->righttree = NULL;
	node->num_workers = nworkers;
	node->rescan_param = rescan_param;
	node->single_copy = single_copy;
	node->invisible = false;
	node->initParam = NULL;

	return node;
}

/*
 * distinctList is a list of SortGroupClauses, identifying the targetlist
 * items that should be considered by the SetOp filter.  The input path must
 * already be sorted accordingly.
 */
static SetOp *
make_setop(SetOpCmd cmd, SetOpStrategy strategy, Plan *lefttree,
		   List *distinctList, AttrNumber flagColIdx, int firstFlag,
		   long numGroups)
{
	SetOp	   *node = makeNode(SetOp);
	Plan	   *plan = &node->plan;
	int			numCols = list_length(distinctList);
	int			keyno = 0;
	AttrNumber *dupColIdx;
	Oid		   *dupOperators;
	Oid		   *dupCollations;
	ListCell   *slitem;

	plan->targetlist = lefttree->targetlist;
	plan->qual = NIL;
	plan->lefttree = lefttree;
	plan->righttree = NULL;

	/*
	 * convert SortGroupClause list into arrays of attr indexes and equality
	 * operators, as wanted by executor
	 */
	dupColIdx = (AttrNumber *) palloc(sizeof(AttrNumber) * numCols);
	dupOperators = (Oid *) palloc(sizeof(Oid) * numCols);
	dupCollations = (Oid *) palloc(sizeof(Oid) * numCols);

	foreach(slitem, distinctList)
	{
		SortGroupClause *sortcl = (SortGroupClause *) lfirst(slitem);
		TargetEntry *tle = get_sortgroupclause_tle(sortcl, plan->targetlist);

		dupColIdx[keyno] = tle->resno;
		dupOperators[keyno] = sortcl->eqop;
		dupCollations[keyno] = exprCollation((Node *) tle->expr);
		Assert(OidIsValid(dupOperators[keyno]));
		keyno++;
	}

	node->cmd = cmd;
	node->strategy = strategy;
	node->numCols = numCols;
	node->dupColIdx = dupColIdx;
	node->dupOperators = dupOperators;
	node->dupCollations = dupCollations;
	node->flagColIdx = flagColIdx;
	node->firstFlag = firstFlag;
	node->numGroups = numGroups;

	return node;
}

/*
 * make_lockrows
 *	  Build a LockRows plan node
 */
static LockRows *
make_lockrows(Plan *lefttree, List *rowMarks, int epqParam)
{
	LockRows   *node = makeNode(LockRows);
	Plan	   *plan = &node->plan;

	plan->targetlist = lefttree->targetlist;
	plan->qual = NIL;
	plan->lefttree = lefttree;
	plan->righttree = NULL;

	node->rowMarks = rowMarks;
	node->epqParam = epqParam;

	return node;
}

/*
 * make_limit
 *	  Build a Limit plan node
 */
Limit *
make_limit(Plan *lefttree, Node *limitOffset, Node *limitCount,
		   LimitOption limitOption, int uniqNumCols, AttrNumber *uniqColIdx,
		   Oid *uniqOperators, Oid *uniqCollations)
{
	Limit	   *node = makeNode(Limit);
	Plan	   *plan = &node->plan;

	plan->targetlist = lefttree->targetlist;
	plan->qual = NIL;
	plan->lefttree = lefttree;
	plan->righttree = NULL;

	node->limitOffset = limitOffset;
	node->limitCount = limitCount;
	node->limitOption = limitOption;
	node->uniqNumCols = uniqNumCols;
	node->uniqColIdx = uniqColIdx;
	node->uniqOperators = uniqOperators;
	node->uniqCollations = uniqCollations;

	return node;
}

/*
 * make_result
 *	  Build a Result plan node
 */
static Result *
make_result(List *tlist,
			Node *resconstantqual,
			Plan *subplan)
{
	Result	   *node = makeNode(Result);
	Plan	   *plan = &node->plan;

	plan->targetlist = tlist;
	plan->qual = NIL;
	plan->lefttree = subplan;
	plan->righttree = NULL;
	node->resconstantqual = resconstantqual;

	return node;
}

/*
 * make_project_set
 *	  Build a ProjectSet plan node
 */
static ProjectSet *
make_project_set(List *tlist,
				 Plan *subplan)
{
	ProjectSet *node = makeNode(ProjectSet);
	Plan	   *plan = &node->plan;

	plan->targetlist = tlist;
	plan->qual = NIL;
	plan->lefttree = subplan;
	plan->righttree = NULL;

	return node;
}

/*
 * make_modifytable
 *	  Build a ModifyTable plan node
 */
static ModifyTable *
make_modifytable(PlannerInfo *root, Plan *subplan,
				 CmdType operation, bool canSetTag,
				 Index nominalRelation, Index rootRelation,
				 bool partColsUpdated,
				 List *resultRelations,
				 List *updateColnosLists,
				 List *withCheckOptionLists, List *returningLists,
				 List *rowMarks, OnConflictExpr *onconflict,
				 List *mergeActionLists, int epqParam)
{
	ModifyTable *node = makeNode(ModifyTable);
	List	   *fdw_private_list;
	Bitmapset  *direct_modify_plans;
	ListCell   *lc;
	int			i;

	Assert(operation == CMD_MERGE ||
		   (operation == CMD_UPDATE ?
			list_length(resultRelations) == list_length(updateColnosLists) :
			updateColnosLists == NIL));
	Assert(withCheckOptionLists == NIL ||
		   list_length(resultRelations) == list_length(withCheckOptionLists));
	Assert(returningLists == NIL ||
		   list_length(resultRelations) == list_length(returningLists));

	node->plan.lefttree = subplan;
	node->plan.righttree = NULL;
	node->plan.qual = NIL;
	/* setrefs.c will fill in the targetlist, if needed */
	node->plan.targetlist = NIL;

	node->operation = operation;
	node->canSetTag = canSetTag;
	node->nominalRelation = nominalRelation;
	node->rootRelation = rootRelation;
	node->partColsUpdated = partColsUpdated;
	node->resultRelations = resultRelations;
	if (!onconflict)
	{
		node->onConflictAction = ONCONFLICT_NONE;
		node->onConflictSet = NIL;
		node->onConflictCols = NIL;
		node->onConflictWhere = NULL;
		node->arbiterIndexes = NIL;
		node->exclRelRTI = 0;
		node->exclRelTlist = NIL;
	}
	else
	{
		node->onConflictAction = onconflict->action;

		/*
		 * Here we convert the ON CONFLICT UPDATE tlist, if any, to the
		 * executor's convention of having consecutive resno's.  The actual
		 * target column numbers are saved in node->onConflictCols.  (This
		 * could be done earlier, but there seems no need to.)
		 */
		node->onConflictSet = onconflict->onConflictSet;
		node->onConflictCols =
			extract_update_targetlist_colnos(node->onConflictSet);
		node->onConflictWhere = onconflict->onConflictWhere;

		/*
		 * If a set of unique index inference elements was provided (an
		 * INSERT...ON CONFLICT "inference specification"), then infer
		 * appropriate unique indexes (or throw an error if none are
		 * available).
		 */
		node->arbiterIndexes = infer_arbiter_indexes(root);

		node->exclRelRTI = onconflict->exclRelIndex;
		node->exclRelTlist = onconflict->exclRelTlist;
	}
	node->updateColnosLists = updateColnosLists;
	node->withCheckOptionLists = withCheckOptionLists;
	node->returningLists = returningLists;
	node->rowMarks = rowMarks;
	node->mergeActionLists = mergeActionLists;
	node->epqParam = epqParam;

	/*
	 * For each result relation that is a foreign table, allow the FDW to
	 * construct private plan data, and accumulate it all into a list.
	 */
	fdw_private_list = NIL;
	direct_modify_plans = NULL;
	i = 0;
	foreach(lc, resultRelations)
	{
		Index		rti = lfirst_int(lc);
		FdwRoutine *fdwroutine;
		List	   *fdw_private;
		bool		direct_modify;

		/*
		 * If possible, we want to get the FdwRoutine from our RelOptInfo for
		 * the table.  But sometimes we don't have a RelOptInfo and must get
		 * it the hard way.  (In INSERT, the target relation is not scanned,
		 * so it's not a baserel; and there are also corner cases for
		 * updatable views where the target rel isn't a baserel.)
		 */
		if (rti < root->simple_rel_array_size &&
			root->simple_rel_array[rti] != NULL)
		{
			RelOptInfo *resultRel = root->simple_rel_array[rti];

			fdwroutine = resultRel->fdwroutine;

			/*
			 * MERGE is not currently supported for foreign tables and we
			 * already checked when the table mentioned in the query is
			 * foreign; but we can still get here if a partitioned table has a
			 * foreign table as partition.  Disallow that now, to avoid an
			 * uglier error message later.
			 */
			if (operation == CMD_MERGE && fdwroutine != NULL)
			{
				RangeTblEntry *rte = root->simple_rte_array[rti];

				ereport(ERROR,
						errcode(ERRCODE_FEATURE_NOT_SUPPORTED),
						errmsg("cannot execute MERGE on relation \"%s\"",
							   get_rel_name(rte->relid)),
						errdetail_relkind_not_supported(rte->relkind));
			}

		}
		else
		{
			RangeTblEntry *rte = planner_rt_fetch(rti, root);

			Assert(rte->rtekind == RTE_RELATION);
			Assert(operation != CMD_MERGE);
			if (rte->relkind == RELKIND_FOREIGN_TABLE)
				fdwroutine = GetFdwRoutineByRelId(rte->relid);
			else
				fdwroutine = NULL;
		}

		/*
		 * Try to modify the foreign table directly if (1) the FDW provides
		 * callback functions needed for that and (2) there are no local
		 * structures that need to be run for each modified row: row-level
		 * triggers on the foreign table, stored generated columns, WITH CHECK
		 * OPTIONs from parent views.
		 */
		direct_modify = false;
		if (fdwroutine != NULL &&
			fdwroutine->PlanDirectModify != NULL &&
			fdwroutine->BeginDirectModify != NULL &&
			fdwroutine->IterateDirectModify != NULL &&
			fdwroutine->EndDirectModify != NULL &&
			withCheckOptionLists == NIL &&
			!has_row_triggers(root, rti, operation) &&
			!has_stored_generated_columns(root, rti))
			direct_modify = fdwroutine->PlanDirectModify(root, node, rti, i);
		if (direct_modify)
			direct_modify_plans = bms_add_member(direct_modify_plans, i);

		if (!direct_modify &&
			fdwroutine != NULL &&
			fdwroutine->PlanForeignModify != NULL)
			fdw_private = fdwroutine->PlanForeignModify(root, node, rti, i);
		else
			fdw_private = NIL;
		fdw_private_list = lappend(fdw_private_list, fdw_private);
		i++;
	}
	node->fdwPrivLists = fdw_private_list;
	node->fdwDirectModifyPlans = direct_modify_plans;

	/* These are set separately only if needed. */
	node->ybPushdownTlist = NIL;
	node->ybReturningColumns = NIL;
	node->no_update_index_list = NIL;
	node->no_row_trigger = false;

	/*
	 * It suffices to use the first entry of resultRelations to compute
	 * ybUseScanTupleInUpdate.
	 * resultRelations contains more than one entry for partitioned relations
	 * and ybUseScanTupleInUpdate is true for all partitioned relations.
	 */
	RangeTblEntry *rte = root->simple_rte_array[linitial_int(resultRelations)];
	Relation relation = RelationIdGetRelation(rte->relid);
	node->ybUseScanTupleInUpdate = YbUseScanTupleInUpdate(
		relation, rte->updatedCols, root->parse->returningList);
	node->ybHasWholeRowAttribute = YbUseWholeRowJunkAttribute(
		relation, rte->updatedCols, operation, root->parse->returningList);
	RelationClose(relation);
	return node;
}

/*
 * is_projection_capable_path
 *		Check whether a given Path node is able to do projection.
 */
bool
is_projection_capable_path(Path *path)
{
	/* Most plan types can project, so just list the ones that can't */
	switch (path->pathtype)
	{
		case T_Hash:
		case T_Material:
		case T_Memoize:
		case T_Sort:
		case T_IncrementalSort:
		case T_Unique:
		case T_SetOp:
		case T_LockRows:
		case T_Limit:
		case T_ModifyTable:
		case T_MergeAppend:
		case T_RecursiveUnion:
			return false;
		case T_CustomScan:
			if (castNode(CustomPath, path)->flags & CUSTOMPATH_SUPPORT_PROJECTION)
				return true;
			return false;
		case T_Append:

			/*
			 * Append can't project, but if an AppendPath is being used to
			 * represent a dummy path, what will actually be generated is a
			 * Result which can project.
			 */
			return IS_DUMMY_APPEND(path);
		case T_ProjectSet:

			/*
			 * Although ProjectSet certainly projects, say "no" because we
			 * don't want the planner to randomly replace its tlist with
			 * something else; the SRFs have to stay at top level.  This might
			 * get relaxed later.
			 */
			return false;
		case T_NestLoop:
			/*
			 * Sorted Batched Nested Loop Joins cannot tolerate its tlist
			 * being changed.
			 */
			return !(yb_is_nestloop_batched((NestPath *) path) &&
					 path->pathkeys != NIL);
		default:
			break;
	}
	return true;
}

static bool
is_bnl_projection_capable(YbBatchedNestLoop *bnl)
{
	return bnl->numSortCols == 0;
}

/*
 * is_projection_capable_plan
 *		Check whether a given Plan node is able to do projection.
 */
bool
is_projection_capable_plan(Plan *plan)
{
	/* Most plan types can project, so just list the ones that can't */
	switch (nodeTag(plan))
	{
		case T_Hash:
		case T_Material:
		case T_Memoize:
		case T_Sort:
		case T_Unique:
		case T_SetOp:
		case T_LockRows:
		case T_Limit:
		case T_ModifyTable:
		case T_Append:
		case T_MergeAppend:
		case T_RecursiveUnion:
			return false;
		case T_CustomScan:
			if (((CustomScan *) plan)->flags & CUSTOMPATH_SUPPORT_PROJECTION)
				return true;
			return false;
		case T_ProjectSet:

			/*
			 * Although ProjectSet certainly projects, say "no" because we
			 * don't want the planner to randomly replace its tlist with
			 * something else; the SRFs have to stay at top level.  This might
			 * get relaxed later.
			 */
			return false;
		case T_YbBatchedNestLoop:
			return is_bnl_projection_capable((YbBatchedNestLoop *) plan);
		default:
			break;
	}
	return true;
}<|MERGE_RESOLUTION|>--- conflicted
+++ resolved
@@ -210,15 +210,13 @@
 static SampleScan *make_samplescan(List *qptlist, List *qpqual, Index scanrelid,
 								   TableSampleClause *tsc);
 static IndexScan *make_indexscan(List *qptlist, List *qpqual,
-<<<<<<< HEAD
 								 List *yb_rel_pushdown_colrefs, List *yb_rel_pushdown_quals,
 								 List *yb_idx_pushdown_colrefs, List *yb_idx_pushdown_quals,
 								 Index scanrelid, Oid indexid,
 								 List *indexqual, List *indexqualorig,
 								 List *indexorderby, List *indexorderbyorig,
 								 List *indexorderbyops, List *indextlist,
-								 ScanDirection indexscandir, double yb_estimated_num_nexts,
-								 double yb_estimated_num_seeks, int yb_estimated_docdb_result_width,
+								 ScanDirection indexscandir, YbPlanInfo yb_plan_info,
 								 YbIndexPathInfo yb_path_info);
 static IndexOnlyScan *make_indexonlyscan(List *qptlist, List *qpqual,
 										 List *yb_pushdown_colrefs, List *yb_pushdown_quals,
@@ -226,24 +224,7 @@
 										 List *indexqual, List *recheckqual,
 										 List *indexorderby,
 										 List *indextlist,
-										 ScanDirection indexscandir, double yb_estimated_num_nexts,
-										 double yb_estimated_num_seeks, int yb_estimated_docdb_result_width);
-=======
-			   List *yb_rel_pushdown_colrefs, List *yb_rel_pushdown_quals,
-			   List *yb_idx_pushdown_colrefs, List *yb_idx_pushdown_quals,
-			   Index scanrelid, Oid indexid,
-			   List *indexqual, List *indexqualorig,
-			   List *indexorderby, List *indexorderbyorig,
-			   List *indexorderbyops, List *indextlist,
-			   ScanDirection indexscandir, YbPlanInfo yb_plan_info,
-			   YbIndexPathInfo yb_path_info);
-static IndexOnlyScan *make_indexonlyscan(List *qptlist, List *qpqual,
-				   List *yb_pushdown_colrefs, List *yb_pushdown_quals,
-				   Index scanrelid, Oid indexid,
-				   List *indexqual, List *indexorderby,
-				   List *indextlist,
-				   ScanDirection indexscandir, YbPlanInfo yb_plan_info);
->>>>>>> b66e31a7
+										 ScanDirection indexscandir, YbPlanInfo yb_plan_info);
 static BitmapIndexScan *make_bitmap_indexscan(Index scanrelid, Oid indexid,
 											  List *indexqual,
 											  List *indexqualorig,
