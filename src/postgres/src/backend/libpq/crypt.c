--- conflicted
+++ resolved
@@ -97,22 +97,8 @@
 	return shadow_pass;
 }
 
-<<<<<<< HEAD
-/*
- * Fetch stored key from Yugabyte tserver shared memory, for authentication.
- *
- * On success, return a palloc'd pointer to the key.
- *
- * On error, returns NULL, and stores a palloc'd string describing the reason,
- * for the postmaster log, in *logdetail.  The error reason should *not* be
- * sent to the client, to avoid giving away user information!
- */
-uint64_t *
-yb_get_role_password(const char *role, const char **logdetail)
-=======
 bool
-yb_get_role_password(const char *role, char **logdetail, uint64_t* auth_key)
->>>>>>> f5f84e2f
+yb_get_role_password(const char *role, const char **logdetail, uint64_t* auth_key)
 {
 	if (!yb_is_role_allowed_for_tserver_auth(role, logdetail))
 		return false;
@@ -335,15 +321,9 @@
  */
 int
 yb_plain_key_verify(const char *role,
-<<<<<<< HEAD
-					const uint64_t server_auth_key,
-					const uint64_t client_auth_key,
-					const char **logdetail)
-=======
 					uint64_t server_auth_key,
 					uint64_t client_auth_key,
-					char **logdetail)
->>>>>>> f5f84e2f
+					const char **logdetail)
 {
 	if (!yb_is_role_allowed_for_tserver_auth(role, logdetail))
 		return STATUS_ERROR;
