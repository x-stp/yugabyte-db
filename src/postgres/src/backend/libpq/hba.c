/*-------------------------------------------------------------------------
 *
 * hba.c
 *	  Routines to handle host based authentication (that's the scheme
 *	  wherein you authenticate a user by seeing what IP address the system
 *	  says he comes from and choosing authentication method based on it).
 *
 * Portions Copyright (c) 1996-2022, PostgreSQL Global Development Group
 * Portions Copyright (c) 1994, Regents of the University of California
 *
 *
 * IDENTIFICATION
 *	  src/backend/libpq/hba.c
 *
 *-------------------------------------------------------------------------
 */
#include "postgres.h"

#include <ctype.h>
#include <pwd.h>
#include <fcntl.h>
#include <sys/param.h>
#include <sys/socket.h>
#include <netinet/in.h>
#include <arpa/inet.h>
#include <unistd.h>

#include "access/htup_details.h"
#include "catalog/pg_collation.h"
#include "catalog/pg_type.h"
#include "common/ip.h"
#include "common/string.h"
#include "funcapi.h"
#include "libpq/ifaddr.h"
#include "libpq/libpq.h"
#include "miscadmin.h"
#include "postmaster/postmaster.h"
#include "regex/regex.h"
#include "replication/walsender.h"
#include "storage/fd.h"
#include "utils/acl.h"
#include "utils/builtins.h"
#include "utils/guc.h"
#include "utils/lsyscache.h"
#include "utils/memutils.h"
#include "utils/varlena.h"

#ifdef USE_LDAP
#ifdef WIN32
#include <winldap.h>
#else
#include <ldap.h>
#endif
#endif


#define MAX_TOKEN	256

/* callback data for check_network_callback */
typedef struct check_network_data
{
	IPCompareMethod method;		/* test method */
	SockAddr   *raddr;			/* client's actual address */
	bool		result;			/* set to true if match */
} check_network_data;


#define token_is_keyword(t, k)	(!t->quoted && strcmp(t->string, k) == 0)
#define token_matches(t, k)  (strcmp(t->string, k) == 0)

/*
 * pre-parsed content of HBA config file: list of HbaLine structs.
 * parsed_hba_context is the memory context where it lives.
 */
static List *parsed_hba_lines = NIL;
static MemoryContext parsed_hba_context = NULL;

/*
 * The following character array contains the additional hardcoded HBA config
 * lines that are set internally.  These lines take priority over user defined
 * config lines.
 */
static const char *const HardcodedHbaLines[] =
{
	"local all postgres yb-tserver-key",
};

/*
 * pre-parsed content of ident mapping file: list of IdentLine structs.
 * parsed_ident_context is the memory context where it lives.
 *
 * NOTE: the IdentLine structs can contain pre-compiled regular expressions
 * that live outside the memory context. Before destroying or resetting the
 * memory context, they need to be explicitly free'd.
 */
static List *parsed_ident_lines = NIL;
static MemoryContext parsed_ident_context = NULL;

/*
 * The following character array represents the names of the authentication
 * methods that are supported by PostgreSQL.
 *
 * Note: keep this in sync with the UserAuth enum in hba.h.
 */
static const char *const UserAuthName[] =
{
	"reject",
	"implicit reject",			/* Not a user-visible option */
	"trust",
	"ident",
	"password",
	"md5",
	"scram-sha-256",
	"yb-tserver-key",			/* For internal tserver-postgres connection */
	"gss",
	"sspi",
	"pam",
	"bsd",
	"ldap",
	"cert",
	"radius",
	"peer",
	"jwt"
};


static List *tokenize_inc_file(List *tokens, const char *outer_filename,
							   const char *inc_filename, int elevel, char **err_msg);
static void yb_tokenize_hardcoded(List **tok_lines_all, int elevel);
static TokenizedAuthLine *yb_tokenize_line(const char *filename, int elevel,
										   int line_number, char *rawline,
										   char *err_msg);
static bool parse_hba_auth_opt(char *name, char *val, HbaLine *hbaline,
							   int elevel, char **err_msg);


/*
 * isblank() exists in the ISO C99 spec, but it's not very portable yet,
 * so provide our own version.
 */
bool
pg_isblank(const char c)
{
	return c == ' ' || c == '\t' || c == '\r';
}


/*
 * Grab one token out of the string pointed to by *lineptr.
 *
 * Tokens are strings of non-blank characters bounded by blank characters,
 * commas, beginning of line, and end of line.  Blank means space or tab.
 *
 * Tokens can be delimited by double quotes (this allows the inclusion of
 * blanks or '#', but not newlines).  As in SQL, write two double-quotes
 * to represent a double quote.
 *
 * Comments (started by an unquoted '#') are skipped, i.e. the remainder
 * of the line is ignored.
 *
 * (Note that line continuation processing happens before tokenization.
 * Thus, if a continuation occurs within quoted text or a comment, the
 * quoted text or comment is considered to continue to the next line.)
 *
 * The token, if any, is returned at *buf (a buffer of size bufsz), and
 * *lineptr is advanced past the token.
 *
 * Also, we set *initial_quote to indicate whether there was quoting before
 * the first character.  (We use that to prevent "@x" from being treated
 * as a file inclusion request.  Note that @"x" should be so treated;
 * we want to allow that to support embedded spaces in file paths.)
 *
 * We set *terminating_comma to indicate whether the token is terminated by a
 * comma (which is not returned).
 *
 * In event of an error, log a message at ereport level elevel, and also
 * set *err_msg to a string describing the error.  Currently the only
 * possible error is token too long for buf.
 *
 * If successful: store null-terminated token at *buf and return true.
 * If no more tokens on line: set *buf = '\0' and return false.
 * If error: fill buf with truncated or misformatted token and return false.
 */
static bool
next_token(char **lineptr, char *buf, int bufsz,
		   bool *initial_quote, bool *terminating_comma,
		   int elevel, char **err_msg)
{
	int			c;
	char	   *start_buf = buf;
	char	   *end_buf = buf + (bufsz - 1);
	bool		in_quote = false;
	bool		was_quote = false;
	bool		saw_quote = false;

	Assert(end_buf > start_buf);

	*initial_quote = false;
	*terminating_comma = false;

	/* Move over any whitespace and commas preceding the next token */
	while ((c = (*(*lineptr)++)) != '\0' && (pg_isblank(c) || c == ','))
		;

	/*
	 * Build a token in buf of next characters up to EOL, unquoted comma, or
	 * unquoted whitespace.
	 */
	while (c != '\0' &&
		   (!pg_isblank(c) || in_quote))
	{
		/* skip comments to EOL */
		if (c == '#' && !in_quote)
		{
			while ((c = (*(*lineptr)++)) != '\0')
				;
			break;
		}

		if (buf >= end_buf)
		{
			*buf = '\0';
			ereport(elevel,
					(errcode(ERRCODE_CONFIG_FILE_ERROR),
					 errmsg("authentication file token too long, skipping: \"%s\"",
							start_buf)));
			*err_msg = "authentication file token too long";
			/* Discard remainder of line */
			while ((c = (*(*lineptr)++)) != '\0')
				;
			/* Un-eat the '\0', in case we're called again */
			(*lineptr)--;
			return false;
		}

		/* we do not pass back a terminating comma in the token */
		if (c == ',' && !in_quote)
		{
			*terminating_comma = true;
			break;
		}

		if (c != '"' || was_quote)
			*buf++ = c;

		/* Literal double-quote is two double-quotes */
		if (in_quote && c == '"')
			was_quote = !was_quote;
		else
			was_quote = false;

		if (c == '"')
		{
			in_quote = !in_quote;
			saw_quote = true;
			if (buf == start_buf)
				*initial_quote = true;
		}

		c = *(*lineptr)++;
	}

	/*
	 * Un-eat the char right after the token (critical in case it is '\0',
	 * else next call will read past end of string).
	 */
	(*lineptr)--;

	*buf = '\0';

	return (saw_quote || buf > start_buf);
}

/*
 * Construct a palloc'd AuthToken struct, copying the given string.
 */
static AuthToken *
make_auth_token(const char *token, bool quoted)
{
	AuthToken  *authtoken;
	int			toklen;

	toklen = strlen(token);
	/* we copy string into same palloc block as the struct */
	authtoken = (AuthToken *) palloc(sizeof(AuthToken) + toklen + 1);
	authtoken->string = (char *) authtoken + sizeof(AuthToken);
	authtoken->quoted = quoted;
	memcpy(authtoken->string, token, toklen + 1);

	return authtoken;
}

/*
 * Copy a AuthToken struct into freshly palloc'd memory.
 */
static AuthToken *
copy_auth_token(AuthToken *in)
{
	AuthToken  *out = make_auth_token(in->string, in->quoted);

	return out;
}


/*
 * Tokenize one HBA field from a line, handling file inclusion and comma lists.
 *
 * filename: current file's pathname (needed to resolve relative pathnames)
 * *lineptr: current line pointer, which will be advanced past field
 *
 * In event of an error, log a message at ereport level elevel, and also
 * set *err_msg to a string describing the error.  Note that the result
 * may be non-NIL anyway, so *err_msg must be tested to determine whether
 * there was an error.
 *
 * The result is a List of AuthToken structs, one for each token in the field,
 * or NIL if we reached EOL.
 */
static List *
next_field_expand(const char *filename, char **lineptr,
				  int elevel, char **err_msg)
{
	char		buf[MAX_TOKEN];
	bool		trailing_comma;
	bool		initial_quote;
	List	   *tokens = NIL;

	do
	{
		if (!next_token(lineptr, buf, sizeof(buf),
						&initial_quote, &trailing_comma,
						elevel, err_msg))
			break;

		/* Is this referencing a file? */
		if (!initial_quote && buf[0] == '@' && buf[1] != '\0')
			tokens = tokenize_inc_file(tokens, filename, buf + 1,
									   elevel, err_msg);
		else
			tokens = lappend(tokens, make_auth_token(buf, initial_quote));
	} while (trailing_comma && (*err_msg == NULL));

	return tokens;
}

/*
 * tokenize_inc_file
 *		Expand a file included from another file into an hba "field"
 *
 * Opens and tokenises a file included from another HBA config file with @,
 * and returns all values found therein as a flat list of AuthTokens.  If a
 * @-token is found, recursively expand it.  The newly read tokens are
 * appended to "tokens" (so that foo,bar,@baz does what you expect).
 * All new tokens are allocated in caller's memory context.
 *
 * In event of an error, log a message at ereport level elevel, and also
 * set *err_msg to a string describing the error.  Note that the result
 * may be non-NIL anyway, so *err_msg must be tested to determine whether
 * there was an error.
 */
static List *
tokenize_inc_file(List *tokens,
				  const char *outer_filename,
				  const char *inc_filename,
				  int elevel,
				  char **err_msg)
{
	char	   *inc_fullname;
	FILE	   *inc_file;
	List	   *inc_lines;
	ListCell   *inc_line;
	MemoryContext linecxt;

	if (is_absolute_path(inc_filename))
	{
		/* absolute path is taken as-is */
		inc_fullname = pstrdup(inc_filename);
	}
	else
	{
		/* relative path is relative to dir of calling file */
		inc_fullname = (char *) palloc(strlen(outer_filename) + 1 +
									   strlen(inc_filename) + 1);
		strcpy(inc_fullname, outer_filename);
		get_parent_directory(inc_fullname);
		join_path_components(inc_fullname, inc_fullname, inc_filename);
		canonicalize_path(inc_fullname);
	}

	inc_file = AllocateFile(inc_fullname, "r");
	if (inc_file == NULL)
	{
		int			save_errno = errno;

		ereport(elevel,
				(errcode_for_file_access(),
				 errmsg("could not open secondary authentication file \"@%s\" as \"%s\": %m",
						inc_filename, inc_fullname)));
		*err_msg = psprintf("could not open secondary authentication file \"@%s\" as \"%s\": %s",
							inc_filename, inc_fullname, strerror(save_errno));
		pfree(inc_fullname);
		return tokens;
	}

	/* There is possible recursion here if the file contains @ */
	linecxt = tokenize_auth_file(inc_fullname, inc_file, &inc_lines, elevel);

	FreeFile(inc_file);
	pfree(inc_fullname);

	/* Copy all tokens found in the file and append to the tokens list */
	foreach(inc_line, inc_lines)
	{
		TokenizedAuthLine *tok_line = (TokenizedAuthLine *) lfirst(inc_line);
		ListCell   *inc_field;

		/* If any line has an error, propagate that up to caller */
		if (tok_line->err_msg)
		{
			*err_msg = pstrdup(tok_line->err_msg);
			break;
		}

		foreach(inc_field, tok_line->fields)
		{
			List	   *inc_tokens = lfirst(inc_field);
			ListCell   *inc_token;

			foreach(inc_token, inc_tokens)
			{
				AuthToken  *token = lfirst(inc_token);

				tokens = lappend(tokens, copy_auth_token(token));
			}
		}
	}

	MemoryContextDelete(linecxt);
	return tokens;
}

/*
 * tokenize_auth_file
 *		Tokenize the given file.
 *
 * The output is a list of TokenizedAuthLine structs; see the struct definition
 * in libpq/hba.h.
 *
 * filename: the absolute path to the target file
 * file: the already-opened target file
 * tok_lines: receives output list
 * elevel: message logging level
 *
 * Errors are reported by logging messages at ereport level elevel and by
 * adding TokenizedAuthLine structs containing non-null err_msg fields to the
 * output list.
 *
 * Return value is a memory context which contains all memory allocated by
 * this function (it's a child of caller's context).
 */
MemoryContext
tokenize_auth_file(const char *filename, FILE *file, List **tok_lines,
				   int elevel)
{
	int			line_number = 1;
	StringInfoData buf;
	MemoryContext linecxt;
	MemoryContext oldcxt;

	linecxt = AllocSetContextCreate(GetCurrentMemoryContext(),
									"tokenize_auth_file",
									ALLOCSET_SMALL_SIZES);
	oldcxt = MemoryContextSwitchTo(linecxt);

	initStringInfo(&buf);

	*tok_lines = NIL;

	while (!feof(file) && !ferror(file))
	{
		char	   *lineptr;
		List	   *current_line = NIL;
		char	   *err_msg = NULL;
		int			last_backslash_buflen = 0;
		int			continuations = 0;

		/* Collect the next input line, handling backslash continuations */
		resetStringInfo(&buf);

		while (pg_get_line_append(file, &buf, NULL))
		{
			/* Strip trailing newline, including \r in case we're on Windows */
			buf.len = pg_strip_crlf(buf.data);

			/*
			 * Check for backslash continuation.  The backslash must be after
			 * the last place we found a continuation, else two backslashes
			 * followed by two \n's would behave surprisingly.
			 */
			if (buf.len > last_backslash_buflen &&
				buf.data[buf.len - 1] == '\\')
			{
				/* Continuation, so strip it and keep reading */
				buf.data[--buf.len] = '\0';
				last_backslash_buflen = buf.len;
				continuations++;
				continue;
			}

			/* Nope, so we have the whole line */
			break;
		}

		if (ferror(file))
		{
			/* I/O error! */
			int			save_errno = errno;

			ereport(elevel,
					(errcode_for_file_access(),
					 errmsg("could not read file \"%s\": %m", filename)));
			err_msg = psprintf("could not read file \"%s\": %s",
							   filename, strerror(save_errno));
			break;
		}

		/* Parse fields */
		lineptr = buf.data;
		while (*lineptr && err_msg == NULL)
		{
			List	   *current_field;

			current_field = next_field_expand(filename, &lineptr,
											  elevel, &err_msg);
			/* add field to line, unless we are at EOL or comment start */
			if (current_field != NIL)
				current_line = lappend(current_line, current_field);
		}

		/*
		 * Reached EOL; emit line to TokenizedAuthLine list unless it's boring
		 */
		if (current_line != NIL || err_msg != NULL)
		{
			TokenizedAuthLine *tok_line;

			tok_line = (TokenizedAuthLine *) palloc(sizeof(TokenizedAuthLine));
			tok_line->fields = current_line;
			tok_line->line_num = line_number;
			tok_line->raw_line = pstrdup(buf.data);
			tok_line->err_msg = err_msg;
			*tok_lines = lappend(*tok_lines, tok_line);
		}

		line_number += continuations + 1;
	}

	MemoryContextSwitchTo(oldcxt);

	return linecxt;
}

/*
 * Tokenize the hardcoded configuration lines.
 *
 * The output is a list of TokenizedAuthLine structs; see struct definition above.
 *
 * tok_lines: receives output list
 * elevel: message logging level
 *
 * Errors are reported by logging messages at ereport level elevel and by
 * adding TokenizedAuthLine structs containing non-null err_msg fields to the
 * output list.
 */
static void
yb_tokenize_hardcoded(List **tok_lines, int elevel)
{
	int			line_number = -1;

	*tok_lines = NIL;

	for (int i = 0; i < sizeof(HardcodedHbaLines) / sizeof(char *); ++i)
	{
		char	   *err_msg = NULL;
		TokenizedAuthLine *tok_line;

		tok_line = yb_tokenize_line("(hardcoded: no filename)" /* filename */,
									elevel, line_number,
									pstrdup(HardcodedHbaLines[i]), err_msg);
		if (tok_line != NULL)
			*tok_lines = lappend(*tok_lines, tok_line);

		line_number--;
	}
}

/*
 * Tokenize the given line.
 *
 * The output is a TokenizedAuthLine struct.
 *
 * filename: the absolute path to the target file
 * elevel: message logging level
 * line_number: line in the target file
 * rawline: the input line (strip trailing line breaks)
 * err_msg: error message (inherit it, set it, or leave it null)
 *
 * Errors are reported by logging messages at ereport level elevel and by
 * putting a non-null err_msg in the TokenizedAuthLine struct.
 *
 * Return value is a palloc'd tokenized line.
 */
static TokenizedAuthLine *
yb_tokenize_line(const char *filename,
			  int elevel,
			  int line_number,
			  char *rawline,
			  char *err_msg)
{
	char	   *lineptr;
	List	   *current_line = NIL;

	if (rawline == NULL)
		ereport(ERROR,
				(errcode(ERRCODE_INTERNAL_ERROR),
				 errmsg("line is null")));

	/* Strip trailing linebreak from rawline */
	pg_strip_crlf(rawline);

	/* Parse fields */
	lineptr = rawline;
	while (*lineptr && err_msg == NULL)
	{
		List	   *current_field;

		current_field = next_field_expand(filename, &lineptr,
										  elevel, &err_msg);
		/* add field to line, unless we are at EOL or comment start */
		if (current_field != NIL)
			current_line = lappend(current_line, current_field);
	}

	/* Reached EOL; emit line unless it's boring */
	if (current_line != NIL || err_msg != NULL)
	{
		TokenizedAuthLine *tok_line;

		tok_line = (TokenizedAuthLine *) palloc(sizeof(TokenizedAuthLine));
		tok_line->fields = current_line;
		tok_line->line_num = line_number;
		tok_line->raw_line = pstrdup(rawline);
		tok_line->err_msg = err_msg;
		return tok_line;
	}
	return NULL;
}

/*
 * Does user belong to role?
 *
 * userid is the OID of the role given as the attempted login identifier.
 * We check to see if it is a member of the specified role name.
 */
static bool
is_member(Oid userid, const char *role)
{
	Oid			roleid;

	if (!OidIsValid(userid))
		return false;			/* if user not exist, say "no" */

	roleid = get_role_oid(role, true);

	if (!OidIsValid(roleid))
		return false;			/* if target role not exist, say "no" */

	/*
	 * See if user is directly or indirectly a member of role. For this
	 * purpose, a superuser is not considered to be automatically a member of
	 * the role, so group auth only applies to explicit membership.
	 */
	return is_member_of_role_nosuper(userid, roleid);
}

/*
 * Check AuthToken list for a match to role, allowing group names.
 */
static bool
check_role(const char *role, Oid roleid, List *tokens)
{
	ListCell   *cell;
	AuthToken  *tok;

	foreach(cell, tokens)
	{
		tok = lfirst(cell);
		if (!tok->quoted && tok->string[0] == '+')
		{
			if (is_member(roleid, tok->string + 1))
				return true;
		}
		else if (token_matches(tok, role) ||
				 token_is_keyword(tok, "all"))
			return true;
	}
	return false;
}

/*
 * Check to see if db/role combination matches AuthToken list.
 */
static bool
check_db(const char *dbname, const char *role, Oid roleid, List *tokens)
{
	ListCell   *cell;
	AuthToken  *tok;

	foreach(cell, tokens)
	{
		tok = lfirst(cell);
		if (am_walsender && !am_db_walsender)
		{
			/*
			 * physical replication walsender connections can only match
			 * replication keyword
			 */
			if (token_is_keyword(tok, "replication"))
				return true;
		}
		else if (token_is_keyword(tok, "all"))
			return true;
		else if (token_is_keyword(tok, "sameuser"))
		{
			if (strcmp(dbname, role) == 0)
				return true;
		}
		else if (token_is_keyword(tok, "samegroup") ||
				 token_is_keyword(tok, "samerole"))
		{
			if (is_member(roleid, dbname))
				return true;
		}
		else if (token_is_keyword(tok, "replication"))
			continue;			/* never match this if not walsender */
		else if (token_matches(tok, dbname))
			return true;
	}
	return false;
}

static bool
ipv4eq(struct sockaddr_in *a, struct sockaddr_in *b)
{
	return (a->sin_addr.s_addr == b->sin_addr.s_addr);
}

#ifdef HAVE_IPV6

static bool
ipv6eq(struct sockaddr_in6 *a, struct sockaddr_in6 *b)
{
	int			i;

	for (i = 0; i < 16; i++)
		if (a->sin6_addr.s6_addr[i] != b->sin6_addr.s6_addr[i])
			return false;

	return true;
}
#endif							/* HAVE_IPV6 */

/*
 * Check whether host name matches pattern.
 */
static bool
hostname_match(const char *pattern, const char *actual_hostname)
{
	if (pattern[0] == '.')		/* suffix match */
	{
		size_t		plen = strlen(pattern);
		size_t		hlen = strlen(actual_hostname);

		if (hlen < plen)
			return false;

		return (pg_strcasecmp(pattern, actual_hostname + (hlen - plen)) == 0);
	}
	else
		return (pg_strcasecmp(pattern, actual_hostname) == 0);
}

/*
 * Check to see if a connecting IP matches a given host name.
 */
static bool
check_hostname(hbaPort *port, const char *hostname)
{
	struct addrinfo *gai_result,
			   *gai;
	int			ret;
	bool		found;

	/* Quick out if remote host name already known bad */
	if (port->remote_hostname_resolv < 0)
		return false;

	/* Lookup remote host name if not already done */
	if (!port->remote_hostname)
	{
		char		remote_hostname[NI_MAXHOST];

		ret = pg_getnameinfo_all(&port->raddr.addr, port->raddr.salen,
								 remote_hostname, sizeof(remote_hostname),
								 NULL, 0,
								 NI_NAMEREQD);
		if (ret != 0)
		{
			/* remember failure; don't complain in the postmaster log yet */
			port->remote_hostname_resolv = -2;
			port->remote_hostname_errcode = ret;
			return false;
		}

		port->remote_hostname = pstrdup(remote_hostname);
	}

	/* Now see if remote host name matches this pg_hba line */
	if (!hostname_match(hostname, port->remote_hostname))
		return false;

	/* If we already verified the forward lookup, we're done */
	if (port->remote_hostname_resolv == +1)
		return true;

	/* Lookup IP from host name and check against original IP */
	ret = getaddrinfo(port->remote_hostname, NULL, NULL, &gai_result);
	if (ret != 0)
	{
		/* remember failure; don't complain in the postmaster log yet */
		port->remote_hostname_resolv = -2;
		port->remote_hostname_errcode = ret;
		return false;
	}

	found = false;
	for (gai = gai_result; gai; gai = gai->ai_next)
	{
		if (gai->ai_addr->sa_family == port->raddr.addr.ss_family)
		{
			if (gai->ai_addr->sa_family == AF_INET)
			{
				if (ipv4eq((struct sockaddr_in *) gai->ai_addr,
						   (struct sockaddr_in *) &port->raddr.addr))
				{
					found = true;
					break;
				}
			}
#ifdef HAVE_IPV6
			else if (gai->ai_addr->sa_family == AF_INET6)
			{
				if (ipv6eq((struct sockaddr_in6 *) gai->ai_addr,
						   (struct sockaddr_in6 *) &port->raddr.addr))
				{
					found = true;
					break;
				}
			}
#endif
		}
	}

	if (gai_result)
		freeaddrinfo(gai_result);

	if (!found)
		elog(DEBUG2, "pg_hba.conf host name \"%s\" rejected because address resolution did not return a match with IP address of client",
			 hostname);

	port->remote_hostname_resolv = found ? +1 : -1;

	return found;
}

/*
 * Check to see if a connecting IP matches the given address and netmask.
 */
static bool
check_ip(SockAddr *raddr, struct sockaddr *addr, struct sockaddr *mask)
{
	if (raddr->addr.ss_family == addr->sa_family &&
		pg_range_sockaddr(&raddr->addr,
						  (struct sockaddr_storage *) addr,
						  (struct sockaddr_storage *) mask))
		return true;
	return false;
}

/*
 * pg_foreach_ifaddr callback: does client addr match this machine interface?
 */
static void
check_network_callback(struct sockaddr *addr, struct sockaddr *netmask,
					   void *cb_data)
{
	check_network_data *cn = (check_network_data *) cb_data;
	struct sockaddr_storage mask;

	/* Already found a match? */
	if (cn->result)
		return;

	if (cn->method == ipCmpSameHost)
	{
		/* Make an all-ones netmask of appropriate length for family */
		pg_sockaddr_cidr_mask(&mask, NULL, addr->sa_family);
		cn->result = check_ip(cn->raddr, addr, (struct sockaddr *) &mask);
	}
	else
	{
		/* Use the netmask of the interface itself */
		cn->result = check_ip(cn->raddr, addr, netmask);
	}
}

/*
 * Use pg_foreach_ifaddr to check a samehost or samenet match
 */
static bool
check_same_host_or_net(SockAddr *raddr, IPCompareMethod method)
{
	check_network_data cn;

	cn.method = method;
	cn.raddr = raddr;
	cn.result = false;

	errno = 0;
	if (pg_foreach_ifaddr(check_network_callback, &cn) < 0)
	{
		ereport(LOG,
				(errmsg("error enumerating network interfaces: %m")));
		return false;
	}

	return cn.result;
}


/*
 * Macros used to check and report on invalid configuration options.
 * On error: log a message at level elevel, set *err_msg, and exit the function.
 * These macros are not as general-purpose as they look, because they know
 * what the calling function's error-exit value is.
 *
 * INVALID_AUTH_OPTION = reports when an option is specified for a method where it's
 *						 not supported.
 * REQUIRE_AUTH_OPTION = same as INVALID_AUTH_OPTION, except it also checks if the
 *						 method is actually the one specified. Used as a shortcut when
 *						 the option is only valid for one authentication method.
 * MANDATORY_AUTH_ARG  = check if a required option is set for an authentication method,
 *						 reporting error if it's not.
 */
#define INVALID_AUTH_OPTION(optname, validmethods) \
do { \
	ereport(elevel, \
			(errcode(ERRCODE_CONFIG_FILE_ERROR), \
			 /* translator: the second %s is a list of auth methods */ \
			 errmsg("authentication option \"%s\" is only valid for authentication methods %s", \
					optname, _(validmethods)), \
			 errcontext("line %d of configuration file \"%s\"", \
					line_num, HbaFileName))); \
	*err_msg = psprintf("authentication option \"%s\" is only valid for authentication methods %s", \
						optname, validmethods); \
	return false; \
} while (0)

#define REQUIRE_AUTH_OPTION(methodval, optname, validmethods) \
do { \
	if (hbaline->auth_method != methodval) \
		INVALID_AUTH_OPTION(optname, validmethods); \
} while (0)

#define MANDATORY_AUTH_ARG(argvar, argname, authname) \
do { \
	if (argvar == NULL) { \
		ereport(elevel, \
				(errcode(ERRCODE_CONFIG_FILE_ERROR), \
				 errmsg("authentication method \"%s\" requires argument \"%s\" to be set", \
						authname, argname), \
				 errcontext("line %d of configuration file \"%s\"", \
						line_num, HbaFileName))); \
		*err_msg = psprintf("authentication method \"%s\" requires argument \"%s\" to be set", \
							authname, argname); \
		return NULL; \
	} \
} while (0)

/*
 * Macros for handling pg_ident problems, similar as above.
 *
 * IDENT_FIELD_ABSENT:
 * Reports when the given ident field ListCell is not populated.
 *
 * IDENT_MULTI_VALUE:
 * Reports when the given ident token List has more than one element.
 */
#define IDENT_FIELD_ABSENT(field) \
do { \
	if (!field) { \
		ereport(elevel, \
				(errcode(ERRCODE_CONFIG_FILE_ERROR), \
				 errmsg("missing entry in file \"%s\" at end of line %d", \
						IdentFileName, line_num))); \
		*err_msg = psprintf("missing entry at end of line"); \
		return NULL; \
	} \
} while (0)

#define IDENT_MULTI_VALUE(tokens) \
do { \
	if (tokens->length > 1) { \
		ereport(elevel, \
				(errcode(ERRCODE_CONFIG_FILE_ERROR), \
				 errmsg("multiple values in ident field"), \
				 errcontext("line %d of configuration file \"%s\"", \
							line_num, IdentFileName))); \
		*err_msg = psprintf("multiple values in ident field"); \
		return NULL; \
	} \
} while (0)


/*
 * Parse one tokenised line from the hba config file and store the result in a
 * HbaLine structure.
 *
 * If parsing fails, log a message at ereport level elevel, store an error
 * string in tok_line->err_msg, and return NULL.  (Some non-error conditions
 * can also result in such messages.)
 *
 * Note: this function leaks memory when an error occurs.  Caller is expected
 * to have set a memory context that will be reset if this function returns
 * NULL.
 */
HbaLine *
parse_hba_line(TokenizedAuthLine *tok_line, int elevel)
{
	int			line_num = tok_line->line_num;
	char	  **err_msg = &tok_line->err_msg;
	char	   *str;
	struct addrinfo *gai_result;
	struct addrinfo hints;
	int			ret;
	char	   *cidr_slash;
	char	   *unsupauth;
	ListCell   *field;
	List	   *tokens;
	ListCell   *tokencell;
	AuthToken  *token;
	HbaLine    *parsedline;

	parsedline = palloc0(sizeof(HbaLine));
	parsedline->linenumber = line_num;
	parsedline->rawline = pstrdup(tok_line->raw_line);

	/* Check the record type. */
	Assert(tok_line->fields != NIL);
	field = list_head(tok_line->fields);
	tokens = lfirst(field);
	if (tokens->length > 1)
	{
		ereport(elevel,
				(errcode(ERRCODE_CONFIG_FILE_ERROR),
				 errmsg("multiple values specified for connection type"),
				 errhint("Specify exactly one connection type per line."),
				 errcontext("line %d of configuration file \"%s\"",
							line_num, HbaFileName)));
		*err_msg = "multiple values specified for connection type";
		return NULL;
	}
	token = linitial(tokens);
	if (strcmp(token->string, "local") == 0)
	{
#ifdef HAVE_UNIX_SOCKETS
		parsedline->conntype = ctLocal;
#else
		ereport(elevel,
				(errcode(ERRCODE_CONFIG_FILE_ERROR),
				 errmsg("local connections are not supported by this build"),
				 errcontext("line %d of configuration file \"%s\"",
							line_num, HbaFileName)));
		*err_msg = "local connections are not supported by this build";
		return NULL;
#endif
	}
	else if (strcmp(token->string, "host") == 0 ||
			 strcmp(token->string, "hostssl") == 0 ||
			 strcmp(token->string, "hostnossl") == 0 ||
			 strcmp(token->string, "hostgssenc") == 0 ||
			 strcmp(token->string, "hostnogssenc") == 0)
	{

		if (token->string[4] == 's')	/* "hostssl" */
		{
			parsedline->conntype = ctHostSSL;
			/* Log a warning if SSL support is not active */
#ifdef USE_SSL
			if (!EnableSSL)
			{
				ereport(elevel,
						(errcode(ERRCODE_CONFIG_FILE_ERROR),
						 errmsg("hostssl record cannot match because SSL is disabled"),
						 errhint("Set ssl = on in postgresql.conf."),
						 errcontext("line %d of configuration file \"%s\"",
									line_num, HbaFileName)));
				*err_msg = "hostssl record cannot match because SSL is disabled";
			}
#else
			ereport(elevel,
					(errcode(ERRCODE_CONFIG_FILE_ERROR),
					 errmsg("hostssl record cannot match because SSL is not supported by this build"),
					 errcontext("line %d of configuration file \"%s\"",
								line_num, HbaFileName)));
			*err_msg = "hostssl record cannot match because SSL is not supported by this build";
#endif
		}
		else if (token->string[4] == 'g')	/* "hostgssenc" */
		{
			parsedline->conntype = ctHostGSS;
#ifndef ENABLE_GSS
			ereport(elevel,
					(errcode(ERRCODE_CONFIG_FILE_ERROR),
					 errmsg("hostgssenc record cannot match because GSSAPI is not supported by this build"),
					 errcontext("line %d of configuration file \"%s\"",
								line_num, HbaFileName)));
			*err_msg = "hostgssenc record cannot match because GSSAPI is not supported by this build";
#endif
		}
		else if (token->string[4] == 'n' && token->string[6] == 's')
			parsedline->conntype = ctHostNoSSL;
		else if (token->string[4] == 'n' && token->string[6] == 'g')
			parsedline->conntype = ctHostNoGSS;
		else
		{
			/* "host" */
			parsedline->conntype = ctHost;
		}
	}							/* record type */
	else
	{
		ereport(elevel,
				(errcode(ERRCODE_CONFIG_FILE_ERROR),
				 errmsg("invalid connection type \"%s\"",
						token->string),
				 errcontext("line %d of configuration file \"%s\"",
							line_num, HbaFileName)));
		*err_msg = psprintf("invalid connection type \"%s\"", token->string);
		return NULL;
	}

	/* Get the databases. */
	field = lnext(tok_line->fields, field);
	if (!field)
	{
		ereport(elevel,
				(errcode(ERRCODE_CONFIG_FILE_ERROR),
				 errmsg("end-of-line before database specification"),
				 errcontext("line %d of configuration file \"%s\"",
							line_num, HbaFileName)));
		*err_msg = "end-of-line before database specification";
		return NULL;
	}
	parsedline->databases = NIL;
	tokens = lfirst(field);
	foreach(tokencell, tokens)
	{
		parsedline->databases = lappend(parsedline->databases,
										copy_auth_token(lfirst(tokencell)));
	}

	/* Get the roles. */
	field = lnext(tok_line->fields, field);
	if (!field)
	{
		ereport(elevel,
				(errcode(ERRCODE_CONFIG_FILE_ERROR),
				 errmsg("end-of-line before role specification"),
				 errcontext("line %d of configuration file \"%s\"",
							line_num, HbaFileName)));
		*err_msg = "end-of-line before role specification";
		return NULL;
	}
	parsedline->roles = NIL;
	tokens = lfirst(field);
	foreach(tokencell, tokens)
	{
		parsedline->roles = lappend(parsedline->roles,
									copy_auth_token(lfirst(tokencell)));
	}

	if (parsedline->conntype != ctLocal)
	{
		/* Read the IP address field. (with or without CIDR netmask) */
		field = lnext(tok_line->fields, field);
		if (!field)
		{
			ereport(elevel,
					(errcode(ERRCODE_CONFIG_FILE_ERROR),
					 errmsg("end-of-line before IP address specification"),
					 errcontext("line %d of configuration file \"%s\"",
								line_num, HbaFileName)));
			*err_msg = "end-of-line before IP address specification";
			return NULL;
		}
		tokens = lfirst(field);
		if (tokens->length > 1)
		{
			ereport(elevel,
					(errcode(ERRCODE_CONFIG_FILE_ERROR),
					 errmsg("multiple values specified for host address"),
					 errhint("Specify one address range per line."),
					 errcontext("line %d of configuration file \"%s\"",
								line_num, HbaFileName)));
			*err_msg = "multiple values specified for host address";
			return NULL;
		}
		token = linitial(tokens);

		if (token_is_keyword(token, "all"))
		{
			parsedline->ip_cmp_method = ipCmpAll;
		}
		else if (token_is_keyword(token, "samehost"))
		{
			/* Any IP on this host is allowed to connect */
			parsedline->ip_cmp_method = ipCmpSameHost;
		}
		else if (token_is_keyword(token, "samenet"))
		{
			/* Any IP on the host's subnets is allowed to connect */
			parsedline->ip_cmp_method = ipCmpSameNet;
		}
		else
		{
			/* IP and netmask are specified */
			parsedline->ip_cmp_method = ipCmpMask;

			/* need a modifiable copy of token */
			str = pstrdup(token->string);

			/* Check if it has a CIDR suffix and if so isolate it */
			cidr_slash = strchr(str, '/');
			if (cidr_slash)
				*cidr_slash = '\0';

			/* Get the IP address either way */
			hints.ai_flags = AI_NUMERICHOST;
			hints.ai_family = AF_UNSPEC;
			hints.ai_socktype = 0;
			hints.ai_protocol = 0;
			hints.ai_addrlen = 0;
			hints.ai_canonname = NULL;
			hints.ai_addr = NULL;
			hints.ai_next = NULL;

			ret = pg_getaddrinfo_all(str, NULL, &hints, &gai_result);
			if (ret == 0 && gai_result)
			{
				memcpy(&parsedline->addr, gai_result->ai_addr,
					   gai_result->ai_addrlen);
				parsedline->addrlen = gai_result->ai_addrlen;
			}
			else if (ret == EAI_NONAME)
				parsedline->hostname = str;
			else
			{
				ereport(elevel,
						(errcode(ERRCODE_CONFIG_FILE_ERROR),
						 errmsg("invalid IP address \"%s\": %s",
								str, gai_strerror(ret)),
						 errcontext("line %d of configuration file \"%s\"",
									line_num, HbaFileName)));
				*err_msg = psprintf("invalid IP address \"%s\": %s",
									str, gai_strerror(ret));
				if (gai_result)
					pg_freeaddrinfo_all(hints.ai_family, gai_result);
				return NULL;
			}

			pg_freeaddrinfo_all(hints.ai_family, gai_result);

			/* Get the netmask */
			if (cidr_slash)
			{
				if (parsedline->hostname)
				{
					ereport(elevel,
							(errcode(ERRCODE_CONFIG_FILE_ERROR),
							 errmsg("specifying both host name and CIDR mask is invalid: \"%s\"",
									token->string),
							 errcontext("line %d of configuration file \"%s\"",
										line_num, HbaFileName)));
					*err_msg = psprintf("specifying both host name and CIDR mask is invalid: \"%s\"",
										token->string);
					return NULL;
				}

				if (pg_sockaddr_cidr_mask(&parsedline->mask, cidr_slash + 1,
										  parsedline->addr.ss_family) < 0)
				{
					ereport(elevel,
							(errcode(ERRCODE_CONFIG_FILE_ERROR),
							 errmsg("invalid CIDR mask in address \"%s\"",
									token->string),
							 errcontext("line %d of configuration file \"%s\"",
										line_num, HbaFileName)));
					*err_msg = psprintf("invalid CIDR mask in address \"%s\"",
										token->string);
					return NULL;
				}
				parsedline->masklen = parsedline->addrlen;
				pfree(str);
			}
			else if (!parsedline->hostname)
			{
				/* Read the mask field. */
				pfree(str);
				field = lnext(tok_line->fields, field);
				if (!field)
				{
					ereport(elevel,
							(errcode(ERRCODE_CONFIG_FILE_ERROR),
							 errmsg("end-of-line before netmask specification"),
							 errhint("Specify an address range in CIDR notation, or provide a separate netmask."),
							 errcontext("line %d of configuration file \"%s\"",
										line_num, HbaFileName)));
					*err_msg = "end-of-line before netmask specification";
					return NULL;
				}
				tokens = lfirst(field);
				if (tokens->length > 1)
				{
					ereport(elevel,
							(errcode(ERRCODE_CONFIG_FILE_ERROR),
							 errmsg("multiple values specified for netmask"),
							 errcontext("line %d of configuration file \"%s\"",
										line_num, HbaFileName)));
					*err_msg = "multiple values specified for netmask";
					return NULL;
				}
				token = linitial(tokens);

				ret = pg_getaddrinfo_all(token->string, NULL,
										 &hints, &gai_result);
				if (ret || !gai_result)
				{
					ereport(elevel,
							(errcode(ERRCODE_CONFIG_FILE_ERROR),
							 errmsg("invalid IP mask \"%s\": %s",
									token->string, gai_strerror(ret)),
							 errcontext("line %d of configuration file \"%s\"",
										line_num, HbaFileName)));
					*err_msg = psprintf("invalid IP mask \"%s\": %s",
										token->string, gai_strerror(ret));
					if (gai_result)
						pg_freeaddrinfo_all(hints.ai_family, gai_result);
					return NULL;
				}

				memcpy(&parsedline->mask, gai_result->ai_addr,
					   gai_result->ai_addrlen);
				parsedline->masklen = gai_result->ai_addrlen;
				pg_freeaddrinfo_all(hints.ai_family, gai_result);

				if (parsedline->addr.ss_family != parsedline->mask.ss_family)
				{
					ereport(elevel,
							(errcode(ERRCODE_CONFIG_FILE_ERROR),
							 errmsg("IP address and mask do not match"),
							 errcontext("line %d of configuration file \"%s\"",
										line_num, HbaFileName)));
					*err_msg = "IP address and mask do not match";
					return NULL;
				}
			}
		}
	}							/* != ctLocal */

	/* Get the authentication method */
	field = lnext(tok_line->fields, field);
	if (!field)
	{
		ereport(elevel,
				(errcode(ERRCODE_CONFIG_FILE_ERROR),
				 errmsg("end-of-line before authentication method"),
				 errcontext("line %d of configuration file \"%s\"",
							line_num, HbaFileName)));
		*err_msg = "end-of-line before authentication method";
		return NULL;
	}
	tokens = lfirst(field);
	if (tokens->length > 1)
	{
		ereport(elevel,
				(errcode(ERRCODE_CONFIG_FILE_ERROR),
				 errmsg("multiple values specified for authentication type"),
				 errhint("Specify exactly one authentication type per line."),
				 errcontext("line %d of configuration file \"%s\"",
							line_num, HbaFileName)));
		*err_msg = "multiple values specified for authentication type";
		return NULL;
	}
	token = linitial(tokens);

	unsupauth = NULL;
	if (strcmp(token->string, "trust") == 0)
		parsedline->auth_method = uaTrust;
	else if (strcmp(token->string, "ident") == 0)
		parsedline->auth_method = uaIdent;
	else if (strcmp(token->string, "peer") == 0)
		parsedline->auth_method = uaPeer;
	else if (strcmp(token->string, "password") == 0)
		parsedline->auth_method = uaPassword;
	else if (strcmp(token->string, "gss") == 0)
#ifdef ENABLE_GSS
		parsedline->auth_method = uaGSS;
#else
		unsupauth = "gss";
#endif
	else if (strcmp(token->string, "sspi") == 0)
#ifdef ENABLE_SSPI
		parsedline->auth_method = uaSSPI;
#else
		unsupauth = "sspi";
#endif
	else if (strcmp(token->string, "reject") == 0)
		parsedline->auth_method = uaReject;
	else if (strcmp(token->string, "md5") == 0)
	{
		if (Db_user_namespace)
		{
			ereport(elevel,
					(errcode(ERRCODE_CONFIG_FILE_ERROR),
					 errmsg("MD5 authentication is not supported when \"db_user_namespace\" is enabled"),
					 errcontext("line %d of configuration file \"%s\"",
								line_num, HbaFileName)));
			*err_msg = "MD5 authentication is not supported when \"db_user_namespace\" is enabled";
			return NULL;
		}
		parsedline->auth_method = uaMD5;
	}
	else if (strcmp(token->string, "scram-sha-256") == 0)
		parsedline->auth_method = uaSCRAM;
	else if (strcmp(token->string, "yb-tserver-key") == 0)
		parsedline->auth_method = uaYbTserverKey;
	else if (strcmp(token->string, "pam") == 0)
#ifdef USE_PAM
		parsedline->auth_method = uaPAM;
#else
		unsupauth = "pam";
#endif
	else if (strcmp(token->string, "bsd") == 0)
#ifdef USE_BSD_AUTH
		parsedline->auth_method = uaBSD;
#else
		unsupauth = "bsd";
#endif
	else if (strcmp(token->string, "ldap") == 0)
#ifdef USE_LDAP
		parsedline->auth_method = uaLDAP;
#else
		unsupauth = "ldap";
#endif
	else if (strcmp(token->string, "cert") == 0)
#ifdef USE_SSL
		parsedline->auth_method = uaCert;
#else
		unsupauth = "cert";
#endif
	else if (strcmp(token->string, "radius") == 0)
		parsedline->auth_method = uaRADIUS;
	else if (strcmp(token->string, "jwt") == 0)
		parsedline->auth_method = uaYbJWT;
	else
	{
		ereport(elevel,
				(errcode(ERRCODE_CONFIG_FILE_ERROR),
				 errmsg("invalid authentication method \"%s\"",
						token->string),
				 errcontext("line %d of configuration file \"%s\"",
							line_num, HbaFileName)));
		*err_msg = psprintf("invalid authentication method \"%s\"",
							token->string);
		return NULL;
	}

	if (unsupauth)
	{
		ereport(elevel,
				(errcode(ERRCODE_CONFIG_FILE_ERROR),
				 errmsg("invalid authentication method \"%s\": not supported by this build",
						token->string),
				 errcontext("line %d of configuration file \"%s\"",
							line_num, HbaFileName)));
		*err_msg = psprintf("invalid authentication method \"%s\": not supported by this build",
							token->string);
		return NULL;
	}

	/*
	 * XXX: When using ident on local connections, change it to peer, for
	 * backwards compatibility.
	 */
	if (parsedline->conntype == ctLocal &&
		parsedline->auth_method == uaIdent)
		parsedline->auth_method = uaPeer;

	/* Invalid authentication combinations */
	if (parsedline->conntype == ctLocal &&
		parsedline->auth_method == uaGSS)
	{
		ereport(elevel,
				(errcode(ERRCODE_CONFIG_FILE_ERROR),
				 errmsg("gssapi authentication is not supported on local sockets"),
				 errcontext("line %d of configuration file \"%s\"",
							line_num, HbaFileName)));
		*err_msg = "gssapi authentication is not supported on local sockets";
		return NULL;
	}

	if (parsedline->conntype != ctLocal &&
		parsedline->auth_method == uaPeer)
	{
		ereport(elevel,
				(errcode(ERRCODE_CONFIG_FILE_ERROR),
				 errmsg("peer authentication is only supported on local sockets"),
				 errcontext("line %d of configuration file \"%s\"",
							line_num, HbaFileName)));
		*err_msg = "peer authentication is only supported on local sockets";
		return NULL;
	}

	/*
	 * SSPI authentication can never be enabled on ctLocal connections,
	 * because it's only supported on Windows, where ctLocal isn't supported.
	 */


	if (parsedline->conntype != ctHostSSL &&
		parsedline->auth_method == uaCert)
	{
		ereport(elevel,
				(errcode(ERRCODE_CONFIG_FILE_ERROR),
				 errmsg("cert authentication is only supported on hostssl connections"),
				 errcontext("line %d of configuration file \"%s\"",
							line_num, HbaFileName)));
		*err_msg = "cert authentication is only supported on hostssl connections";
		return NULL;
	}

	/*
	 * For GSS and SSPI, set the default value of include_realm to true.
	 * Having include_realm set to false is dangerous in multi-realm
	 * situations and is generally considered bad practice.  We keep the
	 * capability around for backwards compatibility, but we might want to
	 * remove it at some point in the future.  Users who still need to strip
	 * the realm off would be better served by using an appropriate regex in a
	 * pg_ident.conf mapping.
	 */
	if (parsedline->auth_method == uaGSS ||
		parsedline->auth_method == uaSSPI)
		parsedline->include_realm = true;

	/*
	 * For SSPI, include_realm defaults to the SAM-compatible domain (aka
	 * NetBIOS name) and user names instead of the Kerberos principal name for
	 * compatibility.
	 */
	if (parsedline->auth_method == uaSSPI)
	{
		parsedline->compat_realm = true;
		parsedline->upn_username = false;
	}

	/* Parse remaining arguments */
	while ((field = lnext(tok_line->fields, field)) != NULL)
	{
		tokens = lfirst(field);
		foreach(tokencell, tokens)
		{
			char	   *val;

			token = lfirst(tokencell);

			str = pstrdup(token->string);
			val = strchr(str, '=');
			if (val == NULL)
			{
				/*
				 * Got something that's not a name=value pair.
				 */
				ereport(elevel,
						(errcode(ERRCODE_CONFIG_FILE_ERROR),
						 errmsg("authentication option not in name=value format: %s", token->string),
						 errcontext("line %d of configuration file \"%s\"",
									line_num, HbaFileName)));
				*err_msg = psprintf("authentication option not in name=value format: %s",
									token->string);
				return NULL;
			}

			*val++ = '\0';		/* str now holds "name", val holds "value" */
			if (!parse_hba_auth_opt(str, val, parsedline, elevel, err_msg))
				/* parse_hba_auth_opt already logged the error message */
				return NULL;
			pfree(str);
		}
	}

	/*
	 * Check if the selected authentication method has any mandatory arguments
	 * that are not set.
	 */
	if (parsedline->auth_method == uaLDAP)
	{
#ifndef HAVE_LDAP_INITIALIZE
		/* Not mandatory for OpenLDAP, because it can use DNS SRV records */
		MANDATORY_AUTH_ARG(parsedline->ldapserver, "ldapserver", "ldap");
#endif

		/*
		 * LDAP can operate in two modes: either with a direct bind, using
		 * ldapprefix and ldapsuffix, or using a search+bind, using
		 * ldapbasedn, ldapbinddn, ldapbindpasswd and one of
		 * ldapsearchattribute or ldapsearchfilter.  Disallow mixing these
		 * parameters.
		 */
		if (parsedline->ldapprefix || parsedline->ldapsuffix)
		{
			if (parsedline->ldapbasedn ||
				parsedline->ldapbinddn ||
				parsedline->ldapbindpasswd ||
				parsedline->ldapsearchattribute ||
				parsedline->ldapsearchfilter)
			{
				ereport(elevel,
						(errcode(ERRCODE_CONFIG_FILE_ERROR),
						 errmsg("cannot use ldapbasedn, ldapbinddn, ldapbindpasswd, ldapsearchattribute, ldapsearchfilter, or ldapurl together with ldapprefix"),
						 errcontext("line %d of configuration file \"%s\"",
									line_num, HbaFileName)));
				*err_msg = "cannot use ldapbasedn, ldapbinddn, ldapbindpasswd, ldapsearchattribute, ldapsearchfilter, or ldapurl together with ldapprefix";
				return NULL;
			}
		}
		else if (!parsedline->ldapbasedn)
		{
			ereport(elevel,
					(errcode(ERRCODE_CONFIG_FILE_ERROR),
					 errmsg("authentication method \"ldap\" requires argument \"ldapbasedn\", \"ldapprefix\", or \"ldapsuffix\" to be set"),
					 errcontext("line %d of configuration file \"%s\"",
								line_num, HbaFileName)));
			*err_msg = "authentication method \"ldap\" requires argument \"ldapbasedn\", \"ldapprefix\", or \"ldapsuffix\" to be set";
			return NULL;
		}

		/*
		 * When using search+bind, you can either use a simple attribute
		 * (defaulting to "uid") or a fully custom search filter.  You can't
		 * do both.
		 */
		if (parsedline->ldapsearchattribute && parsedline->ldapsearchfilter)
		{
			ereport(elevel,
					(errcode(ERRCODE_CONFIG_FILE_ERROR),
					 errmsg("cannot use ldapsearchattribute together with ldapsearchfilter"),
					 errcontext("line %d of configuration file \"%s\"",
								line_num, HbaFileName)));
			*err_msg = "cannot use ldapsearchattribute together with ldapsearchfilter";
			return NULL;
		}
	}

	if (parsedline->auth_method == uaRADIUS)
	{
		MANDATORY_AUTH_ARG(parsedline->radiusservers, "radiusservers", "radius");
		MANDATORY_AUTH_ARG(parsedline->radiussecrets, "radiussecrets", "radius");

		if (list_length(parsedline->radiusservers) < 1)
		{
			ereport(elevel,
					(errcode(ERRCODE_CONFIG_FILE_ERROR),
					 errmsg("list of RADIUS servers cannot be empty"),
					 errcontext("line %d of configuration file \"%s\"",
								line_num, HbaFileName)));
			*err_msg = "list of RADIUS servers cannot be empty";
			return NULL;
		}

		if (list_length(parsedline->radiussecrets) < 1)
		{
			ereport(elevel,
					(errcode(ERRCODE_CONFIG_FILE_ERROR),
					 errmsg("list of RADIUS secrets cannot be empty"),
					 errcontext("line %d of configuration file \"%s\"",
								line_num, HbaFileName)));
			*err_msg = "list of RADIUS secrets cannot be empty";
			return NULL;
		}

		/*
		 * Verify length of option lists - each can be 0 (except for secrets,
		 * but that's already checked above), 1 (use the same value
		 * everywhere) or the same as the number of servers.
		 */
		if (!(list_length(parsedline->radiussecrets) == 1 ||
			  list_length(parsedline->radiussecrets) == list_length(parsedline->radiusservers)))
		{
			ereport(elevel,
					(errcode(ERRCODE_CONFIG_FILE_ERROR),
					 errmsg("the number of RADIUS secrets (%d) must be 1 or the same as the number of RADIUS servers (%d)",
							list_length(parsedline->radiussecrets),
							list_length(parsedline->radiusservers)),
					 errcontext("line %d of configuration file \"%s\"",
								line_num, HbaFileName)));
			*err_msg = psprintf("the number of RADIUS secrets (%d) must be 1 or the same as the number of RADIUS servers (%d)",
								list_length(parsedline->radiussecrets),
								list_length(parsedline->radiusservers));
			return NULL;
		}
		if (!(list_length(parsedline->radiusports) == 0 ||
			  list_length(parsedline->radiusports) == 1 ||
			  list_length(parsedline->radiusports) == list_length(parsedline->radiusservers)))
		{
			ereport(elevel,
					(errcode(ERRCODE_CONFIG_FILE_ERROR),
					 errmsg("the number of RADIUS ports (%d) must be 1 or the same as the number of RADIUS servers (%d)",
							list_length(parsedline->radiusports),
							list_length(parsedline->radiusservers)),
					 errcontext("line %d of configuration file \"%s\"",
								line_num, HbaFileName)));
			*err_msg = psprintf("the number of RADIUS ports (%d) must be 1 or the same as the number of RADIUS servers (%d)",
								list_length(parsedline->radiusports),
								list_length(parsedline->radiusservers));
			return NULL;
		}
		if (!(list_length(parsedline->radiusidentifiers) == 0 ||
			  list_length(parsedline->radiusidentifiers) == 1 ||
			  list_length(parsedline->radiusidentifiers) == list_length(parsedline->radiusservers)))
		{
			ereport(elevel,
					(errcode(ERRCODE_CONFIG_FILE_ERROR),
					 errmsg("the number of RADIUS identifiers (%d) must be 1 or the same as the number of RADIUS servers (%d)",
							list_length(parsedline->radiusidentifiers),
							list_length(parsedline->radiusservers)),
					 errcontext("line %d of configuration file \"%s\"",
								line_num, HbaFileName)));
			*err_msg = psprintf("the number of RADIUS identifiers (%d) must be 1 or the same as the number of RADIUS servers (%d)",
								list_length(parsedline->radiusidentifiers),
								list_length(parsedline->radiusservers));
			return NULL;
		}
	}

	if (parsedline->auth_method == uaYbJWT) {
		MANDATORY_AUTH_ARG(parsedline->yb_jwt_jwks_path, "jwt_jwks_path",
						   "jwt");

		if (list_length(parsedline->yb_jwt_audiences) < 1)
		{
			ereport(elevel,
					(errcode(ERRCODE_CONFIG_FILE_ERROR),
					 errmsg("list of JWT audiences cannot be empty"),
					 errcontext("line %d of configuration file \"%s\"",
								line_num, HbaFileName)));
			*err_msg = "list of JWT audiences cannot be empty";
			return NULL;
		}

		if (list_length(parsedline->yb_jwt_issuers) < 1)
		{
			ereport(elevel,
					(errcode(ERRCODE_CONFIG_FILE_ERROR),
					 errmsg("list of JWT issuers cannot be empty"),
					 errcontext("line %d of configuration file \"%s\"",
								line_num, HbaFileName)));
			*err_msg = "list of JWT issuers cannot be empty";
			return NULL;
		}
	}

	/*
	 * Enforce any parameters implied by other settings.
	 */
	if (parsedline->auth_method == uaCert)
	{
		/*
		 * For auth method cert, client certificate validation is mandatory,
		 * and it implies the level of verify-full.
		 */
		parsedline->clientcert = clientCertFull;
	}

	parsedline->maskedline = NULL;
	if (parsedline->ldapbindpasswd)
	{
		/*
		 * We manually mask ldapbindpasswd field of the the rawline
		 * by creating a duplicate modified version of it and storing
		 * that in the maskedline field
		 */
		static const char *passkey = "ldapbindpasswd=";
		static const char *pass_replacement_string = "ldapbindpasswd=***";
		char *passfield = strstr(parsedline->rawline, passkey);
		Assert(passfield != NULL);

		/*
		 * Caching various string lengths
		 */		
		size_t total_len = strlen(parsedline->rawline);
		size_t prefix_len = passfield - parsedline->rawline;
		size_t passkey_len = strlen(passkey);
		size_t passwd_len = strlen(parsedline->ldapbindpasswd);
		size_t pass_replacement_string_len = strlen(pass_replacement_string);
		size_t maskedlinelength = total_len - passkey_len - passwd_len
									+ pass_replacement_string_len + 1;

		parsedline->maskedline = palloc0(maskedlinelength);
		size_t head = 0;
		size_t copy_size = prefix_len;
		strncpy(parsedline->maskedline + head, parsedline->rawline, copy_size);
		head += copy_size;

		copy_size = pass_replacement_string_len;
		strncpy(parsedline->maskedline + head, 
				pass_replacement_string, copy_size);
		head += copy_size;

		copy_size = total_len - prefix_len - passkey_len
					- passwd_len;
		strncpy(parsedline->maskedline + head, 
				passfield + passkey_len
				+ passwd_len, copy_size);
		head += copy_size;

		parsedline->maskedline[maskedlinelength - 1] = '\0';
	}

	return parsedline;
}


/*
 * Parse one name-value pair as an authentication option into the given
 * HbaLine.  Return true if we successfully parse the option, false if we
 * encounter an error.  In the event of an error, also log a message at
 * ereport level elevel, and store a message string into *err_msg.
 */
static bool
parse_hba_auth_opt(char *name, char *val, HbaLine *hbaline,
				   int elevel, char **err_msg)
{
	int			line_num = hbaline->linenumber;

#ifdef USE_LDAP
	hbaline->ldapscope = LDAP_SCOPE_SUBTREE;
#endif

	if (strcmp(name, "map") == 0)
	{
		if (hbaline->auth_method != uaIdent &&
			hbaline->auth_method != uaPeer &&
			hbaline->auth_method != uaGSS &&
			hbaline->auth_method != uaSSPI &&
			hbaline->auth_method != uaCert &&
			hbaline->auth_method != uaYbJWT)
			INVALID_AUTH_OPTION("map", gettext_noop("ident, peer, gssapi, sspi, cert, and jwt"));
		hbaline->usermap = pstrdup(val);
	}
	else if (strcmp(name, "clientcert") == 0)
	{
		if (hbaline->conntype != ctHostSSL)
		{
			ereport(elevel,
					(errcode(ERRCODE_CONFIG_FILE_ERROR),
					 errmsg("clientcert can only be configured for \"hostssl\" rows"),
					 errcontext("line %d of configuration file \"%s\"",
								line_num, HbaFileName)));
			*err_msg = "clientcert can only be configured for \"hostssl\" rows";
			return false;
		}

		if (strcmp(val, "verify-full") == 0)
		{
			hbaline->clientcert = clientCertFull;
		}
		else if (strcmp(val, "verify-ca") == 0)
		{
			if (hbaline->auth_method == uaCert)
			{
				ereport(elevel,
						(errcode(ERRCODE_CONFIG_FILE_ERROR),
						 errmsg("clientcert only accepts \"verify-full\" when using \"cert\" authentication"),
						 errcontext("line %d of configuration file \"%s\"",
									line_num, HbaFileName)));
				*err_msg = "clientcert can only be set to \"verify-full\" when using \"cert\" authentication";
				return false;
			}

			hbaline->clientcert = clientCertCA;
		}
		else
		{
			ereport(elevel,
					(errcode(ERRCODE_CONFIG_FILE_ERROR),
					 errmsg("invalid value for clientcert: \"%s\"", val),
					 errcontext("line %d of configuration file \"%s\"",
								line_num, HbaFileName)));
			return false;
		}
	}
	else if (strcmp(name, "clientname") == 0)
	{
		if (hbaline->conntype != ctHostSSL)
		{
			ereport(elevel,
					(errcode(ERRCODE_CONFIG_FILE_ERROR),
					 errmsg("clientname can only be configured for \"hostssl\" rows"),
					 errcontext("line %d of configuration file \"%s\"",
								line_num, HbaFileName)));
			*err_msg = "clientname can only be configured for \"hostssl\" rows";
			return false;
		}

		if (strcmp(val, "CN") == 0)
		{
			hbaline->clientcertname = clientCertCN;
		}
		else if (strcmp(val, "DN") == 0)
		{
			hbaline->clientcertname = clientCertDN;
		}
		else
		{
			ereport(elevel,
					(errcode(ERRCODE_CONFIG_FILE_ERROR),
					 errmsg("invalid value for clientname: \"%s\"", val),
					 errcontext("line %d of configuration file \"%s\"",
								line_num, HbaFileName)));
			return false;
		}
	}
	else if (strcmp(name, "pamservice") == 0)
	{
		REQUIRE_AUTH_OPTION(uaPAM, "pamservice", "pam");
		hbaline->pamservice = pstrdup(val);
	}
	else if (strcmp(name, "pam_use_hostname") == 0)
	{
		REQUIRE_AUTH_OPTION(uaPAM, "pam_use_hostname", "pam");
		if (strcmp(val, "1") == 0)
			hbaline->pam_use_hostname = true;
		else
			hbaline->pam_use_hostname = false;
	}
	else if (strcmp(name, "ldapurl") == 0)
	{
#ifdef LDAP_API_FEATURE_X_OPENLDAP
		LDAPURLDesc *urldata;
		int			rc;
#endif

		REQUIRE_AUTH_OPTION(uaLDAP, "ldapurl", "ldap");
#ifdef LDAP_API_FEATURE_X_OPENLDAP
		rc = ldap_url_parse(val, &urldata);
		if (rc != LDAP_SUCCESS)
		{
			ereport(elevel,
					(errcode(ERRCODE_CONFIG_FILE_ERROR),
					 errmsg("could not parse LDAP URL \"%s\": %s", val, ldap_err2string(rc))));
			*err_msg = psprintf("could not parse LDAP URL \"%s\": %s",
								val, ldap_err2string(rc));
			return false;
		}

		if (strcmp(urldata->lud_scheme, "ldap") != 0 &&
			strcmp(urldata->lud_scheme, "ldaps") != 0)
		{
			ereport(elevel,
					(errcode(ERRCODE_CONFIG_FILE_ERROR),
					 errmsg("unsupported LDAP URL scheme: %s", urldata->lud_scheme)));
			*err_msg = psprintf("unsupported LDAP URL scheme: %s",
								urldata->lud_scheme);
			ldap_free_urldesc(urldata);
			return false;
		}

		if (urldata->lud_scheme)
			hbaline->ldapscheme = pstrdup(urldata->lud_scheme);
		if (urldata->lud_host)
			hbaline->ldapserver = pstrdup(urldata->lud_host);
		hbaline->ldapport = urldata->lud_port;
		if (urldata->lud_dn)
			hbaline->ldapbasedn = pstrdup(urldata->lud_dn);

		if (urldata->lud_attrs)
			hbaline->ldapsearchattribute = pstrdup(urldata->lud_attrs[0]);	/* only use first one */
		hbaline->ldapscope = urldata->lud_scope;
		if (urldata->lud_filter)
			hbaline->ldapsearchfilter = pstrdup(urldata->lud_filter);
		ldap_free_urldesc(urldata);
#else							/* not OpenLDAP */
		ereport(elevel,
				(errcode(ERRCODE_FEATURE_NOT_SUPPORTED),
				 errmsg("LDAP URLs not supported on this platform")));
		*err_msg = "LDAP URLs not supported on this platform";
#endif							/* not OpenLDAP */
	}
	else if (strcmp(name, "ldaptls") == 0)
	{
		REQUIRE_AUTH_OPTION(uaLDAP, "ldaptls", "ldap");
		if (strcmp(val, "1") == 0)
			hbaline->ldaptls = true;
		else
			hbaline->ldaptls = false;
	}
	else if (strcmp(name, "ldapscheme") == 0)
	{
		REQUIRE_AUTH_OPTION(uaLDAP, "ldapscheme", "ldap");
		if (strcmp(val, "ldap") != 0 && strcmp(val, "ldaps") != 0)
			ereport(elevel,
					(errcode(ERRCODE_CONFIG_FILE_ERROR),
					 errmsg("invalid ldapscheme value: \"%s\"", val),
					 errcontext("line %d of configuration file \"%s\"",
								line_num, HbaFileName)));
		hbaline->ldapscheme = pstrdup(val);
	}
	else if (strcmp(name, "ldapserver") == 0)
	{
		REQUIRE_AUTH_OPTION(uaLDAP, "ldapserver", "ldap");
		hbaline->ldapserver = pstrdup(val);
	}
	else if (strcmp(name, "ldapport") == 0)
	{
		REQUIRE_AUTH_OPTION(uaLDAP, "ldapport", "ldap");
		hbaline->ldapport = atoi(val);
		if (hbaline->ldapport == 0)
		{
			ereport(elevel,
					(errcode(ERRCODE_CONFIG_FILE_ERROR),
					 errmsg("invalid LDAP port number: \"%s\"", val),
					 errcontext("line %d of configuration file \"%s\"",
								line_num, HbaFileName)));
			*err_msg = psprintf("invalid LDAP port number: \"%s\"", val);
			return false;
		}
	}
	else if (strcmp(name, "ldapbinddn") == 0)
	{
		REQUIRE_AUTH_OPTION(uaLDAP, "ldapbinddn", "ldap");
		hbaline->ldapbinddn = pstrdup(val);
	}
	else if (strcmp(name, "ldapbindpasswd") == 0)
	{
		REQUIRE_AUTH_OPTION(uaLDAP, "ldapbindpasswd", "ldap");
		hbaline->ldapbindpasswd = pstrdup(val);
	}
	else if (strcmp(name, "ldapsearchattribute") == 0)
	{
		REQUIRE_AUTH_OPTION(uaLDAP, "ldapsearchattribute", "ldap");
		hbaline->ldapsearchattribute = pstrdup(val);
	}
	else if (strcmp(name, "ldapsearchfilter") == 0)
	{
		REQUIRE_AUTH_OPTION(uaLDAP, "ldapsearchfilter", "ldap");
		hbaline->ldapsearchfilter = pstrdup(val);
	}
	else if (strcmp(name, "ldapbasedn") == 0)
	{
		REQUIRE_AUTH_OPTION(uaLDAP, "ldapbasedn", "ldap");
		hbaline->ldapbasedn = pstrdup(val);
	}
	else if (strcmp(name, "ldapprefix") == 0)
	{
		REQUIRE_AUTH_OPTION(uaLDAP, "ldapprefix", "ldap");
		hbaline->ldapprefix = pstrdup(val);
	}
	else if (strcmp(name, "ldapsuffix") == 0)
	{
		REQUIRE_AUTH_OPTION(uaLDAP, "ldapsuffix", "ldap");
		hbaline->ldapsuffix = pstrdup(val);
	}
	else if (strcmp(name, "krb_realm") == 0)
	{
		if (hbaline->auth_method != uaGSS &&
			hbaline->auth_method != uaSSPI)
			INVALID_AUTH_OPTION("krb_realm", gettext_noop("gssapi and sspi"));
		hbaline->krb_realm = pstrdup(val);
	}
	else if (strcmp(name, "include_realm") == 0)
	{
		if (hbaline->auth_method != uaGSS &&
			hbaline->auth_method != uaSSPI)
			INVALID_AUTH_OPTION("include_realm", gettext_noop("gssapi and sspi"));
		if (strcmp(val, "1") == 0)
			hbaline->include_realm = true;
		else
			hbaline->include_realm = false;
	}
	else if (strcmp(name, "compat_realm") == 0)
	{
		if (hbaline->auth_method != uaSSPI)
			INVALID_AUTH_OPTION("compat_realm", gettext_noop("sspi"));
		if (strcmp(val, "1") == 0)
			hbaline->compat_realm = true;
		else
			hbaline->compat_realm = false;
	}
	else if (strcmp(name, "upn_username") == 0)
	{
		if (hbaline->auth_method != uaSSPI)
			INVALID_AUTH_OPTION("upn_username", gettext_noop("sspi"));
		if (strcmp(val, "1") == 0)
			hbaline->upn_username = true;
		else
			hbaline->upn_username = false;
	}
	else if (strcmp(name, "radiusservers") == 0)
	{
		struct addrinfo *gai_result;
		struct addrinfo hints;
		int			ret;
		List	   *parsed_servers;
		ListCell   *l;
		char	   *dupval = pstrdup(val);

		REQUIRE_AUTH_OPTION(uaRADIUS, "radiusservers", "radius");

		if (!SplitGUCList(dupval, ',', &parsed_servers))
		{
			/* syntax error in list */
			ereport(elevel,
					(errcode(ERRCODE_CONFIG_FILE_ERROR),
					 errmsg("could not parse RADIUS server list \"%s\"",
							val),
					 errcontext("line %d of configuration file \"%s\"",
								line_num, HbaFileName)));
			return false;
		}

		/* For each entry in the list, translate it */
		foreach(l, parsed_servers)
		{
			MemSet(&hints, 0, sizeof(hints));
			hints.ai_socktype = SOCK_DGRAM;
			hints.ai_family = AF_UNSPEC;

			ret = pg_getaddrinfo_all((char *) lfirst(l), NULL, &hints, &gai_result);
			if (ret || !gai_result)
			{
				ereport(elevel,
						(errcode(ERRCODE_CONFIG_FILE_ERROR),
						 errmsg("could not translate RADIUS server name \"%s\" to address: %s",
								(char *) lfirst(l), gai_strerror(ret)),
						 errcontext("line %d of configuration file \"%s\"",
									line_num, HbaFileName)));
				if (gai_result)
					pg_freeaddrinfo_all(hints.ai_family, gai_result);

				list_free(parsed_servers);
				return false;
			}
			pg_freeaddrinfo_all(hints.ai_family, gai_result);
		}

		/* All entries are OK, so store them */
		hbaline->radiusservers = parsed_servers;
		hbaline->radiusservers_s = pstrdup(val);
	}
	else if (strcmp(name, "radiusports") == 0)
	{
		List	   *parsed_ports;
		ListCell   *l;
		char	   *dupval = pstrdup(val);

		REQUIRE_AUTH_OPTION(uaRADIUS, "radiusports", "radius");

		if (!SplitGUCList(dupval, ',', &parsed_ports))
		{
			ereport(elevel,
					(errcode(ERRCODE_CONFIG_FILE_ERROR),
					 errmsg("could not parse RADIUS port list \"%s\"",
							val),
					 errcontext("line %d of configuration file \"%s\"",
								line_num, HbaFileName)));
			*err_msg = psprintf("invalid RADIUS port number: \"%s\"", val);
			return false;
		}

		foreach(l, parsed_ports)
		{
			if (atoi(lfirst(l)) == 0)
			{
				ereport(elevel,
						(errcode(ERRCODE_CONFIG_FILE_ERROR),
						 errmsg("invalid RADIUS port number: \"%s\"", val),
						 errcontext("line %d of configuration file \"%s\"",
									line_num, HbaFileName)));

				return false;
			}
		}
		hbaline->radiusports = parsed_ports;
		hbaline->radiusports_s = pstrdup(val);
	}
	else if (strcmp(name, "radiussecrets") == 0)
	{
		List	   *parsed_secrets;
		char	   *dupval = pstrdup(val);

		REQUIRE_AUTH_OPTION(uaRADIUS, "radiussecrets", "radius");

		if (!SplitGUCList(dupval, ',', &parsed_secrets))
		{
			/* syntax error in list */
			ereport(elevel,
					(errcode(ERRCODE_CONFIG_FILE_ERROR),
					 errmsg("could not parse RADIUS secret list \"%s\"",
							val),
					 errcontext("line %d of configuration file \"%s\"",
								line_num, HbaFileName)));
			return false;
		}

		hbaline->radiussecrets = parsed_secrets;
		hbaline->radiussecrets_s = pstrdup(val);
	}
	else if (strcmp(name, "radiusidentifiers") == 0)
	{
		List	   *parsed_identifiers;
		char	   *dupval = pstrdup(val);

		REQUIRE_AUTH_OPTION(uaRADIUS, "radiusidentifiers", "radius");

		if (!SplitGUCList(dupval, ',', &parsed_identifiers))
		{
			/* syntax error in list */
			ereport(elevel,
					(errcode(ERRCODE_CONFIG_FILE_ERROR),
					 errmsg("could not parse RADIUS identifiers list \"%s\"",
							val),
					 errcontext("line %d of configuration file \"%s\"",
								line_num, HbaFileName)));
			return false;
		}

		hbaline->radiusidentifiers = parsed_identifiers;
		hbaline->radiusidentifiers_s = pstrdup(val);
	}
	else if (strcmp(name, "jwt_jwks_path") == 0)
	{
		REQUIRE_AUTH_OPTION(uaYbJWT, "jwt_jwks_path", "jwt");

		hbaline->yb_jwt_jwks_path = pstrdup(val);
	}
	else if (strcmp(name, "jwt_audiences") == 0)
	{
		List	   *parsed_audiences;
		char	   *dupval = pstrdup(val);

		REQUIRE_AUTH_OPTION(uaYbJWT, "jwt_audiences", "jwt");

		if (!SplitGUCList(dupval, ',', &parsed_audiences))
		{
			/* syntax error in list */
			ereport(elevel,
					(errcode(ERRCODE_CONFIG_FILE_ERROR),
					 errmsg("could not parse JWT audience list \"%s\"",
							val),
					 errcontext("line %d of configuration file \"%s\"",
								line_num, HbaFileName)));
			*err_msg = psprintf(
				"could not parse JWT audience list: \"%s\"", val);
			return false;
		}

		hbaline->yb_jwt_audiences = parsed_audiences;
		hbaline->yb_jwt_audiences_s = pstrdup(val);
	}
	else if (strcmp(name, "jwt_issuers") == 0)
	{
		List	   *parsed_issuers;
		char	   *dupval = pstrdup(val);

		REQUIRE_AUTH_OPTION(uaYbJWT, "jwt_issuers", "jwt");

		if (!SplitGUCList(dupval, ',', &parsed_issuers))
		{
			/* syntax error in list */
			ereport(elevel,
					(errcode(ERRCODE_CONFIG_FILE_ERROR),
					 errmsg("could not parse JWT issuer list \"%s\"",
							val),
					 errcontext("line %d of configuration file \"%s\"",
								line_num, HbaFileName)));
			*err_msg = psprintf(
				"could not parse JWT issuer list: \"%s\"", val);
			return false;
		}

		hbaline->yb_jwt_issuers = parsed_issuers;
		hbaline->yb_jwt_issuers_s = pstrdup(val);
	}
	else if (strcmp(name, "jwt_matching_claim_key") == 0)
	{
		REQUIRE_AUTH_OPTION(uaYbJWT, "jwt_matching_claim_key", "jwt");
		hbaline->yb_jwt_matching_claim_key = pstrdup(val);
	}
	else
	{
		ereport(elevel,
				(errcode(ERRCODE_CONFIG_FILE_ERROR),
				 errmsg("unrecognized authentication option name: \"%s\"",
						name),
				 errcontext("line %d of configuration file \"%s\"",
							line_num, HbaFileName)));
		*err_msg = psprintf("unrecognized authentication option name: \"%s\"",
							name);
		return false;
	}
	return true;
}

/*
 *	Scan the pre-parsed hba file, looking for a match to the port's connection
 *	request.
 */
static void
check_hba(hbaPort *port)
{
	Oid			roleid;
	ListCell   *line;
	HbaLine    *hba;

	/* Get the target role's OID.  Note we do not error out for bad role. */
	roleid = get_role_oid(port->user_name, true);

	foreach(line, parsed_hba_lines)
	{
		hba = (HbaLine *) lfirst(line);

		/* Check connection type */
		if (hba->conntype == ctLocal)
		{
			if (port->raddr.addr.ss_family != AF_UNIX)
				continue;
		}
		else
		{
			if (port->raddr.addr.ss_family == AF_UNIX)
				continue;

			/* Check SSL state */
			if (port->ssl_in_use)
			{
				/* Connection is SSL, match both "host" and "hostssl" */
				if (hba->conntype == ctHostNoSSL)
					continue;
			}
			else
			{
				/* Connection is not SSL, match both "host" and "hostnossl" */
				if (hba->conntype == ctHostSSL)
					continue;
			}

			/* Check GSSAPI state */
#ifdef ENABLE_GSS
			if (port->gss && port->gss->enc &&
				hba->conntype == ctHostNoGSS)
				continue;
			else if (!(port->gss && port->gss->enc) &&
					 hba->conntype == ctHostGSS)
				continue;
#else
			if (hba->conntype == ctHostGSS)
				continue;
#endif

			/* Check IP address */
			switch (hba->ip_cmp_method)
			{
				case ipCmpMask:
					if (hba->hostname)
					{
						if (!check_hostname(port,
											hba->hostname))
							continue;
					}
					else
					{
						if (!check_ip(&port->raddr,
									  (struct sockaddr *) &hba->addr,
									  (struct sockaddr *) &hba->mask))
							continue;
					}
					break;
				case ipCmpAll:
					break;
				case ipCmpSameHost:
				case ipCmpSameNet:
					if (!check_same_host_or_net(&port->raddr,
												hba->ip_cmp_method))
						continue;
					break;
				default:
					/* shouldn't get here, but deem it no-match if so */
					continue;
			}
		}						/* != ctLocal */

		/* Check database and role */
		if (!check_db(port->database_name, port->user_name, roleid,
					  hba->databases))
			continue;

		if (!check_role(port->user_name, roleid, hba->roles))
			continue;

		/* Found a record that matched! */
		port->hba = hba;

		/*
		 * Also persist whether the auth method is yb-tserver-key because this
		 * information gets lost upon deleting the memory context for auth.
		 */
		if (hba->auth_method == uaYbTserverKey)
			port->yb_is_tserver_auth_method = true;

		return;
	}

	/* If no matching entry was found, then implicitly reject. */
	hba = palloc0(sizeof(HbaLine));
	hba->auth_method = uaImplicitReject;
	port->hba = hba;
}

/*
 * Read the config file and create a List of HbaLine records for the contents.
 *
 * The configuration is read into a temporary list, and if any parse error
 * occurs the old list is kept in place and false is returned.  Only if the
 * whole file parses OK is the list replaced, and the function returns true.
 *
 * On a false result, caller will take care of reporting a FATAL error in case
 * this is the initial startup.  If it happens on reload, we just keep running
 * with the old data.
 */
bool
load_hba(void)
{
	FILE	   *file;
	List	   *hba_lines = NIL;
	ListCell   *line;
	List	   *new_parsed_lines = NIL;
	bool		ok = true;
	MemoryContext linecxt;
	MemoryContext oldcxt;
	MemoryContext hbacxt;

	file = AllocateFile(HbaFileName, "r");
	if (file == NULL)
	{
		ereport(LOG,
				(errcode_for_file_access(),
				 errmsg("could not open configuration file \"%s\": %m",
						HbaFileName)));
		return false;
	}

	linecxt = tokenize_auth_file(HbaFileName, file, &hba_lines, LOG);
	FreeFile(file);

	/* Add hardcoded hba config lines in front of user-defined ones. */
	List	   *hba_lines_hardcoded = NIL;

	oldcxt = MemoryContextSwitchTo(linecxt);
	yb_tokenize_hardcoded(&hba_lines_hardcoded, LOG);
	hba_lines = list_concat(hba_lines_hardcoded, hba_lines);
	MemoryContextSwitchTo(oldcxt);

	/* Now parse all the lines */
	Assert(PostmasterContext);
	hbacxt = AllocSetContextCreate(PostmasterContext,
								   "hba parser context",
								   ALLOCSET_SMALL_SIZES);
	oldcxt = MemoryContextSwitchTo(hbacxt);
	foreach(line, hba_lines)
	{
		TokenizedAuthLine *tok_line = (TokenizedAuthLine *) lfirst(line);
		HbaLine    *newline;

		/* don't parse lines that already have errors */
		if (tok_line->err_msg != NULL)
		{
			ok = false;
			continue;
		}

		if ((newline = parse_hba_line(tok_line, LOG)) == NULL)
		{
			/* Parse error; remember there's trouble */
			ok = false;

			/*
			 * Keep parsing the rest of the file so we can report errors on
			 * more than the first line.  Error has already been logged, no
			 * need for more chatter here.
			 */
			continue;
		}

		new_parsed_lines = lappend(new_parsed_lines, newline);
	}

	/*
	 * A valid HBA file must have at least one entry; else there's no way to
	 * connect to the postmaster.  But only complain about this if we didn't
	 * already have parsing errors.
	 */
	if (ok && new_parsed_lines == NIL)
	{
		ereport(LOG,
				(errcode(ERRCODE_CONFIG_FILE_ERROR),
				 errmsg("configuration file \"%s\" contains no entries",
						HbaFileName)));
		ok = false;
	}

	/* Free tokenizer memory */
	MemoryContextDelete(linecxt);
	MemoryContextSwitchTo(oldcxt);

	if (!ok)
	{
		/* File contained one or more errors, so bail out */
		MemoryContextDelete(hbacxt);
		return false;
	}

	/* Loaded new file successfully, replace the one we use */
	if (parsed_hba_context != NULL)
		MemoryContextDelete(parsed_hba_context);
	parsed_hba_context = hbacxt;
	parsed_hba_lines = new_parsed_lines;

	return true;
}

/*
<<<<<<< HEAD
=======
 * This macro specifies the maximum number of authentication options
 * that are possible with any given authentication method that is supported.
 * Currently LDAP supports 11, and there are 3 that are not dependent on
 * the auth method here.  It may not actually be possible to set all of them
 * at the same time, but we'll set the macro value high enough to be
 * conservative and avoid warnings from static analysis tools.
 */
#define MAX_HBA_OPTIONS 14

/*
 * Create a text array listing the options specified in the HBA line.
 * Return NULL if no options are specified.
 */
static ArrayType *
gethba_options(HbaLine *hba)
{
	int			noptions;
	Datum		options[MAX_HBA_OPTIONS];

	noptions = 0;

	if (hba->auth_method == uaGSS || hba->auth_method == uaSSPI)
	{
		if (hba->include_realm)
			options[noptions++] =
				CStringGetTextDatum("include_realm=true");

		if (hba->krb_realm)
			options[noptions++] =
				CStringGetTextDatum(psprintf("krb_realm=%s", hba->krb_realm));
	}

	if (hba->usermap)
		options[noptions++] =
			CStringGetTextDatum(psprintf("map=%s", hba->usermap));

	if (hba->clientcert)
		options[noptions++] =
			CStringGetTextDatum("clientcert=true");

	if (hba->pamservice)
		options[noptions++] =
			CStringGetTextDatum(psprintf("pamservice=%s", hba->pamservice));

	if (hba->auth_method == uaLDAP)
	{
		if (hba->ldapserver)
			options[noptions++] =
				CStringGetTextDatum(psprintf("ldapserver=%s", hba->ldapserver));

		if (hba->ldapport)
			options[noptions++] =
				CStringGetTextDatum(psprintf("ldapport=%d", hba->ldapport));

		if (hba->ldaptls)
			options[noptions++] =
				CStringGetTextDatum("ldaptls=true");

		if (hba->ldapprefix)
			options[noptions++] =
				CStringGetTextDatum(psprintf("ldapprefix=%s", hba->ldapprefix));

		if (hba->ldapsuffix)
			options[noptions++] =
				CStringGetTextDatum(psprintf("ldapsuffix=%s", hba->ldapsuffix));

		if (hba->ldapbasedn)
			options[noptions++] =
				CStringGetTextDatum(psprintf("ldapbasedn=%s", hba->ldapbasedn));

		if (hba->ldapbinddn)
			options[noptions++] =
				CStringGetTextDatum(psprintf("ldapbinddn=%s", hba->ldapbinddn));

		if (hba->ldapbindpasswd)
			options[noptions++] =
				CStringGetTextDatum(psprintf("ldapbindpasswd=%s",
											 hba->ldapbindpasswd));

		if (hba->ldapsearchattribute)
			options[noptions++] =
				CStringGetTextDatum(psprintf("ldapsearchattribute=%s",
											 hba->ldapsearchattribute));

		if (hba->ldapsearchfilter)
			options[noptions++] =
				CStringGetTextDatum(psprintf("ldapsearchfilter=%s",
											 hba->ldapsearchfilter));

		if (hba->ldapscope)
			options[noptions++] =
				CStringGetTextDatum(psprintf("ldapscope=%d", hba->ldapscope));
	}

	if (hba->auth_method == uaRADIUS)
	{
		if (hba->radiusservers_s)
			options[noptions++] =
				CStringGetTextDatum(psprintf("radiusservers=%s", hba->radiusservers_s));

		if (hba->radiussecrets_s)
			options[noptions++] =
				CStringGetTextDatum(psprintf("radiussecrets=%s", hba->radiussecrets_s));

		if (hba->radiusidentifiers_s)
			options[noptions++] =
				CStringGetTextDatum(psprintf("radiusidentifiers=%s", hba->radiusidentifiers_s));

		if (hba->radiusports_s)
			options[noptions++] =
				CStringGetTextDatum(psprintf("radiusports=%s", hba->radiusports_s));
	}

	if (hba->auth_method == uaYbJWT)
	{
		if (hba->yb_jwt_jwks_path)
			options[noptions++] =
				CStringGetTextDatum(psprintf("jwt_jwks_path=%s",
											 hba->yb_jwt_jwks_path));

		if (hba->yb_jwt_audiences_s)
			options[noptions++] =
				CStringGetTextDatum(psprintf("jwt_audiences=%s",
											 hba->yb_jwt_audiences_s));

		if (hba->yb_jwt_issuers_s)
			options[noptions++] =
				CStringGetTextDatum(psprintf("jwt_issuers=%s",
											 hba->yb_jwt_issuers_s));

		if (hba->yb_jwt_matching_claim_key)
			options[noptions++] =
				CStringGetTextDatum(psprintf("jwt_matching_claim_key=%s",
											 hba->yb_jwt_matching_claim_key));
	}

	/* If you add more options, consider increasing MAX_HBA_OPTIONS. */
	Assert(noptions <= MAX_HBA_OPTIONS);

	if (noptions > 0)
		return construct_array(options, noptions, TEXTOID, -1, false, 'i');
	else
		return NULL;
}

/* Number of columns in pg_hba_file_rules view */
#define NUM_PG_HBA_FILE_RULES_ATTS	 9

/*
 * fill_hba_line: build one row of pg_hba_file_rules view, add it to tuplestore
 *
 * tuple_store: where to store data
 * tupdesc: tuple descriptor for the view
 * lineno: pg_hba.conf line number (must always be valid)
 * hba: parsed line data (can be NULL, in which case err_msg should be set)
 * err_msg: error message (NULL if none)
 *
 * Note: leaks memory, but we don't care since this is run in a short-lived
 * memory context.
 */
static void
fill_hba_line(Tuplestorestate *tuple_store, TupleDesc tupdesc,
			  int lineno, HbaLine *hba, const char *err_msg)
{
	Datum		values[NUM_PG_HBA_FILE_RULES_ATTS];
	bool		nulls[NUM_PG_HBA_FILE_RULES_ATTS];
	char		buffer[NI_MAXHOST];
	HeapTuple	tuple;
	int			index;
	ListCell   *lc;
	const char *typestr;
	const char *addrstr;
	const char *maskstr;
	ArrayType  *options;

	Assert(tupdesc->natts == NUM_PG_HBA_FILE_RULES_ATTS);

	memset(values, 0, sizeof(values));
	memset(nulls, 0, sizeof(nulls));
	index = 0;

	/* line_number */
	values[index++] = Int32GetDatum(lineno);

	if (hba != NULL)
	{
		/* type */
		/* Avoid a default: case so compiler will warn about missing cases */
		typestr = NULL;
		switch (hba->conntype)
		{
			case ctLocal:
				typestr = "local";
				break;
			case ctHost:
				typestr = "host";
				break;
			case ctHostSSL:
				typestr = "hostssl";
				break;
			case ctHostNoSSL:
				typestr = "hostnossl";
				break;
		}
		if (typestr)
			values[index++] = CStringGetTextDatum(typestr);
		else
			nulls[index++] = true;

		/* database */
		if (hba->databases)
		{
			/*
			 * Flatten HbaToken list to string list.  It might seem that we
			 * should re-quote any quoted tokens, but that has been rejected
			 * on the grounds that it makes it harder to compare the array
			 * elements to other system catalogs.  That makes entries like
			 * "all" or "samerole" formally ambiguous ... but users who name
			 * databases/roles that way are inflicting their own pain.
			 */
			List	   *names = NIL;

			foreach(lc, hba->databases)
			{
				HbaToken   *tok = lfirst(lc);

				names = lappend(names, tok->string);
			}
			values[index++] = PointerGetDatum(strlist_to_textarray(names));
		}
		else
			nulls[index++] = true;

		/* user */
		if (hba->roles)
		{
			/* Flatten HbaToken list to string list; see comment above */
			List	   *roles = NIL;

			foreach(lc, hba->roles)
			{
				HbaToken   *tok = lfirst(lc);

				roles = lappend(roles, tok->string);
			}
			values[index++] = PointerGetDatum(strlist_to_textarray(roles));
		}
		else
			nulls[index++] = true;

		/* address and netmask */
		/* Avoid a default: case so compiler will warn about missing cases */
		addrstr = maskstr = NULL;
		switch (hba->ip_cmp_method)
		{
			case ipCmpMask:
				if (hba->hostname)
				{
					addrstr = hba->hostname;
				}
				else
				{
					if (pg_getnameinfo_all(&hba->addr, sizeof(hba->addr),
										   buffer, sizeof(buffer),
										   NULL, 0,
										   NI_NUMERICHOST) == 0)
					{
						clean_ipv6_addr(hba->addr.ss_family, buffer);
						addrstr = pstrdup(buffer);
					}
					if (pg_getnameinfo_all(&hba->mask, sizeof(hba->mask),
										   buffer, sizeof(buffer),
										   NULL, 0,
										   NI_NUMERICHOST) == 0)
					{
						clean_ipv6_addr(hba->mask.ss_family, buffer);
						maskstr = pstrdup(buffer);
					}
				}
				break;
			case ipCmpAll:
				addrstr = "all";
				break;
			case ipCmpSameHost:
				addrstr = "samehost";
				break;
			case ipCmpSameNet:
				addrstr = "samenet";
				break;
		}
		if (addrstr)
			values[index++] = CStringGetTextDatum(addrstr);
		else
			nulls[index++] = true;
		if (maskstr)
			values[index++] = CStringGetTextDatum(maskstr);
		else
			nulls[index++] = true;

		/*
		 * Make sure UserAuthName[] tracks additions to the UserAuth enum
		 */
		StaticAssertStmt(lengthof(UserAuthName) == USER_AUTH_LAST + 1,
						 "UserAuthName[] must match the UserAuth enum");

		/* auth_method */
		values[index++] = CStringGetTextDatum(UserAuthName[hba->auth_method]);

		/* options */
		options = gethba_options(hba);
		if (options)
			values[index++] = PointerGetDatum(options);
		else
			nulls[index++] = true;
	}
	else
	{
		/* no parsing result, so set relevant fields to nulls */
		memset(&nulls[1], true, (NUM_PG_HBA_FILE_RULES_ATTS - 2) * sizeof(bool));
	}

	/* error */
	if (err_msg)
		values[NUM_PG_HBA_FILE_RULES_ATTS - 1] = CStringGetTextDatum(err_msg);
	else
		nulls[NUM_PG_HBA_FILE_RULES_ATTS - 1] = true;

	tuple = heap_form_tuple(tupdesc, values, nulls);
	tuplestore_puttuple(tuple_store, tuple);
}

/*
 * Read the pg_hba.conf file and fill the tuplestore with view records.
 */
static void
fill_hba_view(Tuplestorestate *tuple_store, TupleDesc tupdesc)
{
	FILE	   *file;
	List	   *hba_lines = NIL;
	ListCell   *line;
	MemoryContext linecxt;
	MemoryContext hbacxt;
	MemoryContext oldcxt;

	/*
	 * In the unlikely event that we can't open pg_hba.conf, we throw an
	 * error, rather than trying to report it via some sort of view entry.
	 * (Most other error conditions should result in a message in a view
	 * entry.)
	 */
	file = AllocateFile(HbaFileName, "r");
	if (file == NULL)
		ereport(ERROR,
				(errcode_for_file_access(),
				 errmsg("could not open configuration file \"%s\": %m",
						HbaFileName)));

	linecxt = tokenize_file(HbaFileName, file, &hba_lines, DEBUG3);
	FreeFile(file);

	/* Now parse all the lines */
	hbacxt = AllocSetContextCreate(GetCurrentMemoryContext(),
								   "hba parser context",
								   ALLOCSET_SMALL_SIZES);
	oldcxt = MemoryContextSwitchTo(hbacxt);
	foreach(line, hba_lines)
	{
		TokenizedLine *tok_line = (TokenizedLine *) lfirst(line);
		HbaLine    *hbaline = NULL;

		/* don't parse lines that already have errors */
		if (tok_line->err_msg == NULL)
			hbaline = parse_hba_line(tok_line, DEBUG3);

		fill_hba_line(tuple_store, tupdesc, tok_line->line_num,
					  hbaline, tok_line->err_msg);
	}

	/* Free tokenizer memory */
	MemoryContextDelete(linecxt);
	/* Free parse_hba_line memory */
	MemoryContextSwitchTo(oldcxt);
	MemoryContextDelete(hbacxt);
}

/*
 * SQL-accessible SRF to return all the entries in the pg_hba.conf file.
 */
Datum
pg_hba_file_rules(PG_FUNCTION_ARGS)
{
	Tuplestorestate *tuple_store;
	TupleDesc	tupdesc;
	MemoryContext old_cxt;
	ReturnSetInfo *rsi;

	/*
	 * We must use the Materialize mode to be safe against HBA file changes
	 * while the cursor is open. It's also more efficient than having to look
	 * up our current position in the parsed list every time.
	 */
	rsi = (ReturnSetInfo *) fcinfo->resultinfo;

	/* Check to see if caller supports us returning a tuplestore */
	if (rsi == NULL || !IsA(rsi, ReturnSetInfo))
		ereport(ERROR,
				(errcode(ERRCODE_FEATURE_NOT_SUPPORTED),
				 errmsg("set-valued function called in context that cannot accept a set")));
	if (!(rsi->allowedModes & SFRM_Materialize))
		ereport(ERROR,
				(errcode(ERRCODE_FEATURE_NOT_SUPPORTED),
				 errmsg("materialize mode required, but it is not " \
						"allowed in this context")));

	rsi->returnMode = SFRM_Materialize;

	/* Build a tuple descriptor for our result type */
	if (get_call_result_type(fcinfo, NULL, &tupdesc) != TYPEFUNC_COMPOSITE)
		elog(ERROR, "return type must be a row type");

	/* Build tuplestore to hold the result rows */
	old_cxt = MemoryContextSwitchTo(rsi->econtext->ecxt_per_query_memory);

	tuple_store =
		tuplestore_begin_heap(rsi->allowedModes & SFRM_Materialize_Random,
							  false, work_mem);
	rsi->setDesc = tupdesc;
	rsi->setResult = tuple_store;

	MemoryContextSwitchTo(old_cxt);

	/* Fill the tuplestore */
	fill_hba_view(tuple_store, tupdesc);

	PG_RETURN_NULL();
}


/*
>>>>>>> fc3e8796
 * Parse one tokenised line from the ident config file and store the result in
 * an IdentLine structure.
 *
 * If parsing fails, log a message at ereport level elevel, store an error
 * string in tok_line->err_msg and return NULL.
 *
 * If ident_user is a regular expression (ie. begins with a slash), it is
 * compiled and stored in IdentLine structure.
 *
 * Note: this function leaks memory when an error occurs.  Caller is expected
 * to have set a memory context that will be reset if this function returns
 * NULL.
 */
IdentLine *
parse_ident_line(TokenizedAuthLine *tok_line, int elevel)
{
	int			line_num = tok_line->line_num;
	char	  **err_msg = &tok_line->err_msg;
	ListCell   *field;
	List	   *tokens;
	AuthToken  *token;
	IdentLine  *parsedline;

	Assert(tok_line->fields != NIL);
	field = list_head(tok_line->fields);

	parsedline = palloc0(sizeof(IdentLine));
	parsedline->linenumber = line_num;

	/* Get the map token (must exist) */
	tokens = lfirst(field);
	IDENT_MULTI_VALUE(tokens);
	token = linitial(tokens);
	parsedline->usermap = pstrdup(token->string);

	/* Get the ident user token */
	field = lnext(tok_line->fields, field);
	IDENT_FIELD_ABSENT(field);
	tokens = lfirst(field);
	IDENT_MULTI_VALUE(tokens);
	token = linitial(tokens);
	parsedline->ident_user = pstrdup(token->string);

	/* Get the PG rolename token */
	field = lnext(tok_line->fields, field);
	IDENT_FIELD_ABSENT(field);
	tokens = lfirst(field);
	IDENT_MULTI_VALUE(tokens);
	token = linitial(tokens);
	parsedline->pg_role = pstrdup(token->string);

	if (parsedline->ident_user[0] == '/')
	{
		/*
		 * When system username starts with a slash, treat it as a regular
		 * expression. Pre-compile it.
		 */
		int			r;
		pg_wchar   *wstr;
		int			wlen;

		wstr = palloc((strlen(parsedline->ident_user + 1) + 1) * sizeof(pg_wchar));
		wlen = pg_mb2wchar_with_len(parsedline->ident_user + 1,
									wstr, strlen(parsedline->ident_user + 1));

		r = pg_regcomp(&parsedline->re, wstr, wlen, REG_ADVANCED, C_COLLATION_OID);
		if (r)
		{
			char		errstr[100];

			pg_regerror(r, &parsedline->re, errstr, sizeof(errstr));
			ereport(elevel,
					(errcode(ERRCODE_INVALID_REGULAR_EXPRESSION),
					 errmsg("invalid regular expression \"%s\": %s",
							parsedline->ident_user + 1, errstr)));

			*err_msg = psprintf("invalid regular expression \"%s\": %s",
								parsedline->ident_user + 1, errstr);

			pfree(wstr);
			return NULL;
		}
		pfree(wstr);
	}

	return parsedline;
}

/*
 *	Process one line from the parsed ident config lines.
 *
 *	Compare input parsed ident line to the needed map, pg_role and ident_user.
 *	*found_p and *error_p are set according to our results.
 */
static void
check_ident_usermap(IdentLine *identLine, const char *usermap_name,
					const char *pg_role, const char *ident_user,
					bool case_insensitive, bool *found_p, bool *error_p)
{
	*found_p = false;
	*error_p = false;

	if (strcmp(identLine->usermap, usermap_name) != 0)
		/* Line does not match the map name we're looking for, so just abort */
		return;

	/* Match? */
	if (identLine->ident_user[0] == '/')
	{
		/*
		 * When system username starts with a slash, treat it as a regular
		 * expression. In this case, we process the system username as a
		 * regular expression that returns exactly one match. This is replaced
		 * for \1 in the database username string, if present.
		 */
		int			r;
		regmatch_t	matches[2];
		pg_wchar   *wstr;
		int			wlen;
		char	   *ofs;
		char	   *regexp_pgrole;

		wstr = palloc((strlen(ident_user) + 1) * sizeof(pg_wchar));
		wlen = pg_mb2wchar_with_len(ident_user, wstr, strlen(ident_user));

		r = pg_regexec(&identLine->re, wstr, wlen, 0, NULL, 2, matches, 0);
		if (r)
		{
			char		errstr[100];

			if (r != REG_NOMATCH)
			{
				/* REG_NOMATCH is not an error, everything else is */
				pg_regerror(r, &identLine->re, errstr, sizeof(errstr));
				ereport(LOG,
						(errcode(ERRCODE_INVALID_REGULAR_EXPRESSION),
						 errmsg("regular expression match for \"%s\" failed: %s",
								identLine->ident_user + 1, errstr)));
				*error_p = true;
			}

			pfree(wstr);
			return;
		}
		pfree(wstr);

		if ((ofs = strstr(identLine->pg_role, "\\1")) != NULL)
		{
			int			offset;

			/* substitution of the first argument requested */
			if (matches[1].rm_so < 0)
			{
				ereport(LOG,
						(errcode(ERRCODE_INVALID_REGULAR_EXPRESSION),
						 errmsg("regular expression \"%s\" has no subexpressions as requested by backreference in \"%s\"",
								identLine->ident_user + 1, identLine->pg_role)));
				*error_p = true;
				return;
			}

			/*
			 * length: original length minus length of \1 plus length of match
			 * plus null terminator
			 */
			regexp_pgrole = palloc0(strlen(identLine->pg_role) - 2 + (matches[1].rm_eo - matches[1].rm_so) + 1);
			offset = ofs - identLine->pg_role;
			memcpy(regexp_pgrole, identLine->pg_role, offset);
			memcpy(regexp_pgrole + offset,
				   ident_user + matches[1].rm_so,
				   matches[1].rm_eo - matches[1].rm_so);
			strcat(regexp_pgrole, ofs + 2);
		}
		else
		{
			/* no substitution, so copy the match */
			regexp_pgrole = pstrdup(identLine->pg_role);
		}

		/*
		 * now check if the username actually matched what the user is trying
		 * to connect as
		 */
		if (case_insensitive)
		{
			if (pg_strcasecmp(regexp_pgrole, pg_role) == 0)
				*found_p = true;
		}
		else
		{
			if (strcmp(regexp_pgrole, pg_role) == 0)
				*found_p = true;
		}
		pfree(regexp_pgrole);

		return;
	}
	else
	{
		/* Not regular expression, so make complete match */
		if (case_insensitive)
		{
			if (pg_strcasecmp(identLine->pg_role, pg_role) == 0 &&
				pg_strcasecmp(identLine->ident_user, ident_user) == 0)
				*found_p = true;
		}
		else
		{
			if (strcmp(identLine->pg_role, pg_role) == 0 &&
				strcmp(identLine->ident_user, ident_user) == 0)
				*found_p = true;
		}
	}
}


/*
 *	Scan the (pre-parsed) ident usermap file line by line, looking for a match
 *
 *	See if the user with ident username "auth_user" is allowed to act
 *	as Postgres user "pg_role" according to usermap "usermap_name".
 *
 *	Special case: Usermap NULL, equivalent to what was previously called
 *	"sameuser" or "samerole", means don't look in the usermap file.
 *	That's an implied map wherein "pg_role" must be identical to
 *	"auth_user" in order to be authorized.
 *
 *	Iff authorized, return STATUS_OK, otherwise return STATUS_ERROR.
 */
int
check_usermap(const char *usermap_name,
			  const char *pg_role,
			  const char *auth_user,
			  bool case_insensitive)
{
	bool		found_entry = false,
				error = false;

	if (usermap_name == NULL || usermap_name[0] == '\0')
	{
		if (case_insensitive)
		{
			if (pg_strcasecmp(pg_role, auth_user) == 0)
				return STATUS_OK;
		}
		else
		{
			if (strcmp(pg_role, auth_user) == 0)
				return STATUS_OK;
		}
		ereport(LOG,
				(errmsg("provided user name (%s) and authenticated user name (%s) do not match",
						pg_role, auth_user)));
		return STATUS_ERROR;
	}
	else
	{
		ListCell   *line_cell;

		foreach(line_cell, parsed_ident_lines)
		{
			check_ident_usermap(lfirst(line_cell), usermap_name,
								pg_role, auth_user, case_insensitive,
								&found_entry, &error);
			if (found_entry || error)
				break;
		}
	}
	if (!found_entry && !error)
	{
		ereport(LOG,
				(errmsg("no match in usermap \"%s\" for user \"%s\" authenticated as \"%s\"",
						usermap_name, pg_role, auth_user)));
	}
	return found_entry ? STATUS_OK : STATUS_ERROR;
}


/*
 * Read the ident config file and create a List of IdentLine records for
 * the contents.
 *
 * This works the same as load_hba(), but for the user config file.
 */
bool
load_ident(void)
{
	FILE	   *file;
	List	   *ident_lines = NIL;
	ListCell   *line_cell,
			   *parsed_line_cell;
	List	   *new_parsed_lines = NIL;
	bool		ok = true;
	MemoryContext linecxt;
	MemoryContext oldcxt;
	MemoryContext ident_context;
	IdentLine  *newline;

	file = AllocateFile(IdentFileName, "r");
	if (file == NULL)
	{
		/* not fatal ... we just won't do any special ident maps */
		ereport(LOG,
				(errcode_for_file_access(),
				 errmsg("could not open usermap file \"%s\": %m",
						IdentFileName)));
		return false;
	}

	linecxt = tokenize_auth_file(IdentFileName, file, &ident_lines, LOG);
	FreeFile(file);

	/* Now parse all the lines */
	Assert(PostmasterContext);
	ident_context = AllocSetContextCreate(PostmasterContext,
										  "ident parser context",
										  ALLOCSET_SMALL_SIZES);
	oldcxt = MemoryContextSwitchTo(ident_context);
	foreach(line_cell, ident_lines)
	{
		TokenizedAuthLine *tok_line = (TokenizedAuthLine *) lfirst(line_cell);

		/* don't parse lines that already have errors */
		if (tok_line->err_msg != NULL)
		{
			ok = false;
			continue;
		}

		if ((newline = parse_ident_line(tok_line, LOG)) == NULL)
		{
			/* Parse error; remember there's trouble */
			ok = false;

			/*
			 * Keep parsing the rest of the file so we can report errors on
			 * more than the first line.  Error has already been logged, no
			 * need for more chatter here.
			 */
			continue;
		}

		new_parsed_lines = lappend(new_parsed_lines, newline);
	}

	/* Free tokenizer memory */
	MemoryContextDelete(linecxt);
	MemoryContextSwitchTo(oldcxt);

	if (!ok)
	{
		/*
		 * File contained one or more errors, so bail out, first being careful
		 * to clean up whatever we allocated.  Most stuff will go away via
		 * MemoryContextDelete, but we have to clean up regexes explicitly.
		 */
		foreach(parsed_line_cell, new_parsed_lines)
		{
			newline = (IdentLine *) lfirst(parsed_line_cell);
			if (newline->ident_user[0] == '/')
				pg_regfree(&newline->re);
		}
		MemoryContextDelete(ident_context);
		return false;
	}

	/* Loaded new file successfully, replace the one we use */
	if (parsed_ident_lines != NIL)
	{
		foreach(parsed_line_cell, parsed_ident_lines)
		{
			newline = (IdentLine *) lfirst(parsed_line_cell);
			if (newline->ident_user[0] == '/')
				pg_regfree(&newline->re);
		}
	}
	if (parsed_ident_context != NULL)
		MemoryContextDelete(parsed_ident_context);

	parsed_ident_context = ident_context;
	parsed_ident_lines = new_parsed_lines;

	return true;
}



/*
 *	Determine what authentication method should be used when accessing database
 *	"database" from frontend "raddr", user "user".  Return the method and
 *	an optional argument (stored in fields of *port), and STATUS_OK.
 *
 *	If the file does not contain any entry matching the request, we return
 *	method = uaImplicitReject.
 */
void
hba_getauthmethod(hbaPort *port)
{
	check_hba(port);
}


/*
 * Return the name of the auth method in use ("gss", "md5", "trust", etc.).
 *
 * The return value is statically allocated (see the UserAuthName array) and
 * should not be freed.
 */
const char *
hba_authname(UserAuth auth_method)
{
	/*
	 * Make sure UserAuthName[] tracks additions to the UserAuth enum
	 */
	StaticAssertStmt(lengthof(UserAuthName) == USER_AUTH_LAST + 1,
					 "UserAuthName[] must match the UserAuth enum");

	return UserAuthName[auth_method];
}<|MERGE_RESOLUTION|>--- conflicted
+++ resolved
@@ -2560,448 +2560,6 @@
 }
 
 /*
-<<<<<<< HEAD
-=======
- * This macro specifies the maximum number of authentication options
- * that are possible with any given authentication method that is supported.
- * Currently LDAP supports 11, and there are 3 that are not dependent on
- * the auth method here.  It may not actually be possible to set all of them
- * at the same time, but we'll set the macro value high enough to be
- * conservative and avoid warnings from static analysis tools.
- */
-#define MAX_HBA_OPTIONS 14
-
-/*
- * Create a text array listing the options specified in the HBA line.
- * Return NULL if no options are specified.
- */
-static ArrayType *
-gethba_options(HbaLine *hba)
-{
-	int			noptions;
-	Datum		options[MAX_HBA_OPTIONS];
-
-	noptions = 0;
-
-	if (hba->auth_method == uaGSS || hba->auth_method == uaSSPI)
-	{
-		if (hba->include_realm)
-			options[noptions++] =
-				CStringGetTextDatum("include_realm=true");
-
-		if (hba->krb_realm)
-			options[noptions++] =
-				CStringGetTextDatum(psprintf("krb_realm=%s", hba->krb_realm));
-	}
-
-	if (hba->usermap)
-		options[noptions++] =
-			CStringGetTextDatum(psprintf("map=%s", hba->usermap));
-
-	if (hba->clientcert)
-		options[noptions++] =
-			CStringGetTextDatum("clientcert=true");
-
-	if (hba->pamservice)
-		options[noptions++] =
-			CStringGetTextDatum(psprintf("pamservice=%s", hba->pamservice));
-
-	if (hba->auth_method == uaLDAP)
-	{
-		if (hba->ldapserver)
-			options[noptions++] =
-				CStringGetTextDatum(psprintf("ldapserver=%s", hba->ldapserver));
-
-		if (hba->ldapport)
-			options[noptions++] =
-				CStringGetTextDatum(psprintf("ldapport=%d", hba->ldapport));
-
-		if (hba->ldaptls)
-			options[noptions++] =
-				CStringGetTextDatum("ldaptls=true");
-
-		if (hba->ldapprefix)
-			options[noptions++] =
-				CStringGetTextDatum(psprintf("ldapprefix=%s", hba->ldapprefix));
-
-		if (hba->ldapsuffix)
-			options[noptions++] =
-				CStringGetTextDatum(psprintf("ldapsuffix=%s", hba->ldapsuffix));
-
-		if (hba->ldapbasedn)
-			options[noptions++] =
-				CStringGetTextDatum(psprintf("ldapbasedn=%s", hba->ldapbasedn));
-
-		if (hba->ldapbinddn)
-			options[noptions++] =
-				CStringGetTextDatum(psprintf("ldapbinddn=%s", hba->ldapbinddn));
-
-		if (hba->ldapbindpasswd)
-			options[noptions++] =
-				CStringGetTextDatum(psprintf("ldapbindpasswd=%s",
-											 hba->ldapbindpasswd));
-
-		if (hba->ldapsearchattribute)
-			options[noptions++] =
-				CStringGetTextDatum(psprintf("ldapsearchattribute=%s",
-											 hba->ldapsearchattribute));
-
-		if (hba->ldapsearchfilter)
-			options[noptions++] =
-				CStringGetTextDatum(psprintf("ldapsearchfilter=%s",
-											 hba->ldapsearchfilter));
-
-		if (hba->ldapscope)
-			options[noptions++] =
-				CStringGetTextDatum(psprintf("ldapscope=%d", hba->ldapscope));
-	}
-
-	if (hba->auth_method == uaRADIUS)
-	{
-		if (hba->radiusservers_s)
-			options[noptions++] =
-				CStringGetTextDatum(psprintf("radiusservers=%s", hba->radiusservers_s));
-
-		if (hba->radiussecrets_s)
-			options[noptions++] =
-				CStringGetTextDatum(psprintf("radiussecrets=%s", hba->radiussecrets_s));
-
-		if (hba->radiusidentifiers_s)
-			options[noptions++] =
-				CStringGetTextDatum(psprintf("radiusidentifiers=%s", hba->radiusidentifiers_s));
-
-		if (hba->radiusports_s)
-			options[noptions++] =
-				CStringGetTextDatum(psprintf("radiusports=%s", hba->radiusports_s));
-	}
-
-	if (hba->auth_method == uaYbJWT)
-	{
-		if (hba->yb_jwt_jwks_path)
-			options[noptions++] =
-				CStringGetTextDatum(psprintf("jwt_jwks_path=%s",
-											 hba->yb_jwt_jwks_path));
-
-		if (hba->yb_jwt_audiences_s)
-			options[noptions++] =
-				CStringGetTextDatum(psprintf("jwt_audiences=%s",
-											 hba->yb_jwt_audiences_s));
-
-		if (hba->yb_jwt_issuers_s)
-			options[noptions++] =
-				CStringGetTextDatum(psprintf("jwt_issuers=%s",
-											 hba->yb_jwt_issuers_s));
-
-		if (hba->yb_jwt_matching_claim_key)
-			options[noptions++] =
-				CStringGetTextDatum(psprintf("jwt_matching_claim_key=%s",
-											 hba->yb_jwt_matching_claim_key));
-	}
-
-	/* If you add more options, consider increasing MAX_HBA_OPTIONS. */
-	Assert(noptions <= MAX_HBA_OPTIONS);
-
-	if (noptions > 0)
-		return construct_array(options, noptions, TEXTOID, -1, false, 'i');
-	else
-		return NULL;
-}
-
-/* Number of columns in pg_hba_file_rules view */
-#define NUM_PG_HBA_FILE_RULES_ATTS	 9
-
-/*
- * fill_hba_line: build one row of pg_hba_file_rules view, add it to tuplestore
- *
- * tuple_store: where to store data
- * tupdesc: tuple descriptor for the view
- * lineno: pg_hba.conf line number (must always be valid)
- * hba: parsed line data (can be NULL, in which case err_msg should be set)
- * err_msg: error message (NULL if none)
- *
- * Note: leaks memory, but we don't care since this is run in a short-lived
- * memory context.
- */
-static void
-fill_hba_line(Tuplestorestate *tuple_store, TupleDesc tupdesc,
-			  int lineno, HbaLine *hba, const char *err_msg)
-{
-	Datum		values[NUM_PG_HBA_FILE_RULES_ATTS];
-	bool		nulls[NUM_PG_HBA_FILE_RULES_ATTS];
-	char		buffer[NI_MAXHOST];
-	HeapTuple	tuple;
-	int			index;
-	ListCell   *lc;
-	const char *typestr;
-	const char *addrstr;
-	const char *maskstr;
-	ArrayType  *options;
-
-	Assert(tupdesc->natts == NUM_PG_HBA_FILE_RULES_ATTS);
-
-	memset(values, 0, sizeof(values));
-	memset(nulls, 0, sizeof(nulls));
-	index = 0;
-
-	/* line_number */
-	values[index++] = Int32GetDatum(lineno);
-
-	if (hba != NULL)
-	{
-		/* type */
-		/* Avoid a default: case so compiler will warn about missing cases */
-		typestr = NULL;
-		switch (hba->conntype)
-		{
-			case ctLocal:
-				typestr = "local";
-				break;
-			case ctHost:
-				typestr = "host";
-				break;
-			case ctHostSSL:
-				typestr = "hostssl";
-				break;
-			case ctHostNoSSL:
-				typestr = "hostnossl";
-				break;
-		}
-		if (typestr)
-			values[index++] = CStringGetTextDatum(typestr);
-		else
-			nulls[index++] = true;
-
-		/* database */
-		if (hba->databases)
-		{
-			/*
-			 * Flatten HbaToken list to string list.  It might seem that we
-			 * should re-quote any quoted tokens, but that has been rejected
-			 * on the grounds that it makes it harder to compare the array
-			 * elements to other system catalogs.  That makes entries like
-			 * "all" or "samerole" formally ambiguous ... but users who name
-			 * databases/roles that way are inflicting their own pain.
-			 */
-			List	   *names = NIL;
-
-			foreach(lc, hba->databases)
-			{
-				HbaToken   *tok = lfirst(lc);
-
-				names = lappend(names, tok->string);
-			}
-			values[index++] = PointerGetDatum(strlist_to_textarray(names));
-		}
-		else
-			nulls[index++] = true;
-
-		/* user */
-		if (hba->roles)
-		{
-			/* Flatten HbaToken list to string list; see comment above */
-			List	   *roles = NIL;
-
-			foreach(lc, hba->roles)
-			{
-				HbaToken   *tok = lfirst(lc);
-
-				roles = lappend(roles, tok->string);
-			}
-			values[index++] = PointerGetDatum(strlist_to_textarray(roles));
-		}
-		else
-			nulls[index++] = true;
-
-		/* address and netmask */
-		/* Avoid a default: case so compiler will warn about missing cases */
-		addrstr = maskstr = NULL;
-		switch (hba->ip_cmp_method)
-		{
-			case ipCmpMask:
-				if (hba->hostname)
-				{
-					addrstr = hba->hostname;
-				}
-				else
-				{
-					if (pg_getnameinfo_all(&hba->addr, sizeof(hba->addr),
-										   buffer, sizeof(buffer),
-										   NULL, 0,
-										   NI_NUMERICHOST) == 0)
-					{
-						clean_ipv6_addr(hba->addr.ss_family, buffer);
-						addrstr = pstrdup(buffer);
-					}
-					if (pg_getnameinfo_all(&hba->mask, sizeof(hba->mask),
-										   buffer, sizeof(buffer),
-										   NULL, 0,
-										   NI_NUMERICHOST) == 0)
-					{
-						clean_ipv6_addr(hba->mask.ss_family, buffer);
-						maskstr = pstrdup(buffer);
-					}
-				}
-				break;
-			case ipCmpAll:
-				addrstr = "all";
-				break;
-			case ipCmpSameHost:
-				addrstr = "samehost";
-				break;
-			case ipCmpSameNet:
-				addrstr = "samenet";
-				break;
-		}
-		if (addrstr)
-			values[index++] = CStringGetTextDatum(addrstr);
-		else
-			nulls[index++] = true;
-		if (maskstr)
-			values[index++] = CStringGetTextDatum(maskstr);
-		else
-			nulls[index++] = true;
-
-		/*
-		 * Make sure UserAuthName[] tracks additions to the UserAuth enum
-		 */
-		StaticAssertStmt(lengthof(UserAuthName) == USER_AUTH_LAST + 1,
-						 "UserAuthName[] must match the UserAuth enum");
-
-		/* auth_method */
-		values[index++] = CStringGetTextDatum(UserAuthName[hba->auth_method]);
-
-		/* options */
-		options = gethba_options(hba);
-		if (options)
-			values[index++] = PointerGetDatum(options);
-		else
-			nulls[index++] = true;
-	}
-	else
-	{
-		/* no parsing result, so set relevant fields to nulls */
-		memset(&nulls[1], true, (NUM_PG_HBA_FILE_RULES_ATTS - 2) * sizeof(bool));
-	}
-
-	/* error */
-	if (err_msg)
-		values[NUM_PG_HBA_FILE_RULES_ATTS - 1] = CStringGetTextDatum(err_msg);
-	else
-		nulls[NUM_PG_HBA_FILE_RULES_ATTS - 1] = true;
-
-	tuple = heap_form_tuple(tupdesc, values, nulls);
-	tuplestore_puttuple(tuple_store, tuple);
-}
-
-/*
- * Read the pg_hba.conf file and fill the tuplestore with view records.
- */
-static void
-fill_hba_view(Tuplestorestate *tuple_store, TupleDesc tupdesc)
-{
-	FILE	   *file;
-	List	   *hba_lines = NIL;
-	ListCell   *line;
-	MemoryContext linecxt;
-	MemoryContext hbacxt;
-	MemoryContext oldcxt;
-
-	/*
-	 * In the unlikely event that we can't open pg_hba.conf, we throw an
-	 * error, rather than trying to report it via some sort of view entry.
-	 * (Most other error conditions should result in a message in a view
-	 * entry.)
-	 */
-	file = AllocateFile(HbaFileName, "r");
-	if (file == NULL)
-		ereport(ERROR,
-				(errcode_for_file_access(),
-				 errmsg("could not open configuration file \"%s\": %m",
-						HbaFileName)));
-
-	linecxt = tokenize_file(HbaFileName, file, &hba_lines, DEBUG3);
-	FreeFile(file);
-
-	/* Now parse all the lines */
-	hbacxt = AllocSetContextCreate(GetCurrentMemoryContext(),
-								   "hba parser context",
-								   ALLOCSET_SMALL_SIZES);
-	oldcxt = MemoryContextSwitchTo(hbacxt);
-	foreach(line, hba_lines)
-	{
-		TokenizedLine *tok_line = (TokenizedLine *) lfirst(line);
-		HbaLine    *hbaline = NULL;
-
-		/* don't parse lines that already have errors */
-		if (tok_line->err_msg == NULL)
-			hbaline = parse_hba_line(tok_line, DEBUG3);
-
-		fill_hba_line(tuple_store, tupdesc, tok_line->line_num,
-					  hbaline, tok_line->err_msg);
-	}
-
-	/* Free tokenizer memory */
-	MemoryContextDelete(linecxt);
-	/* Free parse_hba_line memory */
-	MemoryContextSwitchTo(oldcxt);
-	MemoryContextDelete(hbacxt);
-}
-
-/*
- * SQL-accessible SRF to return all the entries in the pg_hba.conf file.
- */
-Datum
-pg_hba_file_rules(PG_FUNCTION_ARGS)
-{
-	Tuplestorestate *tuple_store;
-	TupleDesc	tupdesc;
-	MemoryContext old_cxt;
-	ReturnSetInfo *rsi;
-
-	/*
-	 * We must use the Materialize mode to be safe against HBA file changes
-	 * while the cursor is open. It's also more efficient than having to look
-	 * up our current position in the parsed list every time.
-	 */
-	rsi = (ReturnSetInfo *) fcinfo->resultinfo;
-
-	/* Check to see if caller supports us returning a tuplestore */
-	if (rsi == NULL || !IsA(rsi, ReturnSetInfo))
-		ereport(ERROR,
-				(errcode(ERRCODE_FEATURE_NOT_SUPPORTED),
-				 errmsg("set-valued function called in context that cannot accept a set")));
-	if (!(rsi->allowedModes & SFRM_Materialize))
-		ereport(ERROR,
-				(errcode(ERRCODE_FEATURE_NOT_SUPPORTED),
-				 errmsg("materialize mode required, but it is not " \
-						"allowed in this context")));
-
-	rsi->returnMode = SFRM_Materialize;
-
-	/* Build a tuple descriptor for our result type */
-	if (get_call_result_type(fcinfo, NULL, &tupdesc) != TYPEFUNC_COMPOSITE)
-		elog(ERROR, "return type must be a row type");
-
-	/* Build tuplestore to hold the result rows */
-	old_cxt = MemoryContextSwitchTo(rsi->econtext->ecxt_per_query_memory);
-
-	tuple_store =
-		tuplestore_begin_heap(rsi->allowedModes & SFRM_Materialize_Random,
-							  false, work_mem);
-	rsi->setDesc = tupdesc;
-	rsi->setResult = tuple_store;
-
-	MemoryContextSwitchTo(old_cxt);
-
-	/* Fill the tuplestore */
-	fill_hba_view(tuple_store, tupdesc);
-
-	PG_RETURN_NULL();
-}
-
-
-/*
->>>>>>> fc3e8796
  * Parse one tokenised line from the ident config file and store the result in
  * an IdentLine structure.
  *
