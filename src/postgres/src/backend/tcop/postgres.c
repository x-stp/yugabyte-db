/*-------------------------------------------------------------------------
 *
 * postgres.c
 *	  POSTGRES C Backend Interface
 *
 * Portions Copyright (c) 1996-2022, PostgreSQL Global Development Group
 * Portions Copyright (c) 1994, Regents of the University of California
 *
 *
 * IDENTIFICATION
 *	  src/backend/tcop/postgres.c
 *
 * NOTES
 *	  this is the "main" module of the postgres backend and
 *	  hence the main module of the "traffic cop".
 *
 *-------------------------------------------------------------------------
 */

#include "postgres.h"

#include <arpa/inet.h>
#include <fcntl.h>
#include <limits.h>
#include <signal.h>
#include <unistd.h>
#include <sys/socket.h>
#ifdef HAVE_SYS_SELECT_H
#include <sys/select.h>
#endif
#ifdef HAVE_SYS_RESOURCE_H
#include <sys/time.h>
#include <sys/resource.h>
#endif

#ifndef HAVE_GETRUSAGE
#include "rusagestub.h"
#endif

#include "access/parallel.h"
#include "access/printtup.h"
#include "access/xact.h"
#include "catalog/pg_type.h"
#include "commands/async.h"
#include "commands/prepare.h"
#include "common/pg_prng.h"
#include "jit/jit.h"

#include "libpq/auth.h"
#include "libpq/libpq.h"
#include "libpq/pqformat.h"
#include "libpq/pqsignal.h"
#include "mb/pg_wchar.h"
#include "mb/stringinfo_mb.h"
#include "miscadmin.h"
#include "nodes/print.h"
#include "optimizer/optimizer.h"
#include "parser/analyze.h"
#include "parser/parser.h"
#include "pg_getopt.h"
#include "pg_trace.h"
#include "pgstat.h"
#include "postmaster/autovacuum.h"
#include "postmaster/interrupt.h"
#include "postmaster/postmaster.h"
#include "replication/logicallauncher.h"
#include "replication/logicalworker.h"
#include "replication/slot.h"
#include "replication/walsender.h"
#include "rewrite/rewriteHandler.h"
#include "storage/bufmgr.h"
#include "storage/ipc.h"
#include "storage/pmsignal.h"
#include "storage/proc.h"
#include "storage/procsignal.h"
#include "storage/sinval.h"
#include "tcop/fastpath.h"
#include "tcop/pquery.h"
#include "tcop/tcopprot.h"
#include "tcop/utility.h"
#include "utils/lsyscache.h"
#include "utils/memutils.h"
#include "utils/ps_status.h"
#include "utils/snapmgr.h"
#include "utils/timeout.h"
#include "utils/timestamp.h"

#include "catalog/yb_catalog_version.h"
#include "commands/portalcmds.h"
#include "libpq/yb_pqcomm_extensions.h"
#include "pg_yb_utils.h"
#include "utils/builtins.h"
#include "utils/catcache.h"
#include "utils/inval.h"
#include "utils/rel.h"
#include "utils/relcache.h"
#include "utils/syscache.h"

/* YB includes */
#include "replication/walsender_private.h"

/* ----------------
 *		global variables
 * ----------------
 */
const char *debug_query_string; /* client-supplied query string */

/* Note: whereToSendOutput is initialized for the bootstrap/standalone case */
CommandDest whereToSendOutput = DestDebug;

/* flag for logging end of session */
bool		Log_disconnections = false;

int			log_statement = LOGSTMT_NONE;

/* GUC variable for maximum stack depth (measured in kilobytes) */
int			max_stack_depth = 100;

/* wait N seconds to allow attach from a debugger */
int			PostAuthDelay = 0;

/* Time between checks that the client is still connected. */
int			client_connection_check_interval = 0;

/* ----------------
 *		private typedefs etc
 * ----------------
 */

/* type of argument for bind_param_error_callback */
typedef struct BindParamCbData
{
	const char *portalName;
	int			paramno;		/* zero-based param number, or -1 initially */
	const char *paramval;		/* textual input string, if available */
} BindParamCbData;

/* ----------------
 *		private variables
 * ----------------
 */

/* max_stack_depth converted to bytes for speed of checking */
static long max_stack_depth_bytes = 100 * 1024L;

/*
 * Stack base pointer -- initialized by PostmasterMain and inherited by
 * subprocesses (but see also InitPostmasterChild).
 */
static char *stack_base_ptr = NULL;

/*
 * On IA64 we also have to remember the register stack base.
 */
#if defined(__ia64__) || defined(__ia64)
static char *register_stack_base_ptr = NULL;
#endif

/*
 * Flag to keep track of whether we have started a transaction.
 * For extended query protocol this has to be remembered across messages.
 */
static bool xact_started = false;

/*
 * Flag to indicate that we are doing the outer loop's read-from-client,
 * as opposed to any random read from client that might happen within
 * commands like COPY FROM STDIN.
 */
static bool DoingCommandRead = false;

/*
 * Flags to implement skip-till-Sync-after-error behavior for messages of
 * the extended query protocol.
 */
static bool doing_extended_query_message = false;
static bool ignore_till_sync = false;

/*
 * If an unnamed prepared statement exists, it's stored here.
 * We keep it separate from the hashtable kept by commands/prepare.c
 * in order to reduce overhead for short-lived queries.
 */
static CachedPlanSource *unnamed_stmt_psrc = NULL;

/* assorted command-line switches */
static const char *userDoption = NULL;	/* -D switch */
static bool EchoQuery = false;	/* -E switch */
static bool UseSemiNewlineNewline = false;	/* -j switch */

/* whether or not, and why, we were canceled by conflict with recovery */
static bool RecoveryConflictPending = false;
static bool RecoveryConflictRetryable = true;
static ProcSignalReason RecoveryConflictReason;

/* reused buffer to pass to SendRowDescriptionMessage() */
static MemoryContext row_description_context = NULL;
static StringInfoData row_description_buf;

/* Flag to mark cache as invalid if discovered within a txn block. */
static bool yb_need_cache_refresh = false;

/*
 * String constants used for redacting text after the password token in
 * CREATE/ALTER ROLE commands.
 */
#define TOKEN_PASSWORD "password"
#define TOKEN_REDACTED "<REDACTED>"

/* ----------------------------------------------------------------
 *		decls for routines only used in this file
 * ----------------------------------------------------------------
 */
static int	InteractiveBackend(StringInfo inBuf);
static int	interactive_getc(void);
static int	SocketBackend(StringInfo inBuf);
static int	ReadCommand(StringInfo inBuf);
static void forbidden_in_wal_sender(char firstchar);
static bool check_log_statement(List *stmt_list);
static int	errdetail_execute(List *raw_parsetree_list);
static int	errdetail_params(ParamListInfo params);
static int	errdetail_abort(void);
static int	errdetail_recovery_conflict(void);
static void bind_param_error_callback(void *arg);
static void start_xact_command(void);
static void finish_xact_command(void);
static bool IsTransactionExitStmt(Node *parsetree);
static bool IsTransactionExitStmtList(List *pstmts);
static bool IsTransactionStmtList(List *pstmts);
static void drop_unnamed_stmt(void);
static void log_disconnections(int code, Datum arg);
static void enable_statement_timeout(void);
static void disable_statement_timeout(void);


/* ----------------------------------------------------------------
 *		routines to obtain user input
 * ----------------------------------------------------------------
 */

/* ----------------
 *	InteractiveBackend() is called for user interactive connections
 *
 *	the string entered by the user is placed in its parameter inBuf,
 *	and we act like a Q message was received.
 *
 *	EOF is returned if end-of-file input is seen; time to shut down.
 * ----------------
 */

static int
InteractiveBackend(StringInfo inBuf)
{
	int			c;				/* character read from getc() */

	/*
	 * display a prompt and obtain input from the user
	 */
	printf("backend> ");
	fflush(stdout);

	resetStringInfo(inBuf);

	/*
	 * Read characters until EOF or the appropriate delimiter is seen.
	 */
	while ((c = interactive_getc()) != EOF)
	{
		if (c == '\n')
		{
			if (UseSemiNewlineNewline)
			{
				/*
				 * In -j mode, semicolon followed by two newlines ends the
				 * command; otherwise treat newline as regular character.
				 */
				if (inBuf->len > 1 &&
					inBuf->data[inBuf->len - 1] == '\n' &&
					inBuf->data[inBuf->len - 2] == ';')
				{
					/* might as well drop the second newline */
					break;
				}
			}
			else
			{
				/*
				 * In plain mode, newline ends the command unless preceded by
				 * backslash.
				 */
				if (inBuf->len > 0 &&
					inBuf->data[inBuf->len - 1] == '\\')
				{
					/* discard backslash from inBuf */
					inBuf->data[--inBuf->len] = '\0';
					/* discard newline too */
					continue;
				}
				else
				{
					/* keep the newline character, but end the command */
					appendStringInfoChar(inBuf, '\n');
					break;
				}
			}
		}

		/* Not newline, or newline treated as regular character */
		appendStringInfoChar(inBuf, (char) c);
	}

	/* No input before EOF signal means time to quit. */
	if (c == EOF && inBuf->len == 0)
		return EOF;

	/*
	 * otherwise we have a user query so process it.
	 */

	/* Add '\0' to make it look the same as message case. */
	appendStringInfoChar(inBuf, (char) '\0');

	/*
	 * if the query echo flag was given, print the query..
	 */
	if (EchoQuery)
		printf("statement: %s\n", inBuf->data);
	fflush(stdout);

	return 'Q';
}

/*
 * interactive_getc -- collect one character from stdin
 *
 * Even though we are not reading from a "client" process, we still want to
 * respond to signals, particularly SIGTERM/SIGQUIT.
 */
static int
interactive_getc(void)
{
	int			c;

	/*
	 * This will not process catchup interrupts or notifications while
	 * reading. But those can't really be relevant for a standalone backend
	 * anyway. To properly handle SIGTERM there's a hack in die() that
	 * directly processes interrupts at this stage...
	 */
	CHECK_FOR_INTERRUPTS();

	c = getc(stdin);

	ProcessClientReadInterrupt(false);

	return c;
}

/* ----------------
 *	SocketBackend()		Is called for frontend-backend connections
 *
 *	Returns the message type code, and loads message body data into inBuf.
 *
 *	EOF is returned if the connection is lost.
 * ----------------
 */
static int
SocketBackend(StringInfo inBuf)
{
	int			qtype;
	int			maxmsglen;

	/*
	 * Get message type code from the frontend.
	 */
	HOLD_CANCEL_INTERRUPTS();
	pq_startmsgread();
	qtype = pq_getbyte();

	if (qtype == EOF)			/* frontend disconnected */
	{
		if (IsTransactionState())
			ereport(COMMERROR,
					(errcode(ERRCODE_CONNECTION_FAILURE),
					 errmsg("unexpected EOF on client connection with an open transaction")));
		else
		{
			/*
			 * Can't send DEBUG log messages to client at this point. Since
			 * we're disconnecting right away, we don't need to restore
			 * whereToSendOutput.
			 */
			whereToSendOutput = DestNone;
			ereport(DEBUG1,
					(errcode(ERRCODE_CONNECTION_DOES_NOT_EXIST),
					 errmsg_internal("unexpected EOF on client connection")));
		}
		return qtype;
	}

	/*
	 * Validate message type code before trying to read body; if we have lost
	 * sync, better to say "command unknown" than to run out of memory because
	 * we used garbage as a length word.  We can also select a type-dependent
	 * limit on what a sane length word could be.  (The limit could be chosen
	 * more granularly, but it's not clear it's worth fussing over.)
	 *
	 * This also gives us a place to set the doing_extended_query_message flag
	 * as soon as possible.
	 */
	switch (qtype)
	{
		case 'Q':				/* simple query */
			maxmsglen = PQ_LARGE_MESSAGE_LIMIT;
			doing_extended_query_message = false;
			break;

		case 'F':				/* fastpath function call */
			maxmsglen = PQ_LARGE_MESSAGE_LIMIT;
			doing_extended_query_message = false;
			break;

		case 'X':				/* terminate */
			maxmsglen = PQ_SMALL_MESSAGE_LIMIT;
			doing_extended_query_message = false;
			ignore_till_sync = false;
			break;

		case 'B':				/* bind */
		case 'P':				/* parse */
			maxmsglen = PQ_LARGE_MESSAGE_LIMIT;
			doing_extended_query_message = true;
			break;

		case 'C':				/* close */
		case 'D':				/* describe */
		case 'E':				/* execute */
		case 'H':				/* flush */
			maxmsglen = PQ_SMALL_MESSAGE_LIMIT;
			doing_extended_query_message = true;
			break;

		case 'S':				/* sync */
			maxmsglen = PQ_SMALL_MESSAGE_LIMIT;
			/* stop any active skip-till-Sync */
			ignore_till_sync = false;
			/* mark not-extended, so that a new error doesn't begin skip */
			doing_extended_query_message = false;
			break;

		case 'd':				/* copy data */
			maxmsglen = PQ_LARGE_MESSAGE_LIMIT;
			doing_extended_query_message = false;
			break;

		case 'c':				/* copy done */
		case 'f':				/* copy fail */
			maxmsglen = PQ_SMALL_MESSAGE_LIMIT;
			doing_extended_query_message = false;
			break;

		case 'A': /* Auth Passthrough Request */
			maxmsglen = PQ_SMALL_MESSAGE_LIMIT;
			if (!YbIsClientYsqlConnMgr())
				ereport(FATAL,
						(errcode(ERRCODE_PROTOCOL_VIOLATION),
						 errmsg("invalid frontend message type %d", qtype)));
			break;

		case 's': /* SET SESSION PARAMETER */
			maxmsglen = PQ_SMALL_MESSAGE_LIMIT;
			if (!YbIsClientYsqlConnMgr())
				ereport(FATAL,
						(errcode(ERRCODE_PROTOCOL_VIOLATION),
						 errmsg("invalid frontend message type %d", qtype)));
			break;

		default:

			/*
			 * Otherwise we got garbage from the frontend.  We treat this as
			 * fatal because we have probably lost message boundary sync, and
			 * there's no good way to recover.
			 */
			ereport(FATAL,
					(errcode(ERRCODE_PROTOCOL_VIOLATION),
					 errmsg("invalid frontend message type %d", qtype)));
			maxmsglen = 0;		/* keep compiler quiet */
			break;
	}

	/*
	 * In protocol version 3, all frontend messages have a length word next
	 * after the type code; we can read the message contents independently of
	 * the type.
	 */
	if (pq_getmessage(inBuf, maxmsglen))
		return EOF;				/* suitable message already logged */

	if (IsYugaByteEnabled())
	{
		switch(qtype)
		{
			case 'E':
				switch (yb_pg_batch_detection_mechanism)
				{
					case ASSUME_ALL_BATCH_EXECUTIONS:
						YbSetIsBatchedExecution(true);
						break;
					case DETECT_BY_PEEKING:
						if (!YbIsBatchedExecution() &&
							yb_pq_peekbyte_no_msg_reading_status_check() != 'S')
							YbSetIsBatchedExecution(true);
						break;
				}
				break;
			case 'S':
				YbSetIsBatchedExecution(false);
				break;
			default:
				break;
		}
	}

	RESUME_CANCEL_INTERRUPTS();

	return qtype;
}

/* ----------------
 *		ReadCommand reads a command from either the frontend or
 *		standard input, places it in inBuf, and returns the
 *		message type code (first byte of the message).
 *		EOF is returned if end of file.
 * ----------------
 */
static int
ReadCommand(StringInfo inBuf)
{
	int			result;

	if (whereToSendOutput == DestRemote)
		result = SocketBackend(inBuf);
	else
	{
		result = InteractiveBackend(inBuf);
	}
	return result;
}

/*
 * ProcessClientReadInterrupt() - Process interrupts specific to client reads
 *
 * This is called just before and after low-level reads.
 * 'blocked' is true if no data was available to read and we plan to retry,
 * false if about to read or done reading.
 *
 * Must preserve errno!
 */
void
ProcessClientReadInterrupt(bool blocked)
{
	int			save_errno = errno;

	if (DoingCommandRead)
	{
		/* Check for general interrupts that arrived before/while reading */
		CHECK_FOR_INTERRUPTS();

		/* Process sinval catchup interrupts, if any */
		if (catchupInterruptPending)
			ProcessCatchupInterrupt();

		/* Process notify interrupts, if any */
		if (notifyInterruptPending)
			ProcessNotifyInterrupt(true);
	}
	else if (ProcDiePending)
	{
		/*
		 * We're dying.  If there is no data available to read, then it's safe
		 * (and sane) to handle that now.  If we haven't tried to read yet,
		 * make sure the process latch is set, so that if there is no data
		 * then we'll come back here and die.  If we're done reading, also
		 * make sure the process latch is set, as we might've undesirably
		 * cleared it while reading.
		 */
		if (blocked)
			CHECK_FOR_INTERRUPTS();
		else
			SetLatch(MyLatch);
	}

	errno = save_errno;
}

/*
 * ProcessClientWriteInterrupt() - Process interrupts specific to client writes
 *
 * This is called just before and after low-level writes.
 * 'blocked' is true if no data could be written and we plan to retry,
 * false if about to write or done writing.
 *
 * Must preserve errno!
 */
void
ProcessClientWriteInterrupt(bool blocked)
{
	int			save_errno = errno;

	if (ProcDiePending)
	{
		/*
		 * We're dying.  If it's not possible to write, then we should handle
		 * that immediately, else a stuck client could indefinitely delay our
		 * response to the signal.  If we haven't tried to write yet, make
		 * sure the process latch is set, so that if the write would block
		 * then we'll come back here and die.  If we're done writing, also
		 * make sure the process latch is set, as we might've undesirably
		 * cleared it while writing.
		 */
		if (blocked)
		{
			/*
			 * Don't mess with whereToSendOutput if ProcessInterrupts wouldn't
			 * service ProcDiePending.
			 */
			if (InterruptHoldoffCount == 0 && CritSectionCount == 0)
			{
				/*
				 * We don't want to send the client the error message, as a)
				 * that would possibly block again, and b) it would likely
				 * lead to loss of protocol sync because we may have already
				 * sent a partial protocol message.
				 */
				if (whereToSendOutput == DestRemote)
					whereToSendOutput = DestNone;

				CHECK_FOR_INTERRUPTS();
			}
		}
		else
			SetLatch(MyLatch);
	}

	errno = save_errno;
}

/*
 * Do raw parsing (only).
 *
 * A list of parsetrees (RawStmt nodes) is returned, since there might be
 * multiple commands in the given string.
 *
 * NOTE: for interactive queries, it is important to keep this routine
 * separate from the analysis & rewrite stages.  Analysis and rewriting
 * cannot be done in an aborted transaction, since they require access to
 * database tables.  So, we rely on the raw parser to determine whether
 * we've seen a COMMIT or ABORT command; when we are in abort state, other
 * commands are not processed any further than the raw parse stage.
 */
List *
pg_parse_query(const char *query_string)
{
	List	   *raw_parsetree_list;

	TRACE_POSTGRESQL_QUERY_PARSE_START(query_string);

	if (log_parser_stats)
		ResetUsage();

	raw_parsetree_list = raw_parser(query_string, RAW_PARSE_DEFAULT);

	if (log_parser_stats)
		ShowUsage("PARSER STATISTICS");

#ifdef COPY_PARSE_PLAN_TREES
	/* Optional debugging check: pass raw parsetrees through copyObject() */
	{
		List	   *new_list = copyObject(raw_parsetree_list);

		/* This checks both copyObject() and the equal() routines... */
		if (!equal(new_list, raw_parsetree_list))
			elog(WARNING, "copyObject() failed to produce an equal raw parse tree");
		else
			raw_parsetree_list = new_list;
	}
#endif

	/*
	 * Currently, outfuncs/readfuncs support is missing for many raw parse
	 * tree nodes, so we don't try to implement WRITE_READ_PARSE_PLAN_TREES
	 * here.
	 */

	TRACE_POSTGRESQL_QUERY_PARSE_DONE(query_string);

	return raw_parsetree_list;
}

/*
 * Given a raw parsetree (gram.y output), and optionally information about
 * types of parameter symbols ($n), perform parse analysis and rule rewriting.
 *
 * A list of Query nodes is returned, since either the analyzer or the
 * rewriter might expand one query to several.
 *
 * NOTE: for reasons mentioned above, this must be separate from raw parsing.
 */
List *
pg_analyze_and_rewrite_fixedparams(RawStmt *parsetree,
								   const char *query_string,
								   const Oid *paramTypes,
								   int numParams,
								   QueryEnvironment *queryEnv)
{
	Query	   *query;
	List	   *querytree_list;

	TRACE_POSTGRESQL_QUERY_REWRITE_START(query_string);

	/*
	 * (1) Perform parse analysis.
	 */
	if (log_parser_stats)
		ResetUsage();

	query = parse_analyze_fixedparams(parsetree, query_string, paramTypes, numParams,
									  queryEnv);

	if (log_parser_stats)
		ShowUsage("PARSE ANALYSIS STATISTICS");

	/*
	 * (2) Rewrite the queries, as necessary
	 */
	querytree_list = pg_rewrite_query(query);

	TRACE_POSTGRESQL_QUERY_REWRITE_DONE(query_string);

	return querytree_list;
}

/*
 * Do parse analysis and rewriting.  This is the same as
 * pg_analyze_and_rewrite_fixedparams except that it's okay to deduce
 * information about $n symbol datatypes from context.
 */
List *
pg_analyze_and_rewrite_varparams(RawStmt *parsetree,
								 const char *query_string,
								 Oid **paramTypes,
								 int *numParams,
								 QueryEnvironment *queryEnv)
{
	Query	   *query;
	List	   *querytree_list;

	TRACE_POSTGRESQL_QUERY_REWRITE_START(query_string);

	/*
	 * (1) Perform parse analysis.
	 */
	if (log_parser_stats)
		ResetUsage();

	query = parse_analyze_varparams(parsetree, query_string, paramTypes, numParams,
									queryEnv);

	/*
	 * Check all parameter types got determined.
	 */
	for (int i = 0; i < *numParams; i++)
	{
		Oid			ptype = (*paramTypes)[i];

		if (ptype == InvalidOid || ptype == UNKNOWNOID)
			ereport(ERROR,
					(errcode(ERRCODE_INDETERMINATE_DATATYPE),
					 errmsg("could not determine data type of parameter $%d",
							i + 1)));
	}

	if (log_parser_stats)
		ShowUsage("PARSE ANALYSIS STATISTICS");

	/*
	 * (2) Rewrite the queries, as necessary
	 */
	querytree_list = pg_rewrite_query(query);

	TRACE_POSTGRESQL_QUERY_REWRITE_DONE(query_string);

	return querytree_list;
}

/*
 * Do parse analysis and rewriting.  This is the same as
 * pg_analyze_and_rewrite_fixedparams except that, instead of a fixed list of
 * parameter datatypes, a parser callback is supplied that can do
 * external-parameter resolution and possibly other things.
 */
List *
pg_analyze_and_rewrite_withcb(RawStmt *parsetree,
							  const char *query_string,
							  ParserSetupHook parserSetup,
							  void *parserSetupArg,
							  QueryEnvironment *queryEnv)
{
	Query	   *query;
	List	   *querytree_list;

	TRACE_POSTGRESQL_QUERY_REWRITE_START(query_string);

	/*
	 * (1) Perform parse analysis.
	 */
	if (log_parser_stats)
		ResetUsage();

	query = parse_analyze_withcb(parsetree, query_string, parserSetup, parserSetupArg,
								 queryEnv);

	if (log_parser_stats)
		ShowUsage("PARSE ANALYSIS STATISTICS");

	/*
	 * (2) Rewrite the queries, as necessary
	 */
	querytree_list = pg_rewrite_query(query);

	TRACE_POSTGRESQL_QUERY_REWRITE_DONE(query_string);

	return querytree_list;
}

/*
 * Perform rewriting of a query produced by parse analysis.
 *
 * Note: query must just have come from the parser, because we do not do
 * AcquireRewriteLocks() on it.
 */
List *
pg_rewrite_query(Query *query)
{
	List	   *querytree_list;

	if (Debug_print_parse)
		elog_node_display(LOG, "parse tree", query,
						  Debug_pretty_print);

	if (log_parser_stats)
		ResetUsage();

	if (query->commandType == CMD_UTILITY)
	{
		/* don't rewrite utilities, just dump 'em into result list */
		querytree_list = list_make1(query);
	}
	else
	{
		/* rewrite regular queries */
		querytree_list = QueryRewrite(query);
	}

	if (log_parser_stats)
		ShowUsage("REWRITER STATISTICS");

#ifdef COPY_PARSE_PLAN_TREES
	/* Optional debugging check: pass querytree through copyObject() */
	{
		List	   *new_list;

		new_list = copyObject(querytree_list);
		/* This checks both copyObject() and the equal() routines... */
		if (!equal(new_list, querytree_list))
			elog(WARNING, "copyObject() failed to produce equal parse tree");
		else
			querytree_list = new_list;
	}
#endif

#ifdef WRITE_READ_PARSE_PLAN_TREES
	/* Optional debugging check: pass querytree through outfuncs/readfuncs */
	{
		List	   *new_list = NIL;
		ListCell   *lc;

		/*
		 * We currently lack outfuncs/readfuncs support for most utility
		 * statement types, so only attempt to write/read non-utility queries.
		 */
		foreach(lc, querytree_list)
		{
			Query	   *query = lfirst_node(Query, lc);

			if (query->commandType != CMD_UTILITY)
			{
				char	   *str = nodeToString(query);
				Query	   *new_query = stringToNodeWithLocations(str);

				/*
				 * queryId is not saved in stored rules, but we must preserve
				 * it here to avoid breaking pg_stat_statements.
				 */
				new_query->queryId = query->queryId;

				new_list = lappend(new_list, new_query);
				pfree(str);
			}
			else
				new_list = lappend(new_list, query);
		}

		/* This checks both outfuncs/readfuncs and the equal() routines... */
		if (!equal(new_list, querytree_list))
			elog(WARNING, "outfuncs/readfuncs failed to produce equal parse tree");
		else
			querytree_list = new_list;
	}
#endif

	if (Debug_print_rewritten)
		elog_node_display(LOG, "rewritten parse tree", querytree_list,
						  Debug_pretty_print);

	return querytree_list;
}


/*
 * Generate a plan for a single already-rewritten query.
 * This is a thin wrapper around planner() and takes the same parameters.
 */
PlannedStmt *
pg_plan_query(Query *querytree, const char *query_string, int cursorOptions,
			  ParamListInfo boundParams)
{
	PlannedStmt *plan;

	/* Utility commands have no plans. */
	if (querytree->commandType == CMD_UTILITY)
		return NULL;

	/* Planner must have a snapshot in case it calls user-defined functions. */
	Assert(ActiveSnapshotSet());

	TRACE_POSTGRESQL_QUERY_PLAN_START();

	if (log_planner_stats)
		ResetUsage();

	/* call the optimizer */
	plan = planner(querytree, query_string, cursorOptions, boundParams);

	if (log_planner_stats)
		ShowUsage("PLANNER STATISTICS");

#ifdef COPY_PARSE_PLAN_TREES
	/* Optional debugging check: pass plan tree through copyObject() */
	{
		PlannedStmt *new_plan = copyObject(plan);

		/*
		 * equal() currently does not have routines to compare Plan nodes, so
		 * don't try to test equality here.  Perhaps fix someday?
		 */
#ifdef NOT_USED
		/* This checks both copyObject() and the equal() routines... */
		if (!equal(new_plan, plan))
			elog(WARNING, "copyObject() failed to produce an equal plan tree");
		else
#endif
			plan = new_plan;
	}
#endif

#ifdef WRITE_READ_PARSE_PLAN_TREES
	/* Optional debugging check: pass plan tree through outfuncs/readfuncs */
	{
		char	   *str;
		PlannedStmt *new_plan;

		str = nodeToString(plan);
		new_plan = stringToNodeWithLocations(str);
		pfree(str);

		/*
		 * equal() currently does not have routines to compare Plan nodes, so
		 * don't try to test equality here.  Perhaps fix someday?
		 */
#ifdef NOT_USED
		/* This checks both outfuncs/readfuncs and the equal() routines... */
		if (!equal(new_plan, plan))
			elog(WARNING, "outfuncs/readfuncs failed to produce an equal plan tree");
		else
#endif
			plan = new_plan;
	}
#endif

	/*
	 * Print plan if debugging.
	 */
	if (Debug_print_plan)
		elog_node_display(LOG, "plan", plan, Debug_pretty_print);

	TRACE_POSTGRESQL_QUERY_PLAN_DONE();

	return plan;
}

/*
 * Generate plans for a list of already-rewritten queries.
 *
 * For normal optimizable statements, invoke the planner.  For utility
 * statements, just make a wrapper PlannedStmt node.
 *
 * The result is a list of PlannedStmt nodes.
 */
List *
pg_plan_queries(List *querytrees, const char *query_string, int cursorOptions,
				ParamListInfo boundParams)
{
	List	   *stmt_list = NIL;
	ListCell   *query_list;

	foreach(query_list, querytrees)
	{
		Query	   *query = lfirst_node(Query, query_list);
		PlannedStmt *stmt;

		if (query->commandType == CMD_UTILITY)
		{
			/* Utility commands require no planning. */
			stmt = makeNode(PlannedStmt);
			stmt->commandType = CMD_UTILITY;
			stmt->canSetTag = query->canSetTag;
			stmt->utilityStmt = query->utilityStmt;
			stmt->stmt_location = query->stmt_location;
			stmt->stmt_len = query->stmt_len;
			stmt->queryId = query->queryId;
		}
		else
		{
			stmt = pg_plan_query(query, query_string, cursorOptions,
								 boundParams);
		}

		stmt_list = lappend(stmt_list, stmt);
	}

	return stmt_list;
}


/*
 * exec_simple_query
 *
 * Execute a "simple Query" protocol message.
 */
static void
exec_simple_query(const char *query_string)
{
	CommandDest dest = whereToSendOutput;
	MemoryContext oldcontext;
	List	   *parsetree_list;
	ListCell   *parsetree_item;
	bool		save_log_statement_stats = log_statement_stats;
	bool		was_logged = false;
	bool		use_implicit_block;
	char		msec_str[32];
	const char *redacted_query_string;

	/*
	 * Report query to various monitoring facilities.
	 */
	debug_query_string = query_string;

	redacted_query_string = RedactPasswordIfExists(query_string);
	pgstat_report_activity(STATE_RUNNING, redacted_query_string);

	TRACE_POSTGRESQL_QUERY_START(query_string);

	/*
	 * We use save_log_statement_stats so ShowUsage doesn't report incorrect
	 * results because ResetUsage wasn't called.
	 */
	if (save_log_statement_stats)
		ResetUsage();

	/*
	 * Start up a transaction command.  All queries generated by the
	 * query_string will be in this same command block, *unless* we find a
	 * BEGIN/COMMIT/ABORT statement; we have to force a new xact command after
	 * one of those, else bad things will happen in xact.c. (Note that this
	 * will normally change current memory context.)
	 */
	start_xact_command();

	/*
	 * Zap any pre-existing unnamed statement.  (While not strictly necessary,
	 * it seems best to define simple-Query mode as if it used the unnamed
	 * statement and portal; this ensures we recover any storage used by prior
	 * unnamed operations.)
	 */
	drop_unnamed_stmt();

	/*
	 * Switch to appropriate context for constructing parsetrees.
	 */
	oldcontext = MemoryContextSwitchTo(MessageContext);

	/*
	 * Do basic parsing of the query or queries (this should be safe even if
	 * we are in aborted transaction state!)
	 */
	parsetree_list = pg_parse_query(query_string);

	/* Log the redacted query immediately if dictated by log_statement */
	if (check_log_statement(parsetree_list))
	{
		ereport(LOG,
				(errmsg("statement: %s", redacted_query_string),
				 errhidestmt(true),
				 errdetail_execute(parsetree_list)));
		was_logged = true;
	}

	/*
	 * Switch back to transaction context to enter the loop.
	 */
	MemoryContextSwitchTo(oldcontext);

	/*
	 * For historical reasons, if multiple SQL statements are given in a
	 * single "simple Query" message, we execute them as a single transaction,
	 * unless explicit transaction control commands are included to make
	 * portions of the list be separate transactions.  To represent this
	 * behavior properly in the transaction machinery, we use an "implicit"
	 * transaction block.
	 */
	use_implicit_block = (list_length(parsetree_list) > 1);

	/*
	 * Run through the raw parsetree(s) and process each one.
	 */
	foreach(parsetree_item, parsetree_list)
	{
		RawStmt    *parsetree = lfirst_node(RawStmt, parsetree_item);
		bool		snapshot_set = false;
		CommandTag	commandTag;
		QueryCompletion qc;
		MemoryContext per_parsetree_context = NULL;
		List	   *querytree_list,
				   *plantree_list;
		Portal		portal;
		DestReceiver *receiver;
		int16		format;

		pgstat_report_query_id(0, true);

		/*
		 * Get the command name for use in status display (it also becomes the
		 * default completion tag, down inside PortalRun).  Set ps_status and
		 * do any special start-of-SQL-command processing needed by the
		 * destination.
		 */
		commandTag = CreateCommandTag(parsetree->stmt);

		set_ps_display(GetCommandTagName(commandTag));

		BeginCommand(commandTag, dest);

		/*
		 * If we are in an aborted transaction, reject all commands except
		 * COMMIT/ABORT.  It is important that this test occur before we try
		 * to do parse analysis, rewrite, or planning, since all those phases
		 * try to do database accesses, which may fail in abort state. (It
		 * might be safe to allow some additional utility commands in this
		 * state, but not many...)
		 */
		if (IsAbortedTransactionBlockState() &&
			!IsTransactionExitStmt(parsetree->stmt))
			ereport(ERROR,
					(errcode(ERRCODE_IN_FAILED_SQL_TRANSACTION),
					 errmsg("current transaction is aborted, "
							"commands ignored until end of transaction block"),
					 errdetail_abort()));

		/* Make sure we are in a transaction command */
		start_xact_command();

		/*
		 * If using an implicit transaction block, and we're not already in a
		 * transaction block, start an implicit block to force this statement
		 * to be grouped together with any following ones.  (We must do this
		 * each time through the loop; otherwise, a COMMIT/ROLLBACK in the
		 * list would cause later statements to not be grouped.)
		 */
		if (use_implicit_block)
			BeginImplicitTransactionBlock();

		/* If we got a cancel signal in parsing or prior command, quit */
		CHECK_FOR_INTERRUPTS();

		/*
		 * Set up a snapshot if parse analysis/planning will need one.
		 */
		if (analyze_requires_snapshot(parsetree))
		{
			PushActiveSnapshot(GetTransactionSnapshot());
			snapshot_set = true;
		}

		/*
		 * OK to analyze, rewrite, and plan this query.
		 *
		 * Switch to appropriate context for constructing query and plan trees
		 * (these can't be in the transaction context, as that will get reset
		 * when the command is COMMIT/ROLLBACK).  If we have multiple
		 * parsetrees, we use a separate context for each one, so that we can
		 * free that memory before moving on to the next one.  But for the
		 * last (or only) parsetree, just use MessageContext, which will be
		 * reset shortly after completion anyway.  In event of an error, the
		 * per_parsetree_context will be deleted when MessageContext is reset.
		 */
		if (lnext(parsetree_list, parsetree_item) != NULL)
		{
			per_parsetree_context =
				AllocSetContextCreate(MessageContext,
									  "per-parsetree message context",
									  ALLOCSET_DEFAULT_SIZES);
			oldcontext = MemoryContextSwitchTo(per_parsetree_context);
		}
		else
			oldcontext = MemoryContextSwitchTo(MessageContext);

		querytree_list = pg_analyze_and_rewrite_fixedparams(parsetree, query_string,
															NULL, 0, NULL);

		plantree_list = pg_plan_queries(querytree_list, query_string,
										CURSOR_OPT_PARALLEL_OK, NULL);

		/*
		 * Done with the snapshot used for parsing/planning.
		 *
		 * While it looks promising to reuse the same snapshot for query
		 * execution (at least for simple protocol), unfortunately it causes
		 * execution to use a snapshot that has been acquired before locking
		 * any of the tables mentioned in the query.  This creates user-
		 * visible anomalies, so refrain.  Refer to
		 * https://postgr.es/m/flat/5075D8DF.6050500@fuzzy.cz for details.
		 */
		if (snapshot_set)
			PopActiveSnapshot();

		/* If we got a cancel signal in analysis or planning, quit */
		CHECK_FOR_INTERRUPTS();

		/*
		 * Create unnamed portal to run the query or queries in. If there
		 * already is one, silently drop it.
		 */
		portal = CreatePortal("", true, true);
		/* Don't display the portal in pg_cursors */
		portal->visible = false;

		/*
		 * We don't have to copy anything into the portal, because everything
		 * we are passing here is in MessageContext or the
		 * per_parsetree_context, and so will outlive the portal anyway.
		 */
		PortalDefineQuery(portal,
						  NULL,
						  query_string,
						  commandTag,
						  plantree_list,
						  NULL);

		/*
		 * Start the portal.  No parameters here.
		 */
		PortalStart(portal, NULL, 0, InvalidSnapshot);

		/*
		 * Select the appropriate output format: text unless we are doing a
		 * FETCH from a binary cursor.  (Pretty grotty to have to do this here
		 * --- but it avoids grottiness in other places.  Ah, the joys of
		 * backward compatibility...)
		 */
		format = 0;				/* TEXT is default */
		if (IsA(parsetree->stmt, FetchStmt))
		{
			FetchStmt  *stmt = (FetchStmt *) parsetree->stmt;

			if (!stmt->ismove)
			{
				Portal		fportal = GetPortalByName(stmt->portalname);

				if (PortalIsValid(fportal) &&
					(fportal->cursorOptions & CURSOR_OPT_BINARY))
					format = 1; /* BINARY */
			}
		}
		PortalSetResultFormat(portal, 1, &format);

		/*
		 * Now we can create the destination receiver object.
		 */
		receiver = CreateDestReceiver(dest);
		if (dest == DestRemote)
			SetRemoteDestReceiverParams(receiver, portal);

		/*
		 * Switch back to transaction context for execution.
		 */
		MemoryContextSwitchTo(oldcontext);

		/*
		 * Run the portal to completion, and then drop it (and the receiver).
		 */
		(void) PortalRun(portal,
						 FETCH_ALL,
						 true,	/* always top level */
						 true,
						 receiver,
						 receiver,
						 &qc);

		receiver->rDestroy(receiver);

		PortalDrop(portal, false);

		if (lnext(parsetree_list, parsetree_item) == NULL)
		{
			/*
			 * If this is the last parsetree of the query string, close down
			 * transaction statement before reporting command-complete.  This
			 * is so that any end-of-transaction errors are reported before
			 * the command-complete message is issued, to avoid confusing
			 * clients who will expect either a command-complete message or an
			 * error, not one and then the other.  Also, if we're using an
			 * implicit transaction block, we must close that out first.
			 */
			if (use_implicit_block)
				EndImplicitTransactionBlock();
			finish_xact_command();
		}
		else if (IsA(parsetree->stmt, TransactionStmt))
		{
			/*
			 * If this was a transaction control statement, commit it. We will
			 * start a new xact command for the next command.
			 */
			finish_xact_command();
		}
		else
		{
			/*
			 * We had better not see XACT_FLAGS_NEEDIMMEDIATECOMMIT set if
			 * we're not calling finish_xact_command().  (The implicit
			 * transaction block should have prevented it from getting set.)
			 */
			Assert(!(MyXactFlags & XACT_FLAGS_NEEDIMMEDIATECOMMIT));

			/*
			 * We need a CommandCounterIncrement after every query, except
			 * those that start or end a transaction block.
			 */
			CommandCounterIncrement();

			/*
			 * Disable statement timeout between queries of a multi-query
			 * string, so that the timeout applies separately to each query.
			 * (Our next loop iteration will start a fresh timeout.)
			 */
			disable_statement_timeout();
		}

		/*
		 * Tell client that we're done with this query.  Note we emit exactly
		 * one EndCommand report for each raw parsetree, thus one for each SQL
		 * command the client sent, regardless of rewriting. (But a command
		 * aborted by error will not send an EndCommand report at all.)
		 */
		EndCommand(&qc, dest, false);

		/* Now we may drop the per-parsetree context, if one was created. */
		if (per_parsetree_context)
			MemoryContextDelete(per_parsetree_context);
	}							/* end loop over parsetrees */

	/*
	 * Close down transaction statement, if one is open.  (This will only do
	 * something if the parsetree list was empty; otherwise the last loop
	 * iteration already did it.)
	 */
	finish_xact_command();

	/*
	 * If there were no parsetrees, return EmptyQueryResponse message.
	 */
	if (!parsetree_list)
		NullCommand(dest);

	/*
	 * Emit duration logging if appropriate.
	 */
	switch (check_log_duration(msec_str, was_logged))
	{
		case 1:
			ereport(LOG,
					(errmsg("duration: %s ms", msec_str),
					 errhidestmt(true)));
			break;
		case 2:
			ereport(LOG,
					(errmsg("duration: %s ms  statement: %s",
							msec_str, redacted_query_string),
					 errhidestmt(true),
					 errdetail_execute(parsetree_list)));
			break;
	}

	if (save_log_statement_stats)
		ShowUsage("QUERY STATISTICS");

	TRACE_POSTGRESQL_QUERY_DONE(query_string);

	debug_query_string = NULL;
}

/*
 * exec_parse_message
 *
 * Execute a "Parse" protocol message.
 */
static void
exec_parse_message(const char *query_string,	/* string to execute */
				   const char *stmt_name,	/* name for prepared stmt */
				   Oid *paramTypes, /* parameter types */
				   int numParams, /* number of parameters */
				   CommandDest output_dest) /* where to send output */
{
	MemoryContext unnamed_stmt_context = NULL;
	MemoryContext oldcontext;
	List	   *parsetree_list;
	RawStmt    *raw_parse_tree;
	List	   *querytree_list;
	CachedPlanSource *psrc;
	bool		is_named;
	bool		save_log_statement_stats = log_statement_stats;
	char		msec_str[32];
	const char *redacted_query_string;

	/*
	 * Report query to various monitoring facilities.
	 */
	debug_query_string = query_string;

	redacted_query_string = RedactPasswordIfExists(query_string);
	pgstat_report_activity(STATE_RUNNING, redacted_query_string);

	set_ps_display("PARSE");

	if (save_log_statement_stats)
		ResetUsage();

	ereport(DEBUG2,
			(errmsg_internal("parse %s: %s",
					*stmt_name ? stmt_name : "<unnamed>",
					redacted_query_string)));

	/*
	 * Start up a transaction command so we can run parse analysis etc. (Note
	 * that this will normally change current memory context.) Nothing happens
	 * if we are already in one.  This also arms the statement timeout if
	 * necessary.
	 */
	start_xact_command();

	/*
	 * Switch to appropriate context for constructing parsetrees.
	 *
	 * We have two strategies depending on whether the prepared statement is
	 * named or not.  For a named prepared statement, we do parsing in
	 * MessageContext and copy the finished trees into the prepared
	 * statement's plancache entry; then the reset of MessageContext releases
	 * temporary space used by parsing and rewriting. For an unnamed prepared
	 * statement, we assume the statement isn't going to hang around long, so
	 * getting rid of temp space quickly is probably not worth the costs of
	 * copying parse trees.  So in this case, we create the plancache entry's
	 * query_context here, and do all the parsing work therein.
	 */
	is_named = (stmt_name[0] != '\0');
	if (is_named)
	{
		/* Named prepared statement --- parse in MessageContext */
		oldcontext = MemoryContextSwitchTo(MessageContext);
	}
	else
	{
		/* Unnamed prepared statement --- release any prior unnamed stmt */
		drop_unnamed_stmt();
		/* Create context for parsing */
		unnamed_stmt_context =
			AllocSetContextCreate(MessageContext,
								  "unnamed prepared statement",
								  ALLOCSET_DEFAULT_SIZES);
		oldcontext = MemoryContextSwitchTo(unnamed_stmt_context);
	}

	/*
	 * Do basic parsing of the query or queries (this should be safe even if
	 * we are in aborted transaction state!)
	 */
	parsetree_list = pg_parse_query(query_string);

	/*
	 * We only allow a single user statement in a prepared statement. This is
	 * mainly to keep the protocol simple --- otherwise we'd need to worry
	 * about multiple result tupdescs and things like that.
	 */
	if (list_length(parsetree_list) > 1)
		ereport(ERROR,
				(errcode(ERRCODE_SYNTAX_ERROR),
				 errmsg("cannot insert multiple commands into a prepared statement")));

	if (parsetree_list != NIL)
	{
		bool		snapshot_set = false;

		raw_parse_tree = linitial_node(RawStmt, parsetree_list);

		/*
		 * If we are in an aborted transaction, reject all commands except
		 * COMMIT/ROLLBACK.  It is important that this test occur before we
		 * try to do parse analysis, rewrite, or planning, since all those
		 * phases try to do database accesses, which may fail in abort state.
		 * (It might be safe to allow some additional utility commands in this
		 * state, but not many...)
		 */
		if (IsAbortedTransactionBlockState() &&
			!IsTransactionExitStmt(raw_parse_tree->stmt))
			ereport(ERROR,
					(errcode(ERRCODE_IN_FAILED_SQL_TRANSACTION),
					 errmsg("current transaction is aborted, "
							"commands ignored until end of transaction block"),
					 errdetail_abort()));

		/*
		 * Create the CachedPlanSource before we do parse analysis, since it
		 * needs to see the unmodified raw parse tree.
		 */
		psrc = CreateCachedPlan(raw_parse_tree, query_string,
								CreateCommandTag(raw_parse_tree->stmt));

		/*
		 * Set up a snapshot if parse analysis will need one.
		 */
		if (analyze_requires_snapshot(raw_parse_tree))
		{
			PushActiveSnapshot(GetTransactionSnapshot());
			snapshot_set = true;
		}

		/*
		 * Analyze and rewrite the query.  Note that the originally specified
		 * parameter set is not required to be complete, so we have to use
		 * pg_analyze_and_rewrite_varparams().
		 */
		querytree_list = pg_analyze_and_rewrite_varparams(raw_parse_tree,
														  query_string,
														  &paramTypes,
														  &numParams,
														  NULL);

		/* Done with the snapshot used for parsing */
		if (snapshot_set)
			PopActiveSnapshot();
	}
	else
	{
		/* Empty input string.  This is legal. */
		raw_parse_tree = NULL;
		psrc = CreateCachedPlan(raw_parse_tree, query_string,
								CMDTAG_UNKNOWN);
		querytree_list = NIL;
	}

	/*
	 * CachedPlanSource must be a direct child of MessageContext before we
	 * reparent unnamed_stmt_context under it, else we have a disconnected
	 * circular subgraph.  Klugy, but less so than flipping contexts even more
	 * above.
	 */
	if (unnamed_stmt_context)
		MemoryContextSetParent(psrc->context, MessageContext);

	/* Finish filling in the CachedPlanSource */
	CompleteCachedPlan(psrc,
					   querytree_list,
					   unnamed_stmt_context,
					   paramTypes,
					   numParams,
					   NULL,
					   NULL,
					   CURSOR_OPT_PARALLEL_OK,	/* allow parallel mode */
					   true);	/* fixed result */

	/* If we got a cancel signal during analysis, quit */
	CHECK_FOR_INTERRUPTS();

	if (is_named)
	{
		/*
		 * Store the query as a prepared statement.
		 */
		StorePreparedStatement(stmt_name, psrc, false);
	}
	else
	{
		/*
		 * We just save the CachedPlanSource into unnamed_stmt_psrc.
		 */
		SaveCachedPlan(psrc);
		unnamed_stmt_psrc = psrc;
	}

	MemoryContextSwitchTo(oldcontext);

	/*
	 * We do NOT close the open transaction command here; that only happens
	 * when the client sends Sync.  Instead, do CommandCounterIncrement just
	 * in case something happened during parse/plan.
	 */
	CommandCounterIncrement();

	/*
	 * Send ParseComplete.
	 */
	if (output_dest == DestRemote)
		pq_putemptymessage('1');

	/*
	 * Emit duration logging if appropriate.
	 */
	switch (check_log_duration(msec_str, false))
	{
		case 1:
			ereport(LOG,
					(errmsg("duration: %s ms", msec_str),
					 errhidestmt(true)));
			break;
		case 2:
			ereport(LOG,
					(errmsg("duration: %s ms  parse %s: %s",
							msec_str,
							*stmt_name ? stmt_name : "<unnamed>",
							redacted_query_string),
					 errhidestmt(true)));
			break;
	}

	if (save_log_statement_stats)
		ShowUsage("PARSE MESSAGE STATISTICS");

	debug_query_string = NULL;
}

/*
 * exec_bind_message
 *
 * Process a "Bind" message to create a portal from a prepared statement
 */
static void
exec_bind_message(StringInfo input_message)
{
	const char *portal_name;
	const char *stmt_name;
	int			numPFormats;
	int16	   *pformats = NULL;
	int			numParams;
	int			numRFormats;
	int16	   *rformats = NULL;
	CachedPlanSource *psrc;
	CachedPlan *cplan;
	Portal		portal;
	char	   *query_string;
	const char *redacted_query_string;
	char	   *saved_stmt_name;
	ParamListInfo params;
	MemoryContext oldContext;
	bool		save_log_statement_stats = log_statement_stats;
	bool		snapshot_set = false;
	char		msec_str[32];
	ParamsErrorCbData params_data;
	ErrorContextCallback params_errcxt;

	/* Get the fixed part of the message */
	portal_name = pq_getmsgstring(input_message);
	stmt_name = pq_getmsgstring(input_message);

	ereport(DEBUG2,
			(errmsg_internal("bind %s to %s",
							 *portal_name ? portal_name : "<unnamed>",
							 *stmt_name ? stmt_name : "<unnamed>")));

	/* Find prepared statement */
	if (stmt_name[0] != '\0')
	{
		PreparedStatement *pstmt;

		pstmt = FetchPreparedStatement(stmt_name, true);
		psrc = pstmt->plansource;
	}
	else
	{
		/* special-case the unnamed statement */
		psrc = unnamed_stmt_psrc;
		if (!psrc)
			ereport(ERROR,
					(errcode(ERRCODE_UNDEFINED_PSTATEMENT),
					 errmsg("unnamed prepared statement does not exist")));
	}

	/*
	 * Report query to various monitoring facilities.
	 */
	debug_query_string = psrc->query_string;

	redacted_query_string = RedactPasswordIfExists(psrc->query_string);
	pgstat_report_activity(STATE_RUNNING, redacted_query_string);

	set_ps_display("BIND");

	if (save_log_statement_stats)
		ResetUsage();

	/*
	 * Start up a transaction command so we can call functions etc. (Note that
	 * this will normally change current memory context.) Nothing happens if
	 * we are already in one.  This also arms the statement timeout if
	 * necessary.
	 */
	start_xact_command();

	/* Switch back to message context */
	MemoryContextSwitchTo(MessageContext);

	/* Get the parameter format codes */
	numPFormats = pq_getmsgint(input_message, 2);
	if (numPFormats > 0)
	{
		pformats = (int16 *) palloc(numPFormats * sizeof(int16));
		for (int i = 0; i < numPFormats; i++)
			pformats[i] = pq_getmsgint(input_message, 2);
	}

	/* Get the parameter value count */
	numParams = pq_getmsgint(input_message, 2);

	if (numPFormats > 1 && numPFormats != numParams)
		ereport(ERROR,
				(errcode(ERRCODE_PROTOCOL_VIOLATION),
				 errmsg("bind message has %d parameter formats but %d parameters",
						numPFormats, numParams)));

	if (numParams != psrc->num_params)
		ereport(ERROR,
				(errcode(ERRCODE_PROTOCOL_VIOLATION),
				 errmsg("bind message supplies %d parameters, but prepared statement \"%s\" requires %d",
						numParams, stmt_name, psrc->num_params)));

	/*
	 * If we are in aborted transaction state, the only portals we can
	 * actually run are those containing COMMIT or ROLLBACK commands. We
	 * disallow binding anything else to avoid problems with infrastructure
	 * that expects to run inside a valid transaction.  We also disallow
	 * binding any parameters, since we can't risk calling user-defined I/O
	 * functions.
	 */
	if (IsAbortedTransactionBlockState() &&
		(!(psrc->raw_parse_tree &&
		   IsTransactionExitStmt(psrc->raw_parse_tree->stmt)) ||
		 numParams != 0))
		ereport(ERROR,
				(errcode(ERRCODE_IN_FAILED_SQL_TRANSACTION),
				 errmsg("current transaction is aborted, "
						"commands ignored until end of transaction block"),
				 errdetail_abort()));

	/*
	 * Create the portal.  Allow silent replacement of an existing portal only
	 * if the unnamed portal is specified.
	 */
	if (portal_name[0] == '\0')
		portal = CreatePortal(portal_name, true, true);
	else
		portal = CreatePortal(portal_name, false, false);

	/*
	 * Prepare to copy stuff into the portal's memory context.  We do all this
	 * copying first, because it could possibly fail (out-of-memory) and we
	 * don't want a failure to occur between GetCachedPlan and
	 * PortalDefineQuery; that would result in leaking our plancache refcount.
	 */
	oldContext = MemoryContextSwitchTo(portal->portalContext);

	/* Copy the plan's query string into the portal */
	query_string = pstrdup(psrc->query_string);

	/* Likewise make a copy of the statement name, unless it's unnamed */
	if (stmt_name[0])
		saved_stmt_name = pstrdup(stmt_name);
	else
		saved_stmt_name = NULL;

	/*
	 * Set a snapshot if we have parameters to fetch (since the input
	 * functions might need it) or the query isn't a utility command (and
	 * hence could require redoing parse analysis and planning).  We keep the
	 * snapshot active till we're done, so that plancache.c doesn't have to
	 * take new ones.
	 */
	if (numParams > 0 ||
		(psrc->raw_parse_tree &&
		 analyze_requires_snapshot(psrc->raw_parse_tree)))
	{
		PushActiveSnapshot(GetTransactionSnapshot());
		snapshot_set = true;
	}

	/*
	 * Fetch parameters, if any, and store in the portal's memory context.
	 */
	if (numParams > 0)
	{
		char	  **knownTextValues = NULL; /* allocate on first use */
		BindParamCbData one_param_data;

		/*
		 * Set up an error callback so that if there's an error in this phase,
		 * we can report the specific parameter causing the problem.
		 */
		one_param_data.portalName = portal->name;
		one_param_data.paramno = -1;
		one_param_data.paramval = NULL;
		params_errcxt.previous = error_context_stack;
		params_errcxt.callback = bind_param_error_callback;
		params_errcxt.arg = (void *) &one_param_data;
		error_context_stack = &params_errcxt;

		params = makeParamList(numParams);

		for (int paramno = 0; paramno < numParams; paramno++)
		{
			Oid			ptype = psrc->param_types[paramno];
			int32		plength;
			Datum		pval;
			bool		isNull;
			StringInfoData pbuf;
			char		csave;
			int16		pformat;

			one_param_data.paramno = paramno;
			one_param_data.paramval = NULL;

			plength = pq_getmsgint(input_message, 4);
			isNull = (plength == -1);

			if (!isNull)
			{
				const char *pvalue = pq_getmsgbytes(input_message, plength);

				/*
				 * Rather than copying data around, we just set up a phony
				 * StringInfo pointing to the correct portion of the message
				 * buffer.  We assume we can scribble on the message buffer so
				 * as to maintain the convention that StringInfos have a
				 * trailing null.  This is grotty but is a big win when
				 * dealing with very large parameter strings.
				 */
				pbuf.data = unconstify(char *, pvalue);
				pbuf.maxlen = plength + 1;
				pbuf.len = plength;
				pbuf.cursor = 0;

				csave = pbuf.data[plength];
				pbuf.data[plength] = '\0';
			}
			else
			{
				pbuf.data = NULL;	/* keep compiler quiet */
				csave = 0;
			}

			if (numPFormats > 1)
				pformat = pformats[paramno];
			else if (numPFormats > 0)
				pformat = pformats[0];
			else
				pformat = 0;	/* default = text */

			if (pformat == 0)	/* text mode */
			{
				Oid			typinput;
				Oid			typioparam;
				char	   *pstring;

				getTypeInputInfo(ptype, &typinput, &typioparam);

				/*
				 * We have to do encoding conversion before calling the
				 * typinput routine.
				 */
				if (isNull)
					pstring = NULL;
				else
					pstring = pg_client_to_server(pbuf.data, plength);

				/* Now we can log the input string in case of error */
				one_param_data.paramval = pstring;

				pval = OidInputFunctionCall(typinput, pstring, typioparam, -1);

				one_param_data.paramval = NULL;

				/*
				 * If we might need to log parameters later, save a copy of
				 * the converted string in MessageContext; then free the
				 * result of encoding conversion, if any was done.
				 */
				if (pstring)
				{
					if (log_parameter_max_length_on_error != 0)
					{
						MemoryContext oldcxt;

						oldcxt = MemoryContextSwitchTo(MessageContext);

						if (knownTextValues == NULL)
							knownTextValues =
								palloc0(numParams * sizeof(char *));

						if (log_parameter_max_length_on_error < 0)
							knownTextValues[paramno] = pstrdup(pstring);
						else
						{
							/*
							 * We can trim the saved string, knowing that we
							 * won't print all of it.  But we must copy at
							 * least two more full characters than
							 * BuildParamLogString wants to use; otherwise it
							 * might fail to include the trailing ellipsis.
							 */
							knownTextValues[paramno] =
								pnstrdup(pstring,
										 log_parameter_max_length_on_error
										 + 2 * MAX_MULTIBYTE_CHAR_LEN);
						}

						MemoryContextSwitchTo(oldcxt);
					}
					if (pstring != pbuf.data)
						pfree(pstring);
				}
			}
			else if (pformat == 1)	/* binary mode */
			{
				Oid			typreceive;
				Oid			typioparam;
				StringInfo	bufptr;

				/*
				 * Call the parameter type's binary input converter
				 */
				getTypeBinaryInputInfo(ptype, &typreceive, &typioparam);

				if (isNull)
					bufptr = NULL;
				else
					bufptr = &pbuf;

				pval = OidReceiveFunctionCall(typreceive, bufptr, typioparam, -1);

				/* Trouble if it didn't eat the whole buffer */
				if (!isNull && pbuf.cursor != pbuf.len)
					ereport(ERROR,
							(errcode(ERRCODE_INVALID_BINARY_REPRESENTATION),
							 errmsg("incorrect binary data format in bind parameter %d",
									paramno + 1)));
			}
			else
			{
				ereport(ERROR,
						(errcode(ERRCODE_INVALID_PARAMETER_VALUE),
						 errmsg("unsupported format code: %d",
								pformat)));
				pval = 0;		/* keep compiler quiet */
			}

			/* Restore message buffer contents */
			if (!isNull)
				pbuf.data[plength] = csave;

			params->params[paramno].value = pval;
			params->params[paramno].isnull = isNull;

			/*
			 * We mark the params as CONST.  This ensures that any custom plan
			 * makes full use of the parameter values.
			 */
			params->params[paramno].pflags = PARAM_FLAG_CONST;
			params->params[paramno].ptype = ptype;
		}

		/* Pop the per-parameter error callback */
		error_context_stack = error_context_stack->previous;

		/*
		 * Once all parameters have been received, prepare for printing them
		 * in future errors, if configured to do so.  (This is saved in the
		 * portal, so that they'll appear when the query is executed later.)
		 */
		if (log_parameter_max_length_on_error != 0)
			params->paramValuesStr =
				BuildParamLogString(params,
									knownTextValues,
									log_parameter_max_length_on_error);
	}
	else
		params = NULL;

	/* Done storing stuff in portal's context */
	MemoryContextSwitchTo(oldContext);

	/*
	 * Set up another error callback so that all the parameters are logged if
	 * we get an error during the rest of the BIND processing.
	 */
	params_data.portalName = portal->name;
	params_data.params = params;
	params_errcxt.previous = error_context_stack;
	params_errcxt.callback = ParamsErrorCallback;
	params_errcxt.arg = (void *) &params_data;
	error_context_stack = &params_errcxt;

	/* Get the result format codes */
	numRFormats = pq_getmsgint(input_message, 2);
	if (numRFormats > 0)
	{
		rformats = (int16 *) palloc(numRFormats * sizeof(int16));
		for (int i = 0; i < numRFormats; i++)
			rformats[i] = pq_getmsgint(input_message, 2);
	}

	pq_getmsgend(input_message);

	/*
	 * Obtain a plan from the CachedPlanSource.  Any cruft from (re)planning
	 * will be generated in MessageContext.  The plan refcount will be
	 * assigned to the Portal, so it will be released at portal destruction.
	 */
	cplan = GetCachedPlan(psrc, params, NULL, NULL);

	/*
	 * Now we can define the portal.
	 *
	 * DO NOT put any code that could possibly throw an error between the
	 * above GetCachedPlan call and here.
	 */
	PortalDefineQuery(portal,
					  saved_stmt_name,
					  query_string,
					  psrc->commandTag,
					  cplan->stmt_list,
					  cplan);

	/* Done with the snapshot used for parameter I/O and parsing/planning */
	if (snapshot_set)
		PopActiveSnapshot();

	/*
	 * And we're ready to start portal execution.
	 */
	PortalStart(portal, params, 0, InvalidSnapshot);

	/*
	 * Apply the result format requests to the portal.
	 */
	PortalSetResultFormat(portal, numRFormats, rformats);

	/*
	 * Done binding; remove the parameters error callback.  Entries emitted
	 * later determine independently whether to log the parameters or not.
	 */
	error_context_stack = error_context_stack->previous;

	/*
	 * Send BindComplete.
	 */
	if (whereToSendOutput == DestRemote)
		pq_putemptymessage('2');

	/*
	 * Emit duration logging if appropriate.
	 */
	switch (check_log_duration(msec_str, false))
	{
		case 1:
			ereport(LOG,
					(errmsg("duration: %s ms", msec_str),
					 errhidestmt(true)));
			break;
		case 2:
			ereport(LOG,
					(errmsg("duration: %s ms  bind %s%s%s: %s",
							msec_str,
							*stmt_name ? stmt_name : "<unnamed>",
							*portal_name ? "/" : "",
							*portal_name ? portal_name : "",
							redacted_query_string),
					 errhidestmt(true),
					 errdetail_params(params)));
			break;
	}

	if (save_log_statement_stats)
		ShowUsage("BIND MESSAGE STATISTICS");

	debug_query_string = NULL;
}

/*
 * exec_execute_message
 *
 * Process an "Execute" message for a portal
 */
static void
exec_execute_message(const char *portal_name, long max_rows)
{
	CommandDest dest;
	DestReceiver *receiver;
	Portal		portal;
	bool		completed;
	QueryCompletion qc;
	const char *sourceText;
	const char *prepStmtName;
	ParamListInfo portalParams;
	bool		save_log_statement_stats = log_statement_stats;
	bool		is_xact_command;
	bool		execute_is_fetch;
	bool		was_logged = false;
	char		msec_str[32];
	ParamsErrorCbData params_data;
	ErrorContextCallback params_errcxt;

	/* Adjust destination to tell printtup.c what to do */
	dest = whereToSendOutput;
	if (dest == DestRemote)
		dest = DestRemoteExecute;

	portal = GetPortalByName(portal_name);
	if (!PortalIsValid(portal))
		ereport(ERROR,
				(errcode(ERRCODE_UNDEFINED_CURSOR),
				 errmsg("portal \"%s\" does not exist", portal_name)));

	/*
	 * If the original query was a null string, just return
	 * EmptyQueryResponse.
	 */
	if (portal->commandTag == CMDTAG_UNKNOWN)
	{
		Assert(portal->stmts == NIL);
		NullCommand(dest);
		return;
	}

	/* Does the portal contain a transaction command? */
	is_xact_command = IsTransactionStmtList(portal->stmts);

	/*
	 * We must copy the sourceText and prepStmtName into MessageContext in
	 * case the portal is destroyed during finish_xact_command.  We do not
	 * make a copy of the portalParams though, preferring to just not print
	 * them in that case.
	 */
	sourceText = pstrdup(portal->sourceText);
	if (portal->prepStmtName)
		prepStmtName = pstrdup(portal->prepStmtName);
	else
		prepStmtName = "<unnamed>";
	portalParams = portal->portalParams;

	/*
	 * Report query to various monitoring facilities.
	 */
	debug_query_string = sourceText;

	pgstat_report_activity(STATE_RUNNING, sourceText);

	set_ps_display(GetCommandTagName(portal->commandTag));

	if (save_log_statement_stats)
		ResetUsage();

	BeginCommand(portal->commandTag, dest);

	/*
	 * Create dest receiver in MessageContext (we don't want it in transaction
	 * context, because that may get deleted if portal contains VACUUM).
	 */
	receiver = CreateDestReceiver(dest);
	if (dest == DestRemoteExecute)
		SetRemoteDestReceiverParams(receiver, portal);

	/*
	 * Ensure we are in a transaction command (this should normally be the
	 * case already due to prior BIND).
	 */
	start_xact_command();

	/*
	 * If we re-issue an Execute protocol request against an existing portal,
	 * then we are only fetching more rows rather than completely re-executing
	 * the query from the start. atStart is never reset for a v3 portal, so we
	 * are safe to use this check.
	 */
	execute_is_fetch = !portal->atStart;

	/* Log immediately if dictated by log_statement */
	if (check_log_statement(portal->stmts))
	{
		ereport(LOG,
				(errmsg("%s %s%s%s: %s",
						execute_is_fetch ?
						_("execute fetch from") :
						_("execute"),
						prepStmtName,
						*portal_name ? "/" : "",
						*portal_name ? portal_name : "",
						sourceText),
				 errhidestmt(true),
				 errdetail_params(portalParams)));
		was_logged = true;
	}

	/*
	 * If we are in aborted transaction state, the only portals we can
	 * actually run are those containing COMMIT or ROLLBACK commands.
	 */
	if (IsAbortedTransactionBlockState() &&
		!IsTransactionExitStmtList(portal->stmts))
		ereport(ERROR,
				(errcode(ERRCODE_IN_FAILED_SQL_TRANSACTION),
				 errmsg("current transaction is aborted, "
						"commands ignored until end of transaction block"),
				 errdetail_abort()));

	/* Check for cancel signal before we start execution */
	CHECK_FOR_INTERRUPTS();

	/*
	 * Okay to run the portal.  Set the error callback so that parameters are
	 * logged.  The parameters must have been saved during the bind phase.
	 */
	params_data.portalName = portal->name;
	params_data.params = portalParams;
	params_errcxt.previous = error_context_stack;
	params_errcxt.callback = ParamsErrorCallback;
	params_errcxt.arg = (void *) &params_data;
	error_context_stack = &params_errcxt;

	if (max_rows <= 0)
		max_rows = FETCH_ALL;

	completed = PortalRun(portal,
						  max_rows,
						  true, /* always top level */
						  !execute_is_fetch && max_rows == FETCH_ALL,
						  receiver,
						  receiver,
						  &qc);

	receiver->rDestroy(receiver);

	/* Done executing; remove the params error callback */
	error_context_stack = error_context_stack->previous;

	if (completed)
	{
		if (is_xact_command || (MyXactFlags & XACT_FLAGS_NEEDIMMEDIATECOMMIT))
		{
			/*
			 * If this was a transaction control statement, commit it.  We
			 * will start a new xact command for the next command (if any).
			 * Likewise if the statement required immediate commit.  Without
			 * this provision, we wouldn't force commit until Sync is
			 * received, which creates a hazard if the client tries to
			 * pipeline immediate-commit statements.
			 */
			finish_xact_command();

			/*
			 * These commands typically don't have any parameters, and even if
			 * one did we couldn't print them now because the storage went
			 * away during finish_xact_command.  So pretend there were none.
			 */
			portalParams = NULL;
		}
		else
		{
			/*
			 * We need a CommandCounterIncrement after every query, except
			 * those that start or end a transaction block.
			 */
			CommandCounterIncrement();

			/*
			 * Set XACT_FLAGS_PIPELINING whenever we complete an Execute
			 * message without immediately committing the transaction.
			 */
			MyXactFlags |= XACT_FLAGS_PIPELINING;

			/*
			 * Disable statement timeout whenever we complete an Execute
			 * message.  The next protocol message will start a fresh timeout.
			 */
			disable_statement_timeout();
		}

		/* Send appropriate CommandComplete to client */
		EndCommand(&qc, dest, false);
	}
	else
	{
		/* Portal run not complete, so send PortalSuspended */
		if (whereToSendOutput == DestRemote)
			pq_putemptymessage('s');

		/*
		 * Set XACT_FLAGS_PIPELINING whenever we suspend an Execute message,
		 * too.
		 */
		MyXactFlags |= XACT_FLAGS_PIPELINING;
	}

	/*
	 * Emit duration logging if appropriate.
	 */
	switch (check_log_duration(msec_str, was_logged))
	{
		case 1:
			ereport(LOG,
					(errmsg("duration: %s ms", msec_str),
					 errhidestmt(true)));
			break;
		case 2:
			ereport(LOG,
					(errmsg("duration: %s ms  %s %s%s%s: %s",
							msec_str,
							execute_is_fetch ?
							_("execute fetch from") :
							_("execute"),
							prepStmtName,
							*portal_name ? "/" : "",
							*portal_name ? portal_name : "",
							sourceText),
					 errhidestmt(true),
					 errdetail_params(portalParams)));
			break;
	}

	if (save_log_statement_stats)
		ShowUsage("EXECUTE MESSAGE STATISTICS");

	debug_query_string = NULL;
}

/*
 * check_log_statement
 *		Determine whether command should be logged because of log_statement
 *
 * stmt_list can be either raw grammar output or a list of planned
 * statements
 */
static bool
check_log_statement(List *stmt_list)
{
	ListCell   *stmt_item;

	if (log_statement == LOGSTMT_NONE)
		return false;
	if (log_statement == LOGSTMT_ALL)
		return true;

	/* Else we have to inspect the statement(s) to see whether to log */
	foreach(stmt_item, stmt_list)
	{
		Node	   *stmt = (Node *) lfirst(stmt_item);

		if (GetCommandLogLevel(stmt) <= log_statement)
			return true;
	}

	return false;
}

/*
 * check_log_duration
 *		Determine whether current command's duration should be logged
 *		We also check if this statement in this transaction must be logged
 *		(regardless of its duration).
 *
 * Returns:
 *		0 if no logging is needed
 *		1 if just the duration should be logged
 *		2 if duration and query details should be logged
 *
 * If logging is needed, the duration in msec is formatted into msec_str[],
 * which must be a 32-byte buffer.
 *
 * was_logged should be true if caller already logged query details (this
 * essentially prevents 2 from being returned).
 */
int
check_log_duration(char *msec_str, bool was_logged)
{
	if (log_duration || log_min_duration_sample >= 0 ||
		log_min_duration_statement >= 0 || xact_is_sampled)
	{
		long		secs;
		int			usecs;
		int			msecs;
		bool		exceeded_duration;
		bool		exceeded_sample_duration;
		bool		in_sample = false;

		TimestampDifference(GetCurrentStatementStartTimestamp(),
							GetCurrentTimestamp(),
							&secs, &usecs);
		msecs = usecs / 1000;

		/*
		 * This odd-looking test for log_min_duration_* being exceeded is
		 * designed to avoid integer overflow with very long durations: don't
		 * compute secs * 1000 until we've verified it will fit in int.
		 */
		exceeded_duration = (log_min_duration_statement == 0 ||
							 (log_min_duration_statement > 0 &&
							  (secs > log_min_duration_statement / 1000 ||
							   secs * 1000 + msecs >= log_min_duration_statement)));

		exceeded_sample_duration = (log_min_duration_sample == 0 ||
									(log_min_duration_sample > 0 &&
									 (secs > log_min_duration_sample / 1000 ||
									  secs * 1000 + msecs >= log_min_duration_sample)));

		/*
		 * Do not log if log_statement_sample_rate = 0. Log a sample if
		 * log_statement_sample_rate <= 1 and avoid unnecessary PRNG call if
		 * log_statement_sample_rate = 1.
		 */
		if (exceeded_sample_duration)
			in_sample = log_statement_sample_rate != 0 &&
				(log_statement_sample_rate == 1 ||
				 pg_prng_double(&pg_global_prng_state) <= log_statement_sample_rate);

		if (exceeded_duration || in_sample || log_duration || xact_is_sampled)
		{
			snprintf(msec_str, 32, "%ld.%03d",
					 secs * 1000 + msecs, usecs % 1000);
			if ((exceeded_duration || in_sample || xact_is_sampled) && !was_logged)
				return 2;
			else
				return 1;
		}
	}

	return 0;
}

/*
 * errdetail_execute
 *
 * Add an errdetail() line showing the query referenced by an EXECUTE, if any.
 * The argument is the raw parsetree list.
 */
static int
errdetail_execute(List *raw_parsetree_list)
{
	ListCell   *parsetree_item;

	foreach(parsetree_item, raw_parsetree_list)
	{
		RawStmt    *parsetree = lfirst_node(RawStmt, parsetree_item);

		if (IsA(parsetree->stmt, ExecuteStmt))
		{
			ExecuteStmt *stmt = (ExecuteStmt *) parsetree->stmt;
			PreparedStatement *pstmt;

			pstmt = FetchPreparedStatement(stmt->name, false);
			if (pstmt)
			{
				errdetail("prepare: %s", pstmt->plansource->query_string);
				return 0;
			}
		}
	}

	return 0;
}

/*
 * errdetail_params
 *
 * Add an errdetail() line showing bind-parameter data, if available.
 * Note that this is only used for statement logging, so it is controlled
 * by log_parameter_max_length not log_parameter_max_length_on_error.
 */
static int
errdetail_params(ParamListInfo params)
{
	if (params && params->numParams > 0 && log_parameter_max_length != 0)
	{
		char	   *str;

		str = BuildParamLogString(params, NULL, log_parameter_max_length);
		if (str && str[0] != '\0')
			errdetail("parameters: %s", str);
	}

	return 0;
}

/*
 * errdetail_abort
 *
 * Add an errdetail() line showing abort reason, if any.
 */
static int
errdetail_abort(void)
{
	if (MyProc->recoveryConflictPending)
		errdetail("abort reason: recovery conflict");

	return 0;
}

/*
 * errdetail_recovery_conflict
 *
 * Add an errdetail() line showing conflict source.
 */
static int
errdetail_recovery_conflict(void)
{
	switch (RecoveryConflictReason)
	{
		case PROCSIG_RECOVERY_CONFLICT_BUFFERPIN:
			errdetail("User was holding shared buffer pin for too long.");
			break;
		case PROCSIG_RECOVERY_CONFLICT_LOCK:
			errdetail("User was holding a relation lock for too long.");
			break;
		case PROCSIG_RECOVERY_CONFLICT_TABLESPACE:
			errdetail("User was or might have been using tablespace that must be dropped.");
			break;
		case PROCSIG_RECOVERY_CONFLICT_SNAPSHOT:
			errdetail("User query might have needed to see row versions that must be removed.");
			break;
		case PROCSIG_RECOVERY_CONFLICT_STARTUP_DEADLOCK:
			errdetail("User transaction caused buffer deadlock with recovery.");
			break;
		case PROCSIG_RECOVERY_CONFLICT_DATABASE:
			errdetail("User was connected to a database that must be dropped.");
			break;
		default:
			break;
			/* no errdetail */
	}

	return 0;
}

/*
 * bind_param_error_callback
 *
 * Error context callback used while parsing parameters in a Bind message
 */
static void
bind_param_error_callback(void *arg)
{
	BindParamCbData *data = (BindParamCbData *) arg;
	StringInfoData buf;
	char	   *quotedval;

	if (data->paramno < 0)
		return;

	/* If we have a textual value, quote it, and trim if necessary */
	if (data->paramval)
	{
		initStringInfo(&buf);
		appendStringInfoStringQuoted(&buf, data->paramval,
									 log_parameter_max_length_on_error);
		quotedval = buf.data;
	}
	else
		quotedval = NULL;

	if (data->portalName && data->portalName[0] != '\0')
	{
		if (quotedval)
			errcontext("portal \"%s\" parameter $%d = %s",
					   data->portalName, data->paramno + 1, quotedval);
		else
			errcontext("portal \"%s\" parameter $%d",
					   data->portalName, data->paramno + 1);
	}
	else
	{
		if (quotedval)
			errcontext("unnamed portal parameter $%d = %s",
					   data->paramno + 1, quotedval);
		else
			errcontext("unnamed portal parameter $%d",
					   data->paramno + 1);
	}

	if (quotedval)
		pfree(quotedval);
}

/*
 * exec_describe_statement_message
 *
 * Process a "Describe" message for a prepared statement
 */
static void
exec_describe_statement_message(const char *stmt_name)
{
	CachedPlanSource *psrc;

	/*
	 * Start up a transaction command. (Note that this will normally change
	 * current memory context.) Nothing happens if we are already in one.
	 */
	start_xact_command();

	/* Switch back to message context */
	MemoryContextSwitchTo(MessageContext);

	/* Find prepared statement */
	if (stmt_name[0] != '\0')
	{
		PreparedStatement *pstmt;

		pstmt = FetchPreparedStatement(stmt_name, true);
		psrc = pstmt->plansource;
	}
	else
	{
		/* special-case the unnamed statement */
		psrc = unnamed_stmt_psrc;
		if (!psrc)
			ereport(ERROR,
					(errcode(ERRCODE_UNDEFINED_PSTATEMENT),
					 errmsg("unnamed prepared statement does not exist")));
	}

	/* Prepared statements shouldn't have changeable result descs */
	Assert(psrc->fixed_result);

	/*
	 * If we are in aborted transaction state, we can't run
	 * SendRowDescriptionMessage(), because that needs catalog accesses.
	 * Hence, refuse to Describe statements that return data.  (We shouldn't
	 * just refuse all Describes, since that might break the ability of some
	 * clients to issue COMMIT or ROLLBACK commands, if they use code that
	 * blindly Describes whatever it does.)  We can Describe parameters
	 * without doing anything dangerous, so we don't restrict that.
	 */
	if (IsAbortedTransactionBlockState() &&
		psrc->resultDesc)
		ereport(ERROR,
				(errcode(ERRCODE_IN_FAILED_SQL_TRANSACTION),
				 errmsg("current transaction is aborted, "
						"commands ignored until end of transaction block"),
				 errdetail_abort()));

	if (whereToSendOutput != DestRemote)
		return;					/* can't actually do anything... */

	/*
	 * First describe the parameters...
	 */
	pq_beginmessage_reuse(&row_description_buf, 't');	/* parameter description
														 * message type */
	pq_sendint16(&row_description_buf, psrc->num_params);

	for (int i = 0; i < psrc->num_params; i++)
	{
		Oid			ptype = psrc->param_types[i];

		pq_sendint32(&row_description_buf, (int) ptype);
	}
	pq_endmessage_reuse(&row_description_buf);

	/*
	 * Next send RowDescription or NoData to describe the result...
	 */
	if (psrc->resultDesc)
	{
		List	   *tlist;

		/* Get the plan's primary targetlist */
		tlist = CachedPlanGetTargetList(psrc, NULL);

		SendRowDescriptionMessage(&row_description_buf,
								  psrc->resultDesc,
								  tlist,
								  NULL);
	}
	else
		pq_putemptymessage('n');	/* NoData */
}

/*
 * exec_describe_portal_message
 *
 * Process a "Describe" message for a portal
 */
static void
exec_describe_portal_message(const char *portal_name)
{
	Portal		portal;

	/*
	 * Start up a transaction command. (Note that this will normally change
	 * current memory context.) Nothing happens if we are already in one.
	 */
	start_xact_command();

	/* Switch back to message context */
	MemoryContextSwitchTo(MessageContext);

	portal = GetPortalByName(portal_name);
	if (!PortalIsValid(portal))
		ereport(ERROR,
				(errcode(ERRCODE_UNDEFINED_CURSOR),
				 errmsg("portal \"%s\" does not exist", portal_name)));

	/*
	 * If we are in aborted transaction state, we can't run
	 * SendRowDescriptionMessage(), because that needs catalog accesses.
	 * Hence, refuse to Describe portals that return data.  (We shouldn't just
	 * refuse all Describes, since that might break the ability of some
	 * clients to issue COMMIT or ROLLBACK commands, if they use code that
	 * blindly Describes whatever it does.)
	 */
	if (IsAbortedTransactionBlockState() &&
		portal->tupDesc)
		ereport(ERROR,
				(errcode(ERRCODE_IN_FAILED_SQL_TRANSACTION),
				 errmsg("current transaction is aborted, "
						"commands ignored until end of transaction block"),
				 errdetail_abort()));

	if (whereToSendOutput != DestRemote)
		return;					/* can't actually do anything... */

	if (portal->tupDesc)
		SendRowDescriptionMessage(&row_description_buf,
								  portal->tupDesc,
								  FetchPortalTargetList(portal),
								  portal->formats);
	else
		pq_putemptymessage('n');	/* NoData */
}


/*
 * Convenience routines for starting/committing a single command.
 */
static void
start_xact_command(void)
{
	if (!xact_started)
	{
		StartTransactionCommand();

		xact_started = true;
	}

	/*
	 * Start statement timeout if necessary.  Note that this'll intentionally
	 * not reset the clock on an already started timeout, to avoid the timing
	 * overhead when start_xact_command() is invoked repeatedly, without an
	 * interceding finish_xact_command() (e.g. parse/bind/execute).  If that's
	 * not desired, the timeout has to be disabled explicitly.
	 */
	enable_statement_timeout();

	/* Start timeout for checking if the client has gone away if necessary. */
	if (client_connection_check_interval > 0 &&
		IsUnderPostmaster &&
		MyProcPort &&
		!get_timeout_active(CLIENT_CONNECTION_CHECK_TIMEOUT))
		enable_timeout_after(CLIENT_CONNECTION_CHECK_TIMEOUT,
							 client_connection_check_interval);
}

static void
finish_xact_command(void)
{
	/* cancel active statement timeout after each command */
	disable_statement_timeout();

	if (xact_started)
	{
		CommitTransactionCommand();

#ifdef MEMORY_CONTEXT_CHECKING
		/* Check all memory contexts that weren't freed during commit */
		/* (those that were, were checked before being deleted) */
		MemoryContextCheck(TopMemoryContext);
#endif

#ifdef SHOW_MEMORY_STATS
		/* Print mem stats after each commit for leak tracking */
		MemoryContextStats(TopMemoryContext);
#endif

		xact_started = false;
	}
}


/*
 * Convenience routines for checking whether a statement is one of the
 * ones that we allow in transaction-aborted state.
 */

/* Test a bare parsetree */
static bool
IsTransactionExitStmt(Node *parsetree)
{
	if (parsetree && IsA(parsetree, TransactionStmt))
	{
		TransactionStmt *stmt = (TransactionStmt *) parsetree;

		if (stmt->kind == TRANS_STMT_COMMIT ||
			stmt->kind == TRANS_STMT_PREPARE ||
			stmt->kind == TRANS_STMT_ROLLBACK ||
			stmt->kind == TRANS_STMT_ROLLBACK_TO)
			return true;
	}
	return false;
}

/* Test a list that contains PlannedStmt nodes */
static bool
IsTransactionExitStmtList(List *pstmts)
{
	if (list_length(pstmts) == 1)
	{
		PlannedStmt *pstmt = linitial_node(PlannedStmt, pstmts);

		if (pstmt->commandType == CMD_UTILITY &&
			IsTransactionExitStmt(pstmt->utilityStmt))
			return true;
	}
	return false;
}

/* Test a list that contains PlannedStmt nodes */
static bool
IsTransactionStmtList(List *pstmts)
{
	if (list_length(pstmts) == 1)
	{
		PlannedStmt *pstmt = linitial_node(PlannedStmt, pstmts);

		if (pstmt->commandType == CMD_UTILITY &&
			IsA(pstmt->utilityStmt, TransactionStmt))
			return true;
	}
	return false;
}

/* Release any existing unnamed prepared statement */
static void
drop_unnamed_stmt(void)
{
	/* paranoia to avoid a dangling pointer in case of error */
	if (unnamed_stmt_psrc)
	{
		CachedPlanSource *psrc = unnamed_stmt_psrc;

		unnamed_stmt_psrc = NULL;
		DropCachedPlan(psrc);
	}
}


/* --------------------------------
 *		signal handler routines used in PostgresMain()
 * --------------------------------
 */

/*
 * quickdie() occurs when signaled SIGQUIT by the postmaster.
 *
 * Either some backend has bought the farm, or we've been told to shut down
 * "immediately"; so we need to stop what we're doing and exit.
 */
void
quickdie(SIGNAL_ARGS)
{
	sigaddset(&BlockSig, SIGQUIT);	/* prevent nested calls */
	PG_SETMASK(&BlockSig);

	/*
	 * Prevent interrupts while exiting; though we just blocked signals that
	 * would queue new interrupts, one may have been pending.  We don't want a
	 * quickdie() downgraded to a mere query cancel.
	 */
	HOLD_INTERRUPTS();

	/*
	 * If we're aborting out of client auth, don't risk trying to send
	 * anything to the client; we will likely violate the protocol, not to
	 * mention that we may have interrupted the guts of OpenSSL or some
	 * authentication library.
	 */
	if (ClientAuthInProgress && whereToSendOutput == DestRemote)
		whereToSendOutput = DestNone;

	/*
	 * Notify the client before exiting, to give a clue on what happened.
	 *
	 * It's dubious to call ereport() from a signal handler.  It is certainly
	 * not async-signal safe.  But it seems better to try, than to disconnect
	 * abruptly and leave the client wondering what happened.  It's remotely
	 * possible that we crash or hang while trying to send the message, but
	 * receiving a SIGQUIT is a sign that something has already gone badly
	 * wrong, so there's not much to lose.  Assuming the postmaster is still
	 * running, it will SIGKILL us soon if we get stuck for some reason.
	 *
	 * One thing we can do to make this a tad safer is to clear the error
	 * context stack, so that context callbacks are not called.  That's a lot
	 * less code that could be reached here, and the context info is unlikely
	 * to be very relevant to a SIGQUIT report anyway.
	 */
	error_context_stack = NULL;

	/*
	 * When responding to a postmaster-issued signal, we send the message only
	 * to the client; sending to the server log just creates log spam, plus
	 * it's more code that we need to hope will work in a signal handler.
	 *
	 * Ideally these should be ereport(FATAL), but then we'd not get control
	 * back to force the correct type of process exit.
	 */
	switch (GetQuitSignalReason())
	{
		case PMQUIT_NOT_SENT:
			/* Hmm, SIGQUIT arrived out of the blue */
			ereport(WARNING,
					(errcode(ERRCODE_ADMIN_SHUTDOWN),
					 errmsg("terminating connection because of unexpected SIGQUIT signal")));
			break;
		case PMQUIT_FOR_CRASH:
			/* YB_TODO(Deepthi) Commit c5f22319c2b77de0f2ebeeb797791d925dfd070d */
#ifndef THREAD_SANITIZER
			/* A crash-and-restart cycle is in progress */
			ereport(WARNING_CLIENT_ONLY,
					(errcode(ERRCODE_CRASH_SHUTDOWN),
					 errmsg("terminating connection because of crash of another server process"),
					 errdetail("The postmaster has commanded this server process to roll back"
							   " the current transaction and exit, because another"
							   " server process exited abnormally and possibly corrupted"
							   " shared memory."),
					 errhint("In a moment you should be able to reconnect to the"
							 " database and repeat your command.")));
#endif
			break;
		case PMQUIT_FOR_STOP:
			/* Immediate-mode stop */
			ereport(WARNING_CLIENT_ONLY,
					(errcode(ERRCODE_ADMIN_SHUTDOWN),
					 errmsg("terminating connection due to immediate shutdown command")));
			break;
	}

	/*
	 * We DO NOT want to run proc_exit() or atexit() callbacks -- we're here
	 * because shared memory may be corrupted, so we don't want to try to
	 * clean up our transaction.  Just nail the windows shut and get out of
	 * town.  The callbacks wouldn't be safe to run from a signal handler,
	 * anyway.
	 *
	 * Note we do _exit(2) not _exit(0).  This is to force the postmaster into
	 * a system reset cycle if someone sends a manual SIGQUIT to a random
	 * backend.  This is necessary precisely because we don't clean up our
	 * shared memory state.  (The "dead man switch" mechanism in pmsignal.c
	 * should ensure the postmaster sees this as a crash, too, but no harm in
	 * being doubly sure.)
	 */
	_exit(2);
}

/*
 * Shutdown signal from postmaster: abort transaction and exit
 * at soonest convenient time
 */
void
die(SIGNAL_ARGS)
{
	int			save_errno = errno;

	/* Don't joggle the elbow of proc_exit */
	if (!proc_exit_inprogress)
	{
		InterruptPending = true;
		ProcDiePending = true;
	}

	if (IsYugaByteEnabled())
		YBCInterruptPgGate();

	/* for the cumulative stats system */
	pgStatSessionEndCause = DISCONNECT_KILLED;

	/* If we're still here, waken anything waiting on the process latch */
	SetLatch(MyLatch);

	/*
	 * If we're in single user mode, we want to quit immediately - we can't
	 * rely on latches as they wouldn't work when stdin/stdout is a file.
	 * Rather ugly, but it's unlikely to be worthwhile to invest much more
	 * effort just for the benefit of single user mode.
	 */
	if (DoingCommandRead && whereToSendOutput != DestRemote)
		ProcessInterrupts();

	errno = save_errno;
}

/*
 * Query-cancel signal from postmaster: abort current transaction
 * at soonest convenient time
 */
void
StatementCancelHandler(SIGNAL_ARGS)
{
	int			save_errno = errno;

	/*
	 * Don't joggle the elbow of proc_exit
	 */
	if (!proc_exit_inprogress)
	{
		InterruptPending = true;
		QueryCancelPending = true;
	}

	/* If we're still here, waken anything waiting on the process latch */
	SetLatch(MyLatch);

	errno = save_errno;
}

/* signal handler for floating point exception */
void
FloatExceptionHandler(SIGNAL_ARGS)
{
	/* We're not returning, so no need to save errno */
	ereport(ERROR,
			(errcode(ERRCODE_FLOATING_POINT_EXCEPTION),
			 errmsg("floating-point exception"),
			 errdetail("An invalid floating-point operation was signaled. "
					   "This probably means an out-of-range result or an "
					   "invalid operation, such as division by zero.")));
}

/*
 * RecoveryConflictInterrupt: out-of-line portion of recovery conflict
 * handling following receipt of SIGUSR1. Designed to be similar to die()
 * and StatementCancelHandler(). Called only by a normal user backend
 * that begins a transaction during recovery.
 */
void
RecoveryConflictInterrupt(ProcSignalReason reason)
{
	int			save_errno = errno;

	/*
	 * Don't joggle the elbow of proc_exit
	 */
	if (!proc_exit_inprogress)
	{
		RecoveryConflictReason = reason;
		switch (reason)
		{
			case PROCSIG_RECOVERY_CONFLICT_STARTUP_DEADLOCK:

				/*
				 * If we aren't waiting for a lock we can never deadlock.
				 */
				if (!IsWaitingForLock())
					return;

				/* Intentional fall through to check wait for pin */
				switch_fallthrough();

			case PROCSIG_RECOVERY_CONFLICT_BUFFERPIN:

				/*
				 * If PROCSIG_RECOVERY_CONFLICT_BUFFERPIN is requested but we
				 * aren't blocking the Startup process there is nothing more
				 * to do.
				 *
				 * When PROCSIG_RECOVERY_CONFLICT_STARTUP_DEADLOCK is
				 * requested, if we're waiting for locks and the startup
				 * process is not waiting for buffer pin (i.e., also waiting
				 * for locks), we set the flag so that ProcSleep() will check
				 * for deadlocks.
				 */
				if (!HoldingBufferPinThatDelaysRecovery())
				{
					if (reason == PROCSIG_RECOVERY_CONFLICT_STARTUP_DEADLOCK &&
						GetStartupBufferPinWaitBufId() < 0)
						CheckDeadLockAlert();
					return;
				}

				MyProc->recoveryConflictPending = true;

				/* Intentional fall through to error handling */
				switch_fallthrough();

			case PROCSIG_RECOVERY_CONFLICT_LOCK:
			case PROCSIG_RECOVERY_CONFLICT_TABLESPACE:
			case PROCSIG_RECOVERY_CONFLICT_SNAPSHOT:

				/*
				 * If we aren't in a transaction any longer then ignore.
				 */
				if (!IsTransactionOrTransactionBlock())
					return;

				/*
				 * If we can abort just the current subtransaction then we are
				 * OK to throw an ERROR to resolve the conflict. Otherwise
				 * drop through to the FATAL case.
				 *
				 * XXX other times that we can throw just an ERROR *may* be
				 * PROCSIG_RECOVERY_CONFLICT_LOCK if no locks are held in
				 * parent transactions
				 *
				 * PROCSIG_RECOVERY_CONFLICT_SNAPSHOT if no snapshots are held
				 * by parent transactions and the transaction is not
				 * transaction-snapshot mode
				 *
				 * PROCSIG_RECOVERY_CONFLICT_TABLESPACE if no temp files or
				 * cursors open in parent transactions
				 */
				if (!IsSubTransaction())
				{
					/*
					 * If we already aborted then we no longer need to cancel.
					 * We do this here since we do not wish to ignore aborted
					 * subtransactions, which must cause FATAL, currently.
					 */
					if (IsAbortedTransactionBlockState())
						return;

					RecoveryConflictPending = true;
					QueryCancelPending = true;
					InterruptPending = true;
					break;
				}

				/* Intentional fall through to session cancel */
				switch_fallthrough();

			case PROCSIG_RECOVERY_CONFLICT_DATABASE:
				RecoveryConflictPending = true;
				ProcDiePending = true;
				InterruptPending = true;
				break;

			default:
				elog(FATAL, "unrecognized conflict mode: %d",
					 (int) reason);
		}

		Assert(RecoveryConflictPending && (QueryCancelPending || ProcDiePending));

		/*
		 * All conflicts apart from database cause dynamic errors where the
		 * command or transaction can be retried at a later point with some
		 * potential for success. No need to reset this, since non-retryable
		 * conflict errors are currently FATAL.
		 */
		if (reason == PROCSIG_RECOVERY_CONFLICT_DATABASE)
			RecoveryConflictRetryable = false;
	}

	/*
	 * Set the process latch. This function essentially emulates signal
	 * handlers like die() and StatementCancelHandler() and it seems prudent
	 * to behave similarly as they do.
	 */
	SetLatch(MyLatch);

	errno = save_errno;
}

/*
 * ProcessInterrupts: out-of-line portion of CHECK_FOR_INTERRUPTS() macro
 *
 * If an interrupt condition is pending, and it's safe to service it,
 * then clear the flag and accept the interrupt.  Called only when
 * InterruptPending is true.
 *
 * Note: if INTERRUPTS_CAN_BE_PROCESSED() is true, then ProcessInterrupts
 * is guaranteed to clear the InterruptPending flag before returning.
 * (This is not the same as guaranteeing that it's still clear when we
 * return; another interrupt could have arrived.  But we promise that
 * any pre-existing one will have been serviced.)
 */
void
ProcessInterrupts(void)
{
	/* OK to accept any interrupts now? */
	if (InterruptHoldoffCount != 0 || CritSectionCount != 0)
		return;
	InterruptPending = false;

	if (ProcDiePending)
	{
		ProcDiePending = false;
		QueryCancelPending = false; /* ProcDie trumps QueryCancel */
		LockErrorCleanup();
		/* As in quickdie, don't risk sending to client during auth */
		if (ClientAuthInProgress && whereToSendOutput == DestRemote)
			whereToSendOutput = DestNone;
		if (ClientAuthInProgress)
			ereport(FATAL,
					(errcode(ERRCODE_QUERY_CANCELED),
					 errmsg("canceling authentication due to timeout")));
		else if (IsAutoVacuumWorkerProcess())
			ereport(FATAL,
					(errcode(ERRCODE_ADMIN_SHUTDOWN),
					 errmsg("terminating autovacuum process due to administrator command")));
		else if (IsLogicalWorker())
			ereport(FATAL,
					(errcode(ERRCODE_ADMIN_SHUTDOWN),
					 errmsg("terminating logical replication worker due to administrator command")));
		else if (IsLogicalLauncher())
		{
			ereport(DEBUG1,
					(errmsg_internal("logical replication launcher shutting down")));

			/*
			 * The logical replication launcher can be stopped at any time.
			 * Use exit status 1 so the background worker is restarted.
			 */
			proc_exit(1);
		}
		else if (RecoveryConflictPending && RecoveryConflictRetryable)
		{
			pgstat_report_recovery_conflict(RecoveryConflictReason);
			ereport(FATAL,
					(errcode(ERRCODE_T_R_SERIALIZATION_FAILURE),
					 errmsg("terminating connection due to conflict with recovery"),
					 errdetail_recovery_conflict()));
		}
		else if (RecoveryConflictPending)
		{
			/* Currently there is only one non-retryable recovery conflict */
			Assert(RecoveryConflictReason == PROCSIG_RECOVERY_CONFLICT_DATABASE);
			pgstat_report_recovery_conflict(RecoveryConflictReason);
			ereport(FATAL,
					(errcode(ERRCODE_DATABASE_DROPPED),
					 errmsg("terminating connection due to conflict with recovery"),
					 errdetail_recovery_conflict()));
		}
		else if (IsBackgroundWorker)
			ereport(FATAL,
					(errcode(ERRCODE_ADMIN_SHUTDOWN),
					 errmsg("terminating background worker \"%s\" due to administrator command",
							MyBgworkerEntry->bgw_type)));
		else
			ereport(FATAL,
					(errcode(ERRCODE_ADMIN_SHUTDOWN),
					 errmsg("terminating connection due to administrator command")));
	}

	if (CheckClientConnectionPending)
	{
		CheckClientConnectionPending = false;

		/*
		 * Check for lost connection and re-arm, if still configured, but not
		 * if we've arrived back at DoingCommandRead state.  We don't want to
		 * wake up idle sessions, and they already know how to detect lost
		 * connections.
		 */
		if (!DoingCommandRead && client_connection_check_interval > 0)
		{
			if (!pq_check_connection())
				ClientConnectionLost = true;
			else
				enable_timeout_after(CLIENT_CONNECTION_CHECK_TIMEOUT,
									 client_connection_check_interval);
		}
	}

	if (ClientConnectionLost)
	{
		QueryCancelPending = false; /* lost connection trumps QueryCancel */
		LockErrorCleanup();
		/* don't send to client, we already know the connection to be dead. */
		whereToSendOutput = DestNone;
		ereport(FATAL,
				(errcode(ERRCODE_CONNECTION_FAILURE),
				 errmsg("connection to client lost")));
	}

	/*
	 * If a recovery conflict happens while we are waiting for input from the
	 * client, the client is presumably just sitting idle in a transaction,
	 * preventing recovery from making progress.  Terminate the connection to
	 * dislodge it.
	 */
	if (RecoveryConflictPending && DoingCommandRead)
	{
		QueryCancelPending = false; /* this trumps QueryCancel */
		RecoveryConflictPending = false;
		LockErrorCleanup();
		pgstat_report_recovery_conflict(RecoveryConflictReason);
		ereport(FATAL,
				(errcode(ERRCODE_T_R_SERIALIZATION_FAILURE),
				 errmsg("terminating connection due to conflict with recovery"),
				 errdetail_recovery_conflict(),
				 errhint("In a moment you should be able to reconnect to the"
						 " database and repeat your command.")));
	}

	/*
	 * Don't allow query cancel interrupts while reading input from the
	 * client, because we might lose sync in the FE/BE protocol.  (Die
	 * interrupts are OK, because we won't read any further messages from the
	 * client in that case.)
	 */
	if (QueryCancelPending && QueryCancelHoldoffCount != 0)
	{
		/*
		 * Re-arm InterruptPending so that we process the cancel request as
		 * soon as we're done reading the message.  (XXX this is seriously
		 * ugly: it complicates INTERRUPTS_CAN_BE_PROCESSED(), and it means we
		 * can't use that macro directly as the initial test in this function,
		 * meaning that this code also creates opportunities for other bugs to
		 * appear.)
		 */
		InterruptPending = true;
	}
	else if (QueryCancelPending)
	{
		bool		lock_timeout_occurred;
		bool		stmt_timeout_occurred;

		QueryCancelPending = false;

		/*
		 * If LOCK_TIMEOUT and STATEMENT_TIMEOUT indicators are both set, we
		 * need to clear both, so always fetch both.
		 */
		lock_timeout_occurred = get_timeout_indicator(LOCK_TIMEOUT, true);
		stmt_timeout_occurred = get_timeout_indicator(STATEMENT_TIMEOUT, true);

		/*
		 * If both were set, we want to report whichever timeout completed
		 * earlier; this ensures consistent behavior if the machine is slow
		 * enough that the second timeout triggers before we get here.  A tie
		 * is arbitrarily broken in favor of reporting a lock timeout.
		 */
		if (lock_timeout_occurred && stmt_timeout_occurred &&
			get_timeout_finish_time(STATEMENT_TIMEOUT) < get_timeout_finish_time(LOCK_TIMEOUT))
			lock_timeout_occurred = false;	/* report stmt timeout */

		if (lock_timeout_occurred)
		{
			LockErrorCleanup();
			ereport(ERROR,
					(errcode(ERRCODE_LOCK_NOT_AVAILABLE),
					 errmsg("canceling statement due to lock timeout")));
		}
		if (stmt_timeout_occurred)
		{
			LockErrorCleanup();
			ereport(ERROR,
					(errcode(ERRCODE_QUERY_CANCELED),
					 errmsg("canceling statement due to statement timeout")));
		}
		if (IsAutoVacuumWorkerProcess())
		{
			LockErrorCleanup();
			ereport(ERROR,
					(errcode(ERRCODE_QUERY_CANCELED),
					 errmsg("canceling autovacuum task")));
		}
		if (RecoveryConflictPending)
		{
			RecoveryConflictPending = false;
			LockErrorCleanup();
			pgstat_report_recovery_conflict(RecoveryConflictReason);
			ereport(ERROR,
					(errcode(ERRCODE_T_R_SERIALIZATION_FAILURE),
					 errmsg("canceling statement due to conflict with recovery"),
					 errdetail_recovery_conflict()));
		}

		/*
		 * If we are reading a command from the client, just ignore the cancel
		 * request --- sending an extra error message won't accomplish
		 * anything.  Otherwise, go ahead and throw the error.
		 */
		if (!DoingCommandRead)
		{
			LockErrorCleanup();
			ereport(ERROR,
					(errcode(ERRCODE_QUERY_CANCELED),
					 errmsg("canceling statement due to user request")));
		}
	}

	if (IdleInTransactionSessionTimeoutPending)
	{
		/*
		 * If the GUC has been reset to zero, ignore the signal.  This is
		 * important because the GUC update itself won't disable any pending
		 * interrupt.
		 */
		if (IdleInTransactionSessionTimeout > 0)
			ereport(FATAL,
					(errcode(ERRCODE_IDLE_IN_TRANSACTION_SESSION_TIMEOUT),
					 errmsg("terminating connection due to idle-in-transaction timeout")));
		else
			IdleInTransactionSessionTimeoutPending = false;
	}

	if (IdleSessionTimeoutPending)
	{
		/* As above, ignore the signal if the GUC has been reset to zero. */
		if (IdleSessionTimeout > 0)
			ereport(FATAL,
					(errcode(ERRCODE_IDLE_SESSION_TIMEOUT),
					 errmsg("terminating connection due to idle-session timeout")));
		else
			IdleSessionTimeoutPending = false;
	}

	/*
	 * If there are pending stats updates and we currently are truly idle
	 * (matching the conditions in PostgresMain(), report stats now.
	 */
	if (IdleStatsUpdateTimeoutPending &&
		DoingCommandRead && !IsTransactionOrTransactionBlock())
	{
		IdleStatsUpdateTimeoutPending = false;
		pgstat_report_stat(true);
	}

	if (ProcSignalBarrierPending)
		ProcessProcSignalBarrier();

	if (ParallelMessagePending)
		HandleParallelMessages();

	if (LogMemoryContextPending)
		ProcessLogMemoryContextInterrupt();
}


/*
 * IA64-specific code to fetch the AR.BSP register for stack depth checks.
 *
 * We currently support gcc, icc, and HP-UX's native compiler here.
 *
 * Note: while icc accepts gcc asm blocks on x86[_64], this is not true on
 * ia64 (at least not in icc versions before 12.x).  So we have to carry a
 * separate implementation for it.
 */
#if defined(__ia64__) || defined(__ia64)

#if defined(__hpux) && !defined(__GNUC__) && !defined(__INTEL_COMPILER)
/* Assume it's HP-UX native compiler */
#include <ia64/sys/inline.h>
#define ia64_get_bsp() ((char *) (_Asm_mov_from_ar(_AREG_BSP, _NO_FENCE)))
#elif defined(__INTEL_COMPILER)
/* icc */
#include <asm/ia64regs.h>
#define ia64_get_bsp() ((char *) __getReg(_IA64_REG_AR_BSP))
#else
/* gcc */
static __inline__ char *
ia64_get_bsp(void)
{
	char	   *ret;

	/* the ;; is a "stop", seems to be required before fetching BSP */
	__asm__ __volatile__(
						 ";;\n"
						 "	mov	%0=ar.bsp	\n"
:						 "=r"(ret));

	return ret;
}
#endif
#endif							/* IA64 */


/*
 * set_stack_base: set up reference point for stack depth checking
 *
 * Returns the old reference point, if any.
 */
pg_stack_base_t
set_stack_base(void)
{
#ifndef HAVE__BUILTIN_FRAME_ADDRESS
	char		stack_base;
#endif
	pg_stack_base_t old;

#if defined(__ia64__) || defined(__ia64)
	old.stack_base_ptr = stack_base_ptr;
	old.register_stack_base_ptr = register_stack_base_ptr;
#else
	old = stack_base_ptr;
#endif

	/*
	 * Set up reference point for stack depth checking.  On recent gcc we use
	 * __builtin_frame_address() to avoid a warning about storing a local
	 * variable's address in a long-lived variable.
	 */
/* YB_TODO(mikhail) Commit fda466915e304491214789d9b08f36c19e7fd775 */
#if !defined(__clang__) && defined(__GNUC__) && __GNUC__ >= 12
#pragma GCC diagnostic push
#pragma GCC diagnostic ignored "-Wdangling-pointer"
#endif

#ifdef HAVE__BUILTIN_FRAME_ADDRESS
	stack_base_ptr = __builtin_frame_address(0);
#else
	stack_base_ptr = &stack_base;
#endif

#if !defined(__clang__) && defined(__GNUC__) && __GNUC__ >= 12
#pragma GCC diagnostic pop
#endif

#if defined(__ia64__) || defined(__ia64)
	register_stack_base_ptr = ia64_get_bsp();
#endif

	return old;
}

/*
 * restore_stack_base: restore reference point for stack depth checking
 *
 * This can be used after set_stack_base() to restore the old value. This
 * is currently only used in PL/Java. When PL/Java calls a backend function
 * from different thread, the thread's stack is at a different location than
 * the main thread's stack, so it sets the base pointer before the call, and
 * restores it afterwards.
 */
void
restore_stack_base(pg_stack_base_t base)
{
#if defined(__ia64__) || defined(__ia64)
	stack_base_ptr = base.stack_base_ptr;
	register_stack_base_ptr = base.register_stack_base_ptr;
#else
	stack_base_ptr = base;
#endif
}

/*
 * check_stack_depth/stack_is_too_deep: check for excessively deep recursion
 *
 * This should be called someplace in any recursive routine that might possibly
 * recurse deep enough to overflow the stack.  Most Unixen treat stack
 * overflow as an unrecoverable SIGSEGV, so we want to error out ourselves
 * before hitting the hardware limit.
 *
 * check_stack_depth() just throws an error summarily.  stack_is_too_deep()
 * can be used by code that wants to handle the error condition itself.
 */
void
check_stack_depth(void)
{
	if (stack_is_too_deep())
	{
		ereport(ERROR,
				(errcode(ERRCODE_STATEMENT_TOO_COMPLEX),
				 errmsg("stack depth limit exceeded"),
				 errhint("Increase the configuration parameter \"max_stack_depth\" (currently %dkB), "
						 "after ensuring the platform's stack depth limit is adequate.",
						 max_stack_depth)));
	}
}

bool
stack_is_too_deep(void)
{
	char		stack_top_loc;
	long		stack_depth;

	/*
	 * Compute distance from reference point to my local variables
	 */
	stack_depth = (long) (stack_base_ptr - &stack_top_loc);

	/*
	 * Take abs value, since stacks grow up on some machines, down on others
	 */
	if (stack_depth < 0)
		stack_depth = -stack_depth;

	/*
	 * Trouble?
	 *
	 * The test on stack_base_ptr prevents us from erroring out if called
	 * during process setup or in a non-backend process.  Logically it should
	 * be done first, but putting it here avoids wasting cycles during normal
	 * cases.
	 */
	if (stack_depth > max_stack_depth_bytes &&
		stack_base_ptr != NULL)
		return true;

	/*
	 * On IA64 there is a separate "register" stack that requires its own
	 * independent check.  For this, we have to measure the change in the
	 * "BSP" pointer from PostgresMain to here.  Logic is just as above,
	 * except that we know IA64's register stack grows up.
	 *
	 * Note we assume that the same max_stack_depth applies to both stacks.
	 */
#if defined(__ia64__) || defined(__ia64)
	stack_depth = (long) (ia64_get_bsp() - register_stack_base_ptr);

	if (stack_depth > max_stack_depth_bytes &&
		register_stack_base_ptr != NULL)
		return true;
#endif							/* IA64 */

	return false;
}

/* GUC check hook for max_stack_depth */
bool
check_max_stack_depth(int *newval, void **extra, GucSource source)
{
	long		newval_bytes = *newval * 1024L;
	long		stack_rlimit = get_stack_depth_rlimit();

	if (stack_rlimit > 0 && newval_bytes > stack_rlimit - STACK_DEPTH_SLOP)
	{
		GUC_check_errdetail("\"max_stack_depth\" must not exceed %ldkB.",
							(stack_rlimit - STACK_DEPTH_SLOP) / 1024L);
		GUC_check_errhint("Increase the platform's stack depth limit via \"ulimit -s\" or local equivalent.");
		return false;
	}
	return true;
}

/* GUC assign hook for max_stack_depth */
void
assign_max_stack_depth(int newval, void *extra)
{
	long		newval_bytes = newval * 1024L;

	max_stack_depth_bytes = newval_bytes;
}


/*
 * set_debug_options --- apply "-d N" command line option
 *
 * -d is not quite the same as setting log_min_messages because it enables
 * other output options.
 */
void
set_debug_options(int debug_flag, GucContext context, GucSource source)
{
	if (debug_flag > 0)
	{
		char		debugstr[64];

		sprintf(debugstr, "debug%d", debug_flag);
		SetConfigOption("log_min_messages", debugstr, context, source);
	}
	else
		SetConfigOption("log_min_messages", "notice", context, source);

	if (debug_flag >= 1 && context == PGC_POSTMASTER)
	{
		SetConfigOption("log_connections", "true", context, source);
		SetConfigOption("log_disconnections", "true", context, source);
	}
	if (debug_flag >= 2)
		SetConfigOption("log_statement", "all", context, source);
	if (debug_flag >= 3)
		SetConfigOption("debug_print_parse", "true", context, source);
	if (debug_flag >= 4)
		SetConfigOption("debug_print_plan", "true", context, source);
	if (debug_flag >= 5)
		SetConfigOption("debug_print_rewritten", "true", context, source);
}


bool
set_plan_disabling_options(const char *arg, GucContext context, GucSource source)
{
	const char *tmp = NULL;

	switch (arg[0])
	{
		case 's':				/* seqscan */
			tmp = "enable_seqscan";
			break;
		case 'i':				/* indexscan */
			tmp = "enable_indexscan";
			break;
		case 'o':				/* indexonlyscan */
			tmp = "enable_indexonlyscan";
			break;
		case 'b':				/* bitmapscan */
			tmp = "enable_bitmapscan";
			break;
		case 't':				/* tidscan */
			tmp = "enable_tidscan";
			break;
		case 'n':				/* nestloop */
			tmp = "enable_nestloop";
			break;
		case 'm':				/* mergejoin */
			tmp = "enable_mergejoin";
			break;
		case 'h':				/* hashjoin */
			tmp = "enable_hashjoin";
			break;
	}
	if (tmp)
	{
		SetConfigOption(tmp, "false", context, source);
		return true;
	}
	else
		return false;
}


const char *
get_stats_option_name(const char *arg)
{
	switch (arg[0])
	{
		case 'p':
			if (optarg[1] == 'a')	/* "parser" */
				return "log_parser_stats";
			else if (optarg[1] == 'l')	/* "planner" */
				return "log_planner_stats";
			break;

		case 'e':				/* "executor" */
			return "log_executor_stats";
			break;
	}

	return NULL;
}


/* ----------------------------------------------------------------
 * process_postgres_switches
 *	   Parse command line arguments for backends
 *
 * This is called twice, once for the "secure" options coming from the
 * postmaster or command line, and once for the "insecure" options coming
 * from the client's startup packet.  The latter have the same syntax but
 * may be restricted in what they can do.
 *
 * argv[0] is ignored in either case (it's assumed to be the program name).
 *
 * ctx is PGC_POSTMASTER for secure options, PGC_BACKEND for insecure options
 * coming from the client, or PGC_SU_BACKEND for insecure options coming from
 * a superuser client.
 *
 * If a database name is present in the command line arguments, it's
 * returned into *dbname (this is allowed only if *dbname is initially NULL).
 * ----------------------------------------------------------------
 */
void
process_postgres_switches(int argc, char *argv[], GucContext ctx,
						  const char **dbname)
{
	bool		secure = (ctx == PGC_POSTMASTER);
	int			errs = 0;
	GucSource	gucsource;
	int			flag;

	if (secure)
	{
		gucsource = PGC_S_ARGV; /* switches came from command line */

		/* Ignore the initial --single argument, if present */
		if (argc > 1 && strcmp(argv[1], "--single") == 0)
		{
			argv++;
			argc--;
		}
	}
	else
	{
		gucsource = PGC_S_CLIENT;	/* switches came from client */
	}

#ifdef HAVE_INT_OPTERR

	/*
	 * Turn this off because it's either printed to stderr and not the log
	 * where we'd want it, or argv[0] is now "--single", which would make for
	 * a weird error message.  We print our own error message below.
	 */
	opterr = 0;
#endif

	/*
	 * Parse command-line options.  CAUTION: keep this in sync with
	 * postmaster/postmaster.c (the option sets should not conflict) and with
	 * the common help() function in main/main.c.
	 */
	while ((flag = getopt(argc, argv, "B:bc:C:D:d:EeFf:h:ijk:lN:nOPp:r:S:sTt:v:W:-:")) != -1)
	{
		switch (flag)
		{
			case 'B':
				SetConfigOption("shared_buffers", optarg, ctx, gucsource);
				break;

			case 'b':
				/* Undocumented flag used for binary upgrades */
				if (secure)
					IsBinaryUpgrade = true;
				break;

			case 'C':
				/* ignored for consistency with the postmaster */
				break;

			case 'D':
				if (secure)
					userDoption = strdup(optarg);
				break;

			case 'd':
				set_debug_options(atoi(optarg), ctx, gucsource);
				break;

			case 'E':
				if (secure)
					EchoQuery = true;
				break;

			case 'e':
				SetConfigOption("datestyle", "euro", ctx, gucsource);
				break;

			case 'F':
				SetConfigOption("fsync", "false", ctx, gucsource);
				break;

			case 'f':
				if (!set_plan_disabling_options(optarg, ctx, gucsource))
					errs++;
				break;

			case 'h':
				SetConfigOption("listen_addresses", optarg, ctx, gucsource);
				break;

			case 'i':
				SetConfigOption("listen_addresses", "*", ctx, gucsource);
				break;

			case 'j':
				if (secure)
					UseSemiNewlineNewline = true;
				break;

			case 'k':
				SetConfigOption("unix_socket_directories", optarg, ctx, gucsource);
				break;

			case 'l':
				SetConfigOption("ssl", "true", ctx, gucsource);
				break;

			case 'N':
				SetConfigOption("max_connections", optarg, ctx, gucsource);
				break;

			case 'n':
				/* ignored for consistency with postmaster */
				break;

			case 'O':
				SetConfigOption("allow_system_table_mods", "true", ctx, gucsource);
				break;

			case 'P':
				SetConfigOption("ignore_system_indexes", "true", ctx, gucsource);
				break;

			case 'p':
				SetConfigOption("port", optarg, ctx, gucsource);
				break;

			case 'r':
				/* send output (stdout and stderr) to the given file */
				if (secure)
					strlcpy(OutputFileName, optarg, MAXPGPATH);
				break;

			case 'S':
				SetConfigOption("work_mem", optarg, ctx, gucsource);
				break;

			case 's':
				SetConfigOption("log_statement_stats", "true", ctx, gucsource);
				break;

			case 'T':
				/* ignored for consistency with the postmaster */
				break;

			case 't':
				{
					const char *tmp = get_stats_option_name(optarg);

					if (tmp)
						SetConfigOption(tmp, "true", ctx, gucsource);
					else
						errs++;
					break;
				}

			case 'v':

				/*
				 * -v is no longer used in normal operation, since
				 * FrontendProtocol is already set before we get here. We keep
				 * the switch only for possible use in standalone operation,
				 * in case we ever support using normal FE/BE protocol with a
				 * standalone backend.
				 */
				if (secure)
					FrontendProtocol = (ProtocolVersion) atoi(optarg);
				break;

			case 'W':
				SetConfigOption("post_auth_delay", optarg, ctx, gucsource);
				break;

			case 'c':
			case '-':
				{
					char	   *name,
							   *value;

					ParseLongOption(optarg, &name, &value);
					if (!value)
					{
						if (flag == '-')
							ereport(ERROR,
									(errcode(ERRCODE_SYNTAX_ERROR),
									 errmsg("--%s requires a value",
											optarg)));
						else
							ereport(ERROR,
									(errcode(ERRCODE_SYNTAX_ERROR),
									 errmsg("-c %s requires a value",
											optarg)));
					}
					SetConfigOption(name, value, ctx, gucsource);
					free(name);
					if (value)
						free(value);
					break;
				}

			default:
				errs++;
				break;
		}

		if (errs)
			break;
	}

	/*
	 * Optional database name should be there only if *dbname is NULL.
	 */
	if (!errs && dbname && *dbname == NULL && argc - optind >= 1)
		*dbname = strdup(argv[optind++]);

	if (errs || argc != optind)
	{
		if (errs)
			optind--;			/* complain about the previous argument */

		/* spell the error message a bit differently depending on context */
		if (IsUnderPostmaster)
			ereport(FATAL,
					errcode(ERRCODE_SYNTAX_ERROR),
					errmsg("invalid command-line argument for server process: %s", argv[optind]),
					errhint("Try \"%s --help\" for more information.", progname));
		else
			ereport(FATAL,
					errcode(ERRCODE_SYNTAX_ERROR),
					errmsg("%s: invalid command-line argument: %s",
						   progname, argv[optind]),
					errhint("Try \"%s --help\" for more information.", progname));
	}

	/*
	 * Reset getopt(3) library so that it will work correctly in subprocesses
	 * or when this function is called a second time with another array.
	 */
	optind = 1;
#ifdef HAVE_INT_OPTRESET
	optreset = 1;				/* some systems need this too */
#endif
}

/*
 * Reload the postgres caches and update the cache version.
 * Note: if catalog changes sneaked in since getting the
 * version it is unfortunate but ok. The master version will have
 * changed too (making our version number obsolete) so we will just end
 * up needing to do another cache refresh later.
 * See the comment for yb_catalog_cache_version in 'pg_yb_utils.h' for
 * more details.
 */
static void YBRefreshCache()
{
	Assert(OidIsValid(MyDatabaseId));

	/*
	 * Check that we are not already inside a transaction or we might end up
	 * leaking cache references for any open relations (i.e. relations in-use by
	 * the current transaction).
	 *
	 * Caller(s) should have already ensured that this is the case.
	 */
	if (xact_started)
	{
		ereport(ERROR,
		        (errcode(ERRCODE_INTERNAL_ERROR),
				        errmsg("Cannot refresh cache within a transaction")));
	}

	if (yb_debug_log_catcache_events)
	{
		ereport(LOG,(errmsg("Refreshing catalog cache.")));
	}

	/*
	 * Get the latest syscatalog version from the master.
	 * Reset the cached version type if needed to force reading catalog version
	 * from the catalog table first.
	 */
	if (yb_catalog_version_type != CATALOG_VERSION_CATALOG_TABLE)
		yb_catalog_version_type = CATALOG_VERSION_UNSET;

	/* Need to execute some (read) queries internally so start a local txn. */
	start_xact_command();

	/* Clear and reload system catalog caches, including all callbacks. */
	ResetCatalogCaches();
	YbRelationCacheInvalidate();
	CallSystemCacheCallbacks();

	YBPreloadRelCache();

	/* Also invalidate the pggate cache. */
	HandleYBStatus(YBCPgInvalidateCache());

	yb_need_cache_refresh = false;

	finish_xact_command();
}

static bool YBTableSchemaVersionMismatchError(ErrorData *edata, char **table_id)
{
	if (!IsYugaByteEnabled())
		return false;

	const char *table_cache_refresh_search_str = "schema version mismatch for table ";
	char *table_to_refresh = strstr(edata->message, table_cache_refresh_search_str);
	if (table_to_refresh)
	{
		table_to_refresh += strlen(table_cache_refresh_search_str);
		const int size_of_uuid = 16; /* boost::uuids::uuid::static_size() */
		const int size_of_hex_uuid = size_of_uuid * 2;
		if (strlen(table_to_refresh) >= size_of_hex_uuid)
		{
			if (table_id)
				*table_id = pnstrdup(table_to_refresh, size_of_hex_uuid);
			return true;
		}
	}
	return false;
}

static void YBPrepareCacheRefreshIfNeeded(ErrorData *edata,
										  bool consider_retry,
										  bool is_dml,
										  bool *need_retry)
{
	*need_retry = false;

	/*
	 * A retry is only required if the transaction is handled by YugaByte.
	 */
	if (!IsYugaByteEnabled())
		return;

	/*
	 * A non-DDL statement that failed due to transaction conflict does not
	 * require cache refresh.
	*/
	bool is_read_restart_error = YBCIsRestartReadError(edata->yb_txn_errcode);
	bool is_conflict_error     = YBCIsTxnConflictError(edata->yb_txn_errcode);
	bool is_deadlock_error	   = YBCIsTxnDeadlockError(edata->yb_txn_errcode);
	/*
	 * Note that 'is_dml' could be set for a Select operation on a pg_catalog
	 * table. Even if it fails due to conflict, a retry is expected to succeed
	 * without refreshing the cache (as the schema of a PG catalog table cannot
	 * change).
	 */
	if (is_dml && (is_read_restart_error || is_conflict_error || is_deadlock_error))
	{
		return;
	}
	char *table_to_refresh = NULL;
	const bool need_table_cache_refresh =
	    YBTableSchemaVersionMismatchError(edata, &table_to_refresh);

	/*
	 * Get the latest syscatalog version from the master to check if we need
	 * to refresh the cache.
	 */
	bool need_global_cache_refresh = false;
	/*
	 * If an operation on the PG catalog has failed at this point, the
	 * below YbGetMasterCatalogVersion() is not expected to succeed either as it
	 * would be using the same transaction as the failed operation.
	*/
	if (!yb_non_ddl_txn_for_sys_tables_allowed)
	{
		YBCPgResetCatalogReadTime();
		const uint64_t catalog_master_version = YbGetMasterCatalogVersion();
		if (YbGetCatalogCacheVersion() != catalog_master_version) {
			need_global_cache_refresh = true;
			YbUpdateLastKnownCatalogCacheVersion(catalog_master_version);
		}
		if (*YBCGetGFlags()->log_ysql_catalog_versions)
		{
			int elevel = need_global_cache_refresh ? LOG : DEBUG1;
			ereport(elevel,
					(errmsg("%s: got master catalog version: %" PRIu64,
							__func__, catalog_master_version)));
		}
	}
	if (!(need_global_cache_refresh || need_table_cache_refresh))
		return;

	/*
	 * Reset catalog version so that the cache gets marked as invalid and
	 * will be refreshed after the txn ends.
	 */
	if (need_global_cache_refresh)
		yb_need_cache_refresh = true;
	else if (need_table_cache_refresh)
	{
		ereport(LOG,
				(errmsg("invalidating table cache entry %s",
						table_to_refresh)));
		HandleYBStatus(YBCPgInvalidateTableCacheByTableId(table_to_refresh));
	}

	/*
	 * For single-query transactions we abort the current
	 * transaction to undo any already-applied operations
	 * and retry the query.
	 *
	 * For transaction blocks we would have to re-apply
	 * all previous queries and also continue the
	 * transaction for future queries (before commit).
	 * So we just re-throw the error in that case.
	 *
	 */
	if (consider_retry &&
			!IsTransactionBlock() &&
			!YBCGetDisableTransparentCacheRefreshRetry())
	{
		/* Clear error state */
		FlushErrorState();

		/*
		 * Make sure debug_query_string gets reset before we possibly clobber
		 * the storage it points at.
		 */
		debug_query_string = NULL;

		/* Abort the transaction and clean up. */
		AbortCurrentTransaction();
		if (am_walsender)
			WalSndErrorCleanup();

		if (MyReplicationSlot != NULL)
			ReplicationSlotRelease();

		ReplicationSlotCleanup();

		if (doing_extended_query_message)
			ignore_till_sync = true;

		xact_started = false;

		/* Refresh cache now so that the retry uses latest version. */
		if (need_global_cache_refresh)
			YBRefreshCache();

		*need_retry = true;
	}
	else
	{
		if (need_global_cache_refresh)
		{
			int error_code = edata->sqlerrcode;

			/*
			 * TODO: This error occurs in tablet service when snapshot is outdated.
			 * We should eventually translate this type of error as a retryable error
			 * in the upper layer such as in YBCStatusPgsqlError().
			 */
			bool isInvalidCatalogSnapshotError = strstr(edata->message,
					"catalog snapshot used for this transaction has been invalidated") != NULL;

			/*
			 * If we got a schema-version-mismatch error while a DDL happened,
			 * this is likely caused by a conflict between the current
			 * transaction and the DDL transaction.
			 * So we map it to the retryable serialization failure error code.
			 * TODO: consider if we should
			 * 1. map this case to a different (retryable) error code
			 * 2. always map schema-version-mismatch to a retryable error.
			 */
			if (need_table_cache_refresh || isInvalidCatalogSnapshotError)
			{
				error_code = ERRCODE_T_R_SERIALIZATION_FAILURE;
			}

			/*
			 * Report the original error, but add a context mentioning that a
			 * possibly-conflicting, concurrent DDL transaction happened.
			 */
			ereport(edata->elevel,
					(yb_txn_errcode(edata->yb_txn_errcode),
					 errcode(error_code),
					 errmsg("%s", edata->message),
					 edata->detail ? errdetail("%s", edata->detail) : 0,
					 edata->hint ? errhint("%s", edata->hint) : 0,
					 errcontext("Catalog Version Mismatch: A DDL occurred "
								"while processing this query. Try again.")));
		}
		else
		{
			Assert(need_table_cache_refresh);
			ereport(ERROR,
					(errcode(ERRCODE_INTERNAL_ERROR),
					 errmsg("%s", edata->message)));
		}
	}
}

/*
 * Parse query tree via pg_parse_query, suppressing log messages below ERROR level.
 * This is useful e.g. for avoiding "not supported yet and will be ignored" warnings.
 */
static List* yb_parse_query_silently(const char *query_string)
{
	List* parsetree_list;

	int prev_log_min_messages    = log_min_messages;
	int prev_client_min_messages = client_min_messages;
	PG_TRY();
	{
		log_min_messages    = ERROR;
		client_min_messages = ERROR;
		parsetree_list      = pg_parse_query(query_string);
		log_min_messages    = prev_log_min_messages;
		client_min_messages = prev_client_min_messages;
	}
	PG_CATCH();
	{
		log_min_messages    = prev_log_min_messages;
		client_min_messages = prev_client_min_messages;
		PG_RE_THROW();
	}
	PG_END_TRY();

	return parsetree_list;
}

static CommandTag yb_parse_command_tag(const char *query_string)
{
	List* parsetree_list = yb_parse_query_silently(query_string);

	if (list_length(parsetree_list) > 0) {
		RawStmt* raw_parse_tree = linitial_node(RawStmt, parsetree_list);
		return CreateCommandTag(raw_parse_tree->stmt);
	} else {
		return CMDTAG_UNKNOWN;
	}
}

static bool yb_is_begin_transaction(CommandTag command_tag)
{
	return (command_tag == CMDTAG_BEGIN ||
	        command_tag == CMDTAG_START_TRANSACTION);
}

/*
 * Find whether the statement is a SELECT/UPDATE/INSERT/DELETE
 * with minimum parsing.
 * Note: This function will always return false if
 * yb_non_ddl_txn_for_sys_tables_allowed is set to true.
 */
static bool yb_is_dml_command(const char *query_string)
{
	if (yb_non_ddl_txn_for_sys_tables_allowed)
	{
		/*
		 * This guc variable is typically used to update the system catalog
		 * directly. Therefore we can assume that the user is running a non-
		 * DML statement.
		*/
		return false;
	}
	if (!query_string)
		return false;

<<<<<<< HEAD
	CommandTag command_tag = yb_parse_command_tag(query_string);
	return (command_tag == CMDTAG_DELETE ||
	        command_tag == CMDTAG_INSERT ||
	        command_tag == CMDTAG_SELECT ||
	        command_tag == CMDTAG_UPDATE);
=======
	/*
	 * Detect and return false for replication commands since they are never a
	 * DML. This is needed to avoid calling yb_parse_command_tag for replication
	 * commands which have a different grammar (repl_gram.y) and will always
	 * lead to a syntax error.
	 */
	replication_scanner_init(query_string);
	if (replication_scanner_is_replication_command())
	{
		replication_scanner_finish();
		return false;
	}

	const char* command_tag = yb_parse_command_tag(query_string);
	if (!command_tag)
		return false;

	return (strncmp(command_tag, "DELETE", 6) == 0 ||
	        strncmp(command_tag, "INSERT", 6) == 0 ||
	        strncmp(command_tag, "SELECT", 6) == 0 ||
	        strncmp(command_tag, "UPDATE", 6) == 0);
>>>>>>> 769e2a5b
}

/*
 * Only retry supported commands.
 */
static bool yb_check_retry_allowed(const char *query_string)
{
	return yb_is_dml_command(query_string);
}

static void YBCheckSharedCatalogCacheVersion() {
	/*
	 * We cannot refresh the cache if we are already inside a transaction, so don't
	 * bother checking shared memory.
	 */
	if (IsTransactionOrTransactionBlock())
		return;

	/*
	 * Don't check shared memory if we are in initdb. E.g. during initial system
	 * catalog snapshot creation, tablet servers may not be running.
	 */
	if (YBCIsInitDbModeEnvVarSet())
		return;

	const uint64_t shared_catalog_version = YbGetSharedCatalogVersion();
	const bool need_global_cache_refresh =
		YbGetCatalogCacheVersion() < shared_catalog_version;
	if (*YBCGetGFlags()->log_ysql_catalog_versions)
	{
		int elevel = need_global_cache_refresh ? LOG : DEBUG1;
		ereport(elevel,
				(errmsg("%s: got tserver catalog version: %" PRIu64,
						__func__, shared_catalog_version)));
	}
	if (need_global_cache_refresh)
	{
		YbUpdateLastKnownCatalogCacheVersion(shared_catalog_version);
		YBRefreshCache();
	}
}

/*
 * Data needed to restart a query (plaintext or portal) after its execution failed.
 *
 * Note that in case of a portal query, it refers to values from portal's memory context,
 * so it's only valid as long as the portal exists.
 */
typedef struct YBQueryRestartData
{
	const char*	portal_name;	/* '\0' for unnamed portal, NULL if not a portal */
	const char*	query_string;
	CommandTag command_tag;
} YBQueryRestartData;

static bool
YBIsDmlCommandTag(CommandTag command_tag)
{
	return (command_tag == CMDTAG_UPDATE ||
			command_tag == CMDTAG_INSERT ||
			command_tag == CMDTAG_DELETE);
}

/* Whether we are allowed to restart current query/txn. */
static bool
yb_is_restart_possible(const ErrorData* edata,
					   int attempt,
					   const YBQueryRestartData* restart_data,
					   bool* retries_exhausted,
					   bool* rc_ignoring_ddl_statement)
{
	CommandTag command_tag;

	if (!IsYugaByteEnabled())
	{
		if (yb_debug_log_internal_restarts)
			elog(LOG, "Restart isn't possible, YB is not enabled");
		return false;
	}

	elog(DEBUG1, "Error details: edata->message=%s edata->filename=%s edata->lineno=%d",
			 edata->message, edata->filename, edata->lineno);
	bool is_read_restart_error = YBCIsRestartReadError(edata->yb_txn_errcode);
	bool is_conflict_error     = YBCIsTxnConflictError(edata->yb_txn_errcode);
	bool is_deadlock_error	   = YBCIsTxnDeadlockError(edata->yb_txn_errcode);
	if (!is_read_restart_error && !is_conflict_error && !is_deadlock_error)
	{
		if (yb_debug_log_internal_restarts)
			elog(LOG, "Restart isn't possible, code %d isn't a read restart/conflict/deadlock error",
			          edata->yb_txn_errcode);
		return false;
	}

	/*
	 * In case of READ COMMITTED, retries for kConflict are performed indefinitely until statement
	 * timeout is hit.
	 */
	if (!IsYBReadCommitted() &&
			(is_conflict_error && attempt >= *YBCGetGFlags()->ysql_max_write_restart_attempts))
	{
		if (yb_debug_log_internal_restarts)
			elog(LOG, "Restart isn't possible, we're out of write restart attempts (%d)",
			          attempt);
		*retries_exhausted = true;
		return false;
	}

	/*
	 * Retries for kReadRestart are performed indefinitely in case the true READ COMMITTED isolation
	 * level implementation is used.
	 */
	if (!IsYBReadCommitted() &&
			(is_read_restart_error && attempt >= *YBCGetGFlags()->ysql_max_read_restart_attempts))
	{
		if (yb_debug_log_internal_restarts)
			elog(LOG, "Restart isn't possible, we're out of read restart attempts (%d)",
			          attempt);
		*retries_exhausted = true;
		return false;
	}

	/*
	 * For isolation levels other than READ COMMITTED, retries on deadlock are capped at
	 * ysql_max_write_restart_attempts, given that no data has been sent as part of the transaction.
	 */
	if (!IsYBReadCommitted() && is_deadlock_error &&
			attempt >= *YBCGetGFlags()->ysql_max_write_restart_attempts)
	{
		if (yb_debug_log_internal_restarts)
			elog(LOG, "Restart isn't possible, we're out of read/write restart attempts (%d) on deadlock",
			          attempt);
		*retries_exhausted = true;
		return false;
	}

	/*
	 * TODO (#18616): Retry read committed transactions with best-effort in case of deadlock errors in
	 * Wait on Conflict concurrency control mode.
	 *
	 * Note that we can't rollback and retry just the current statement as we do in read committed for
	 * kReadRestart and kConflict errors (see yb_attempt_to_restart_on_error()). There are 2 reasons
	 * for this:
	 *
	 * 1) The txn has already been aborted for breaking the deadlock.
	 * 2) Even if we were to somehow ensure in docdb that the transaction is not aborted but just
	 *    removed from the wait queue to avoid (1), we can't differentiate if locks acquired by this
	 *    transaction that are part of the deadlock cycle were acquired in a previous statement or the
	 *    current statement. If acquired in a previous statement, restarting the current statement is
	 *    of no use. If acquired in the current statement, a restart could help in resolving the
	 *    deadlock since the acquired locks would be released in the retry.
	 *
	 * When addressing this TODO, we should restart the whole transaction only if YBIsDataSent() is
	 * false. YBIsDataSent() == false is needed because we can't retry the transaction if some data
	 * has already been sent to the external client as part of this transaction. Plus, we can't just
	 * use YBIsDataSentForCurrQuery() == false because we also want to ensure that we retry only if no
	 * previous statement had executed.
	 */
	if (IsYBReadCommitted() && is_deadlock_error) {
		if (yb_debug_log_internal_restarts)
			elog(LOG, "Restart isn't possible, encountered deadlock in READ COMMITTED isolation. "
					"See #18616");
		return false;
	}

	// We can perform kReadRestart retries in READ COMMITTED isolation level even if data has been
	// sent as part of the txn, but not as part of the current query. This is because we just have to
	// retry the query and not the whole transaction.
	if ((!IsYBReadCommitted() && YBIsDataSent()) ||
			(IsYBReadCommitted() && YBIsDataSentForCurrQuery()))
	{
		elog(LOG, "Restart isn't possible, data was already sent. Txn error code=%d",
							edata->yb_txn_errcode);
		return false;
	}

	if (!restart_data)
	{
		if (yb_debug_log_internal_restarts)
			elog(LOG, "Restart isn't possible, restart data is missing");
		return false;
	}

	/* can only restart SELECT queries */
	if (!restart_data->query_string)
	{
		if (yb_debug_log_internal_restarts)
			elog(LOG, "Restart isn't possible, query string is missing");
		return false;
	}

	if (IsSubTransaction() && !IsYBReadCommitted()) {
		if (yb_debug_log_internal_restarts)
			elog(LOG, "Restart isn't possible, savepoints have been used");
		return false;
	}

	command_tag = restart_data->command_tag;

	/*
	 * If we're executing a prepared statement, we're interested in the command
	 * tag of the underlying statement.
	 */
	if (command_tag == CMDTAG_EXECUTE)
	{
		List* parsetree_list =
			yb_parse_query_silently(restart_data->query_string);
		if (list_length(parsetree_list) == 0)
			return false;
		ExecuteStmt* execute_stmt =
			(ExecuteStmt*) linitial_node(RawStmt, parsetree_list)->stmt;
		PreparedStatement* prepared_stmt =
			FetchPreparedStatement(execute_stmt->name, false /* throwError */);
		if (prepared_stmt == NULL)
			return false;
		command_tag = prepared_stmt->plansource->commandTag;
	}

	bool is_read = command_tag == CMDTAG_SELECT;
	bool is_dml  = YBIsDmlCommandTag(command_tag);

	if (IsYBReadCommitted())
	{
		if (YBGetDdlNestingLevel() != 0) {
			elog(LOG, "READ COMMITTED retry semantics don't support DDLs");
			*rc_ignoring_ddl_statement = true;
			return false;
		}
	}
	else if (!(is_read || is_dml))
	{
		// if !read committed, we only support retries with SELECT/UPDATE/INSERT/DELETE. There are other
		// statements that might result in a kReadRestart/kConflict like CREATE INDEX. We don't retry
		// those as of now.
		if (yb_debug_log_internal_restarts)
			elog(LOG,
					 "Restart isn't possible because statement isn't one of SELECT/UPDATE/INSERT/DELETE");
		return false;
	}

	if (yb_debug_log_internal_restarts)
		elog(LOG, "Restart is possible");
	return true;
}

/*
 * Collect data necessary for yb_attempt_to_restart_on_error invocation.
 */
static YBQueryRestartData*
yb_collect_portal_restart_data(const char* portal_name)
{
	Portal portal = GetPortalByName(portal_name);
	Assert(portal);

	YBQueryRestartData* result = (YBQueryRestartData*) palloc(sizeof(YBQueryRestartData));
	result->portal_name  = portal->name;
	result->query_string = portal->sourceText;
	result->command_tag  = portal->commandTag;
	return result;
}

/*
 * Restart a portal, preparing it for re-execution.
 *
 * This allows us to reuse portal's MemoryContext, which contains, among other things,
 * bound variables.
 * Some of them might be pointers to a memory within the same context (e.g. arrays),
 * so it's important to preserve the context as-is instead of e.g. copying it into a fresh portal.
 */
static void
yb_restart_portal(const char* portal_name)
{
	Portal portal = GetPortalByName(portal_name);
	Assert(portal);
	Assert(portal->status == PORTAL_FAILED);

	/*
	 * Here our goal is to emulate what would PortalDrop + CreatePortal do, but instead of actually
	 * destroying/creating a portal, we're going to reuse an existing one.
	 *
	 * The following code is a selective copy-paste from PortalDrop routine.
	 * Original comments are preserved, even though some of the described use cases
	 * are not applicable here.
	 */

	/*
	 * Allow portalcmds.c to clean up the state it knows about, in particular
	 * shutting down the executor if still active.  This step potentially runs
	 * user-defined code so failure has to be expected.  It's the cleanup
	 * hook's responsibility to not try to do that more than once, in the case
	 * that failure occurs and then we come back to drop the portal again
	 * during transaction abort.
	 *
	 * Note: in most paths of control, this will have been done already in
	 * MarkPortalDone or MarkPortalFailed.  We're just making sure.
	 */
	if (PointerIsValid(portal->cleanup))
	{
		portal->cleanup(portal);
		portal->cleanup = NULL;
	}

	/*
	 * If portal has a snapshot protecting its data, release that.  This needs
	 * a little care since the registration will be attached to the portal's
	 * resowner; if the portal failed, we will already have released the
	 * resowner (and the snapshot) during transaction abort.
	 */
	if (portal->holdSnapshot)
	{
		if (portal->resowner)
			UnregisterSnapshotFromOwner(portal->holdSnapshot,
										portal->resowner);
		portal->holdSnapshot = NULL;
	}

	/*
	 * Release any resources still attached to the portal.  There are several
	 * cases being covered here:
	 *
	 * Top transaction commit (indicated by isTopCommit): normally we should
	 * do nothing here and let the regular end-of-transaction resource
	 * releasing mechanism handle these resources too.  However, if we have a
	 * FAILED portal (eg, a cursor that got an error), we'd better clean up
	 * its resources to avoid resource-leakage warning messages.
	 *
	 * Sub transaction commit: never comes here at all, since we don't kill
	 * any portals in AtSubCommit_Portals().
	 *
	 * Main or sub transaction abort: we will do nothing here because
	 * portal->resowner was already set NULL; the resources were already
	 * cleaned up in transaction abort.
	 *
	 * Ordinary portal drop: must release resources.  However, if the portal
	 * is not FAILED then we do not release its locks.  The locks become the
	 * responsibility of the transaction's ResourceOwner (since it is the
	 * parent of the portal's owner) and will be released when the transaction
	 * eventually ends.
	 */
	if (portal->resowner)
	{
		bool		isCommit = (portal->status != PORTAL_FAILED);

		ResourceOwnerRelease(portal->resowner,
							 RESOURCE_RELEASE_BEFORE_LOCKS,
							 isCommit, false);
		ResourceOwnerRelease(portal->resowner,
							 RESOURCE_RELEASE_LOCKS,
							 isCommit, false);
		ResourceOwnerRelease(portal->resowner,
							 RESOURCE_RELEASE_AFTER_LOCKS,
							 isCommit, false);
		ResourceOwnerDelete(portal->resowner);
	}
	portal->resowner = NULL;

	/*
	 * Delete tuplestore if present.  We should do this even under error
	 * conditions; since the tuplestore would have been using cross-
	 * transaction storage, its temp files need to be explicitly deleted.
	 */
	if (portal->holdStore)
	{
		MemoryContext oldcontext;

		oldcontext = MemoryContextSwitchTo(portal->holdContext);
		tuplestore_end(portal->holdStore);
		MemoryContextSwitchTo(oldcontext);
		portal->holdStore = NULL;
	}

	/* delete tuplestore storage, if any */
	if (portal->holdContext)
		MemoryContextDelete(portal->holdContext);

	/* the portal run context might not have been reset, so do it now */
	MemoryContextReset(portal->ybRunContext);

	/* -------------------------------------------------------------------------
	 * YB NOTE:
	 *
	 * The following code is a selective copy-paste from CreatePortal routine.
	 */

	/* create a resource owner for the portal */
	portal->resowner = ResourceOwnerCreate(CurTransactionResourceOwner,
										   "Portal");

	/* initialize portal fields that don't start off zero */
	portal->status = PORTAL_NEW;
	portal->cleanup = PortalCleanup;
	portal->createSubid = GetCurrentSubTransactionId();
	portal->activeSubid = portal->createSubid;
	portal->strategy = PORTAL_MULTI_QUERY;
	portal->cursorOptions = CURSOR_OPT_NO_SCROLL;
	portal->atStart = true;
	portal->atEnd = true;		/* disallow fetches until query is set */
	portal->visible = true;
	portal->creation_time = GetCurrentStatementStartTimestamp();

	/* -------------------------------------------------------------------------
	 * YB NOTE:
	 *
	 * Now that our portal looks like a fresh one, time to prepare and start it.
	 */

	/*
	 * No need for GetCachedPlan + PortalDefineQuery routine, everything is in
	 * place already.
	 */
	portal->status = PORTAL_DEFINED;
	PortalStart(portal, portal->portalParams, 0 /* eflags */, InvalidSnapshot);

	/* no need to call PortalSetResultFormat either - formats array is already set */
}

static long
yb_get_sleep_usecs_on_txn_conflict(int attempt) {
	/* Use exponential backoff to calculate the sleep duration. */
	if (!*YBCGetGFlags()->ysql_sleep_before_retry_on_txn_conflict)
		return 0;

	/*
	 * While the guc variables are being changed, RetryMaxBackoffMsecs can be
	 * smaller than RetryMinBackoffMsecs. Return RetryMaxBackoffMsecs in this
	 * case.
	 */
	if (RetryMaxBackoffMsecs <= RetryMinBackoffMsecs)
		return RetryMaxBackoffMsecs;

	if (RetryMaxBackoffMsecs == 0 || RetryMinBackoffMsecs == 0)
		return 0;

	return (long) (PowerWithUpperLimit(RetryBackoffMultiplier, attempt,
				1.0 * RetryMaxBackoffMsecs / RetryMinBackoffMsecs) *
			RetryMinBackoffMsecs * 1000);
}

static void yb_maybe_sleep_on_txn_conflict(int attempt)
{
#ifdef YB_TODO
	/* Rewrite this function */
	if (!YBIsWaitQueueEnabled())
	{
		/*
		 * If transactions are leveraging the wait queue based infrastructure for
		 * blocking semantics on conflicts, they need not sleep with exponential
		 * backoff between retries. The wait queues ensure that the transaction's
		 * read/ write rpc which faced a kConflict error is unblocked only when all
		 * conflicting transactions have ended (either committed or aborted).
		 */
		pgstat_report_wait_start(WAIT_EVENT_YB_TXN_CONFLICT_BACKOFF);
		pg_usleep(yb_get_sleep_usecs_on_txn_conflict(attempt));
		pgstat_report_wait_end();
	}
#endif
}

/*
 * Process an error that happened during execution with expected read restart
 * errors. Prepares the re-execution if an error is restartable, otherwise -
 * rethrows the error.
 */
static void
yb_attempt_to_restart_on_error(int attempt,
                               YBQueryRestartData* restart_data,
                               MemoryContext exec_context)
{
	/*
	 * Switch the context back to the original one when server started
	 * processing user request.
	 */
	MemoryContext error_context = MemoryContextSwitchTo(exec_context);
	ErrorData*    edata         = CopyErrorData();
	bool					retries_exhausted = false;
	bool					rc_ignoring_ddl_statement = false;

	if (yb_is_restart_possible(
					edata, attempt, restart_data, &retries_exhausted, &rc_ignoring_ddl_statement)) {
		if (yb_debug_log_internal_restarts)
		{
			ereport(LOG,
							(errmsg("Restarting statement due to kReadRestart/kConflict error:"
			                "\nQuery: %s\nError: %s\nAttempt No: %d",
			                restart_data->query_string,
			                edata->message,
			                attempt)));
		}
		/*
		 * Cleanup the error and restart portal.
		 */
		FlushErrorState();

		if (restart_data->portal_name)
		{
			elog(DEBUG1, "Restarting portal %s for retry", restart_data->portal_name);
			yb_restart_portal(restart_data->portal_name);
		}
		YBRestoreOutputBufferPosition();

		if (IsYBReadCommitted() && IsInTransactionBlock(true /* isTopLevel */))
		{
			/*
			 * In this case the txn is not restarted, just the statement is restarted after rolling back
			 * to the internal savepoint registered at start of the statement.
			 */
			elog(DEBUG1, "Rolling back statement");

			/*
			 * Presence of triggers pushes additional snapshots. Pop all of them.
			 */
			PopAllActiveSnapshots();

			// TODO(Piyush): Perform pg_session_->InvalidateForeignKeyReferenceCache() and create tests
			// that would fail without this.

			/*
			 * Rollback to the savepoint that was started in StartTransactionCommand() for READ COMMITTED
			 * isolation.
			 */

			if (restart_data->portal_name)
			{
				Portal portal = GetPortalByName(restart_data->portal_name);
				Assert(portal);

				/*
				 * Set the createSubid to the next internal sub txn that we are going to create after
				 * RollbackAndReleaseCurrentSubTransaction(). This is ensure
				 * RollbackAndReleaseCurrentSubTransaction() doesn't clean up the portal we had just
				 * restarted using yb_restart_portal().
				 */
				portal->createSubid = GetCurrentSubTransactionId() + 1;
				portal->activeSubid = portal->createSubid;
				ResourceOwnerNewParent(portal->resowner, NULL);
			}

			// TODO(read committed): remove this once the feature is GA
			Assert(strcmp(GetCurrentTransactionName(), YB_READ_COMMITTED_INTERNAL_SUB_TXN_NAME) == 0);
			RollbackAndReleaseCurrentSubTransaction();
			BeginInternalSubTransactionForReadCommittedStatement();

			if (restart_data->portal_name)
			{
				Portal portal = GetPortalByName(restart_data->portal_name);
				Assert(portal);
				ResourceOwnerNewParent(portal->resowner, CurTransactionResourceOwner);
			}

			if (YBCIsRestartReadError(edata->yb_txn_errcode))
			{
				HandleYBStatus(YBCPgRestartReadPoint());
			}
			else if (YBCIsTxnConflictError(edata->yb_txn_errcode) ||
					 YBCIsTxnDeadlockError(edata->yb_txn_errcode))
			{
				HandleYBStatus(YBCPgResetTransactionReadPoint());
				yb_maybe_sleep_on_txn_conflict(attempt);
			}
			else
			{
				/*
				 * We shouldn't really be able to reach here. If yb_is_restart_possible()
				 * was true, the error should have been either of kReadRestart/kConflict
				 */
				MemoryContextSwitchTo(error_context);
				PG_RE_THROW();
			}
		}
		else
		{
			/*
			 * In this case the txn is restarted, which can be done since we haven't executed even the
			 * first statement fully and no data has been sent to the client.
			 */
			elog(DEBUG1, "Restarting txn");

			/*
			 * The txn might or might not have performed writes. Reset the state in
			 * either case to avoid checking/tracking if a write could have been
			 * performed.
			 */
			YBCRestartWriteTransaction();

			if (YBCIsRestartReadError(edata->yb_txn_errcode))
			{
				YBCRestartTransaction();
			}
			else if (YBCIsTxnConflictError(edata->yb_txn_errcode) ||
					 YBCIsTxnDeadlockError(edata->yb_txn_errcode))
			{
				/*
				 * Recreate the YB state for the transaction. This call preserves the
				 * priority of the current YB transaction so that when we retry, we re-use
				 * the same priority.
				 */
				YBCRecreateTransaction();
				yb_maybe_sleep_on_txn_conflict(attempt);
			}
			else
			{
				/*
				 * We shouldn't really be able to reach here. If yb_is_restart_possible()
				 * was true, the error should have been either of kReadRestart/kConflict
				 */
				MemoryContextSwitchTo(error_context);
				PG_RE_THROW();
			}
		}
	} else {
		/* if we shouldn't restart - propagate the error */

		if (rc_ignoring_ddl_statement) {
			edata->message = psprintf(
				"Read Committed txn cannot proceed because of error in DDL. %s", edata->message);
			ReThrowError(edata);
		}

		if (retries_exhausted) {
			edata->message = psprintf("%s. %s", "All transparent retries exhausted", edata->message);
			ReThrowError(edata);
		}

		MemoryContextSwitchTo(error_context);
		PG_RE_THROW();
	}
}

typedef void(*YBFunctor)(const void*);

static void
yb_exec_query_wrapper_one_attempt(
	MemoryContext exec_context,
	YBQueryRestartData* restart_data,
	YBFunctor functor,
	const void* functor_context,
	int attempt,
	bool* retry)
{
	elog(DEBUG2, "yb_exec_query_wrapper attempt %d for %s", attempt, restart_data->query_string);
	YBSaveOutputBufferPosition(
		!yb_is_begin_transaction(restart_data->command_tag));
	PG_TRY();
	{
		(*functor)(functor_context);
		/*
			* Stop retrying if successful. Note, break or return could not be
			* used here, they would prevent PG_END_TRY();
			*/
		*retry = false;
	}
	PG_CATCH();
	{
		YBResetOperationsBuffering();
		yb_attempt_to_restart_on_error(attempt, restart_data, exec_context);
	}
	PG_END_TRY();
}

static void
yb_exec_query_wrapper(MemoryContext exec_context,
					  YBQueryRestartData* restart_data,
					  YBFunctor functor,
					  const void* functor_context)
{
	bool retry = true;
	for (int attempt = 0; retry; ++attempt)
	{
		yb_exec_query_wrapper_one_attempt(
			exec_context, restart_data, functor, functor_context, attempt, &retry);
	}
}

static void
yb_exec_simple_query_impl(const void* query_string)
{
	exec_simple_query((const char*)query_string);
}

/*
 * Wraps exec_simple_query, attempting to transparently do restarts when possible.
 * Accepts execution memory context to revert to in case of an error.
 */
static void
yb_exec_simple_query(const char* query_string, MemoryContext exec_context)
{
	YBQueryRestartData restart_data  = {
		.portal_name  = NULL,
		.query_string = query_string,
		.command_tag  = yb_parse_command_tag(query_string)
	};
	yb_exec_query_wrapper(exec_context, &restart_data, &yb_exec_simple_query_impl, query_string);

	/*
	 * Fetch the updated session execution stats at the end of each query, so
	 * that stats don't accumulate across queries. The stats collected here
	 * typically correspond to completed flushes, reads associated with triggers
	 * etc.
	 */
	YbRefreshSessionStatsDuringExecution();
}

typedef struct YBExecuteMessageFunctorContext
{
	const char* portal_name;
	long max_rows;
} YBExecuteMessageFunctorContext;

static void
yb_exec_execute_message_impl(const void* raw_ctx)
{
	const YBExecuteMessageFunctorContext* ctx = (const YBExecuteMessageFunctorContext*)(raw_ctx);
	exec_execute_message(ctx->portal_name, ctx->max_rows);
}

/*
 * Wraps exec_execute_message, attempting to transparently do restarts when possible.
 * Accepts execution memory context to revert to in case of an error.
 */
static void
yb_exec_execute_message(const char* portal_name,
                        long max_rows,
                        YBQueryRestartData* restart_data,
                        MemoryContext exec_context)
{
	YBExecuteMessageFunctorContext ctx = {
		.portal_name = portal_name,
		.max_rows = max_rows
	};
	yb_exec_query_wrapper(exec_context, restart_data, &yb_exec_execute_message_impl, &ctx);

	/*
	 * Fetch the updated session execution stats at the end of each query, so
	 * that stats don't accumulate across queries. The stats collected here
	 * typically correspond to completed flushes, reads associated with triggers
	 * etc.
	 */
	YbRefreshSessionStatsDuringExecution();
}

static void yb_report_cache_version_restart(const char* query, ErrorData *edata)
{
	ereport(LOG,
	        (errmsg("Restarting statement due to catalog version mismatch:"
	                "\nQuery: %s\nError: %s",
	                query,
	                edata->message)));
}

/*
 * PostgresSingleUserMain
 *     Entry point for single user mode. argc/argv are the command line
 *     arguments to be used.
 *
 * Performs single user specific setup then calls PostgresMain() to actually
 * process queries. Single user mode specific setup should go here, rather
 * than PostgresMain() or InitPostgres() when reasonably possible.
 */
void
PostgresSingleUserMain(int argc, char *argv[],
					   const char *username)
{
	const char *dbname = NULL;

	Assert(!IsUnderPostmaster);

	/* Initialize startup process environment. */
	InitStandaloneProcess(argv[0]);

	/*
	 * Set default values for command-line options.
	 */
	InitializeGUCOptions();

	/*
	 * Parse command-line options.
	 */
	process_postgres_switches(argc, argv, PGC_POSTMASTER, &dbname);

	/* Must have gotten a database name, or have a default (the username) */
	if (dbname == NULL)
	{
		dbname = username;
		if (dbname == NULL)
			ereport(FATAL,
					(errcode(ERRCODE_INVALID_PARAMETER_VALUE),
					 errmsg("%s: no database nor user name specified",
							progname)));
	}

	/* Acquire configuration parameters */
	if (!SelectConfigFiles(userDoption, progname))
		proc_exit(1);

	/*
	 * Validate we have been given a reasonable-looking DataDir and change
	 * into it.
	 */
	checkDataDir();
	ChangeToDataDir();

	/*
	 * Create lockfile for data directory.
	 */
	CreateDataDirLockFile(false);

	/* read control file (error checking and contains config ) */
	LocalProcessControlFile(false);

	/*
	 * process any libraries that should be preloaded at postmaster start
	 */
	process_shared_preload_libraries();

	/* Initialize MaxBackends */
	InitializeMaxBackends();

	/*
	 * Give preloaded libraries a chance to request additional shared memory.
	 */
	process_shmem_requests();

	/*
	 * Now that loadable modules have had their chance to request additional
	 * shared memory, determine the value of any runtime-computed GUCs that
	 * depend on the amount of shared memory required.
	 */
	InitializeShmemGUCs();

	/*
	 * Now that modules have been loaded, we can process any custom resource
	 * managers specified in the wal_consistency_checking GUC.
	 */
	InitializeWalConsistencyChecking();

	CreateSharedMemoryAndSemaphores();

	/*
	 * Remember stand-alone backend startup time,roughly at the same point
	 * during startup that postmaster does so.
	 */
	PgStartTime = GetCurrentTimestamp();

	/*
	 * Create a per-backend PGPROC struct in shared memory. We must do this
	 * before we can use LWLocks.
	 */
	InitProcess();

	/*
	 * Now that sufficient infrastructure has been initialized, PostgresMain()
	 * can do the rest.
	 */
	PostgresMain(dbname, username);
}


/* ----------------------------------------------------------------
 * PostgresMain
 *	   postgres main loop -- all backends, interactive or otherwise loop here
 *
 * dbname is the name of the database to connect to, username is the
 * PostgreSQL user name to be used for the session.
 *
 * NB: Single user mode specific setup should go to PostgresSingleUserMain()
 * if reasonably possible.
 * ----------------------------------------------------------------
 */
void
PostgresMain(const char *dbname, const char *username)
{
	int			firstchar;
	StringInfoData input_message;
	sigjmp_buf	local_sigjmp_buf;
	volatile bool send_ready_for_query = true;
	bool		idle_in_transaction_timeout_enabled = false;
	bool		idle_session_timeout_enabled = false;

	AssertArg(dbname != NULL);
	AssertArg(username != NULL);

	SetProcessingMode(InitProcessing);

    /* TODO(neil)
	 * Once we have our system DB, remove the following code. It is a hack to help us getting
	 * by for now.
	 */
	if (strcmp(dbname, "template0") == 0 || strcmp(dbname, "template1") == 0)
		YbSetConnectedToTemplateDb();

	/*
	 * Set up signal handlers.  (InitPostmasterChild or InitStandaloneProcess
	 * has already set up BlockSig and made that the active signal mask.)
	 *
	 * Note that postmaster blocked all signals before forking child process,
	 * so there is no race condition whereby we might receive a signal before
	 * we have set up the handler.
	 *
	 * Also note: it's best not to use any signals that are SIG_IGNored in the
	 * postmaster.  If such a signal arrives before we are able to change the
	 * handler to non-SIG_IGN, it'll get dropped.  Instead, make a dummy
	 * handler in the postmaster to reserve the signal. (Of course, this isn't
	 * an issue for signals that are locally generated, such as SIGALRM and
	 * SIGPIPE.)
	 */
	if (am_walsender)
		WalSndSignals();
	else
	{
		pqsignal(SIGHUP, SignalHandlerForConfigReload);
		pqsignal(SIGINT, StatementCancelHandler);	/* cancel current query */
		pqsignal(SIGTERM, die); /* cancel current query and exit */

		/*
		 * In a postmaster child backend, replace SignalHandlerForCrashExit
		 * with quickdie, so we can tell the client we're dying.
		 *
		 * In a standalone backend, SIGQUIT can be generated from the keyboard
		 * easily, while SIGTERM cannot, so we make both signals do die()
		 * rather than quickdie().
		 */
		if (IsUnderPostmaster)
			pqsignal(SIGQUIT, quickdie);	/* hard crash time */
		else
			pqsignal(SIGQUIT, die); /* cancel current query and exit */
		InitializeTimeouts();	/* establishes SIGALRM handler */

		/*
		 * Ignore failure to write to frontend. Note: if frontend closes
		 * connection, we will notice it and exit cleanly when control next
		 * returns to outer loop.  This seems safer than forcing exit in the
		 * midst of output during who-knows-what operation...
		 */
		pqsignal(SIGPIPE, SIG_IGN);
		pqsignal(SIGUSR1, procsignal_sigusr1_handler);
		pqsignal(SIGUSR2, SIG_IGN);
		pqsignal(SIGFPE, FloatExceptionHandler);

		/*
		 * Reset some signals that are accepted by postmaster but not by
		 * backend
		 */
		pqsignal(SIGCHLD, SIG_DFL); /* system() requires this on some
									 * platforms */
	}

	/* Early initialization */
	BaseInit();

	/* We need to allow SIGINT, etc during the initial transaction */
	PG_SETMASK(&UnBlockSig);

	/*
	 * General initialization.
	 *
	 * NOTE: if you are tempted to add code in this vicinity, consider putting
	 * it inside InitPostgres() instead.  In particular, anything that
	 * involves database access should be there, not here.
	 */
	InitPostgres(dbname, InvalidOid,	/* database to connect to */
				 username, InvalidOid,	/* role to connect as */
				 !am_walsender, /* honor session_preload_libraries? */
				 false,			/* don't ignore datallowconn */
				 NULL);			/* no out_dbname */

	/*
	 * If the PostmasterContext is still around, recycle the space; we don't
	 * need it anymore after InitPostgres completes.  Note this does not trash
	 * *MyProcPort, because ConnCreate() allocated that space with malloc()
	 * ... else we'd need to copy the Port data first.  Also, subsidiary data
	 * such as the username isn't lost either; see ProcessStartupPacket().
	 * PostmasterContext is required in case of connections created by
	 * Ysql Connection Manager for `Authentication Passthrough`, so it shouldn't
	 * be deleted in this case.
	 */
	if(!(YbIsClientYsqlConnMgr())
		&& PostmasterContext)
	{
		MemoryContextDelete(PostmasterContext);
		PostmasterContext = NULL;
	}

	SetProcessingMode(NormalProcessing);

	/*
	 * Now all GUC states are fully set up.  Report them to client if
	 * appropriate.
	 */
	BeginReportingGUCOptions();

	/*
	 * Also set up handler to log session end; we have to wait till now to be
	 * sure Log_disconnections has its final value.
	 */
	if (IsUnderPostmaster && Log_disconnections)
		on_proc_exit(log_disconnections, 0);

	pgstat_report_connect(MyDatabaseId);

	/* Perform initialization specific to a WAL sender process. */
	if (am_walsender)
		InitWalSender();

	/*
	 * Send this backend's cancellation info to the frontend.
	 */
	if (whereToSendOutput == DestRemote)
	{
		StringInfoData buf;

		pq_beginmessage(&buf, 'K');
		pq_sendint32(&buf, (int32) MyProcPid);
		pq_sendint32(&buf, (int32) MyCancelKey);
		pq_endmessage(&buf);
		/* Need not flush since ReadyForQuery will do it. */
	}

	/* Welcome banner for standalone case */
	if (whereToSendOutput == DestDebug)
		printf("\nPostgreSQL stand-alone backend %s\n", PG_VERSION);

	/*
	 * Create the memory context we will use in the main loop.
	 *
	 * MessageContext is reset once per iteration of the main loop, ie, upon
	 * completion of processing of each command message from the client.
	 */
	MessageContext = AllocSetContextCreate(TopMemoryContext,
										   "MessageContext",
										   ALLOCSET_DEFAULT_SIZES);

	/*
	 * Create memory context and buffer used for RowDescription messages. As
	 * SendRowDescriptionMessage(), via exec_describe_statement_message(), is
	 * frequently executed for ever single statement, we don't want to
	 * allocate a separate buffer every time.
	 */
	row_description_context = AllocSetContextCreate(TopMemoryContext,
													"RowDescriptionContext",
													ALLOCSET_DEFAULT_SIZES);
	MemoryContextSwitchTo(row_description_context);
	initStringInfo(&row_description_buf);
	MemoryContextSwitchTo(TopMemoryContext);

	/*
	 * POSTGRES main processing loop begins here
	 *
	 * If an exception is encountered, processing resumes here so we abort the
	 * current transaction and start a new one.
	 *
	 * You might wonder why this isn't coded as an infinite loop around a
	 * PG_TRY construct.  The reason is that this is the bottom of the
	 * exception stack, and so with PG_TRY there would be no exception handler
	 * in force at all during the CATCH part.  By leaving the outermost setjmp
	 * always active, we have at least some chance of recovering from an error
	 * during error recovery.  (If we get into an infinite loop thereby, it
	 * will soon be stopped by overflow of elog.c's internal state stack.)
	 *
	 * Note that we use sigsetjmp(..., 1), so that this function's signal mask
	 * (to wit, UnBlockSig) will be restored when longjmp'ing to here.  This
	 * is essential in case we longjmp'd out of a signal handler on a platform
	 * where that leaves the signal blocked.  It's not redundant with the
	 * unblock in AbortTransaction() because the latter is only called if we
	 * were inside a transaction.
	 */

	if (sigsetjmp(local_sigjmp_buf, 1) != 0)
	{
		/*
		 * NOTE: if you are tempted to add more code in this if-block,
		 * consider the high probability that it should be in
		 * AbortTransaction() instead.  The only stuff done directly here
		 * should be stuff that is guaranteed to apply *only* for outer-level
		 * error recovery, such as adjusting the FE/BE protocol status.
		 */

		/* Since not using PG_TRY, must reset error stack by hand */
		error_context_stack = NULL;

		/* Prevent interrupts while cleaning up */
		HOLD_INTERRUPTS();

		/*
		 * Forget any pending QueryCancel request, since we're returning to
		 * the idle loop anyway, and cancel any active timeout requests.  (In
		 * future we might want to allow some timeout requests to survive, but
		 * at minimum it'd be necessary to do reschedule_timeouts(), in case
		 * we got here because of a query cancel interrupting the SIGALRM
		 * interrupt handler.)	Note in particular that we must clear the
		 * statement and lock timeout indicators, to prevent any future plain
		 * query cancels from being misreported as timeouts in case we're
		 * forgetting a timeout cancel.
		 */
		disable_all_timeouts(false);
		QueryCancelPending = false; /* second to avoid race condition */

		/* Not reading from the client anymore. */
		DoingCommandRead = false;

		/* Make sure libpq is in a good state */
		pq_comm_reset();

		/* Report the error to the client and/or server log */
		EmitErrorReport();

		/*
		 * Make sure debug_query_string gets reset before we possibly clobber
		 * the storage it points at.
		 */
		debug_query_string = NULL;

		/*
		 * Abort the current transaction in order to recover.
		 */
		AbortCurrentTransaction();

		if (am_walsender)
			WalSndErrorCleanup();

		PortalErrorCleanup();

		/*
		 * We can't release replication slots inside AbortTransaction() as we
		 * need to be able to start and abort transactions while having a slot
		 * acquired. But we never need to hold them across top level errors,
		 * so releasing here is fine. There also is a before_shmem_exit()
		 * callback ensuring correct cleanup on FATAL errors.
		 */
		if (MyReplicationSlot != NULL)
			ReplicationSlotRelease();

		/* We also want to cleanup temporary slots on error. */
		ReplicationSlotCleanup();

		jit_reset_after_error();

		/*
		 * Now return to normal top-level context and clear ErrorContext for
		 * next time.
		 */
		MemoryContextSwitchTo(TopMemoryContext);
		FlushErrorState();

		/*
		 * If we were handling an extended-query-protocol message, initiate
		 * skip till next Sync.  This also causes us not to issue
		 * ReadyForQuery (until we get Sync).
		 */
		if (doing_extended_query_message)
			ignore_till_sync = true;

		/* We don't have a transaction command open anymore */
		xact_started = false;

		/*
		 * If an error occurred while we were reading a message from the
		 * client, we have potentially lost track of where the previous
		 * message ends and the next one begins.  Even though we have
		 * otherwise recovered from the error, we cannot safely read any more
		 * messages from the client, so there isn't much we can do with the
		 * connection anymore.
		 */
		if (pq_is_reading_msg())
			ereport(FATAL,
					(errcode(ERRCODE_PROTOCOL_VIOLATION),
					 errmsg("terminating connection because protocol synchronization was lost")));

		/* Now we can allow interrupts again */
		RESUME_INTERRUPTS();
	}

	/* We can now handle ereport(ERROR) */
	PG_exception_stack = &local_sigjmp_buf;

	if (!ignore_till_sync)
		send_ready_for_query = true;	/* initially, or after error */

	/*
	 * Non-error queries loop here.
	 */

	for (;;)
	{
		/*
		 * At top of loop, reset extended-query-message flag, so that any
		 * errors encountered in "idle" state don't provoke skip.
		 */
		doing_extended_query_message = false;

		/*
		 * Release storage left over from prior query cycle, and create a new
		 * query input buffer in the cleared MessageContext.
		 */
		MemoryContextSwitchTo(MessageContext);
		MemoryContextResetAndDeleteChildren(MessageContext);

		initStringInfo(&input_message);

		/*
		 * Also consider releasing our catalog snapshot if any, so that it's
		 * not preventing advance of global xmin while we wait for the client.
		 */
		InvalidateCatalogSnapshotConditionally();

		/*
		 * (1) If we've reached idle state, tell the frontend we're ready for
		 * a new query.
		 *
		 * Note: this includes fflush()'ing the last of the prior output.
		 *
		 * This is also a good time to flush out collected statistics to the
		 * cumulative stats system, and to update the PS stats display.  We
		 * avoid doing those every time through the message loop because it'd
		 * slow down processing of batched messages, and because we don't want
		 * to report uncommitted updates (that confuses autovacuum).  The
		 * notification processor wants a call too, if we are not in a
		 * transaction block.
		 *
		 * Also, if an idle timeout is enabled, start the timer for that.
		 */
		if (send_ready_for_query)
		{
			if (IsAbortedTransactionBlockState())
			{
				set_ps_display("idle in transaction (aborted)");
				pgstat_report_activity(STATE_IDLEINTRANSACTION_ABORTED, NULL);

				/* Start the idle-in-transaction timer */
				if (IdleInTransactionSessionTimeout > 0)
				{
					idle_in_transaction_timeout_enabled = true;
					enable_timeout_after(IDLE_IN_TRANSACTION_SESSION_TIMEOUT,
										 IdleInTransactionSessionTimeout);
				}
			}
			else if (IsTransactionOrTransactionBlock())
			{
				set_ps_display("idle in transaction");
				pgstat_report_activity(STATE_IDLEINTRANSACTION, NULL);

				/* Start the idle-in-transaction timer */
				if (IdleInTransactionSessionTimeout > 0)
				{
					idle_in_transaction_timeout_enabled = true;
					enable_timeout_after(IDLE_IN_TRANSACTION_SESSION_TIMEOUT,
										 IdleInTransactionSessionTimeout);
				}
			}
			else
			{
				long		stats_timeout;

				if (IsYugaByteEnabled() && yb_need_cache_refresh)
				{
					YBRefreshCache();
				}

				/*
				 * Process incoming notifies (including self-notifies), if
				 * any, and send relevant messages to the client.  Doing it
				 * here helps ensure stable behavior in tests: if any notifies
				 * were received during the just-finished transaction, they'll
				 * be seen by the client before ReadyForQuery is.
				 */
				if (notifyInterruptPending)
					ProcessNotifyInterrupt(false);

				/*
				 * Check if we need to report stats. If pgstat_report_stat()
				 * decides it's too soon to flush out pending stats / lock
				 * contention prevented reporting, it'll tell us when we
				 * should try to report stats again (so that stats updates
				 * aren't unduly delayed if the connection goes idle for a
				 * long time). We only enable the timeout if we don't already
				 * have a timeout in progress, because we don't disable the
				 * timeout below. enable_timeout_after() needs to determine
				 * the current timestamp, which can have a negative
				 * performance impact. That's OK because pgstat_report_stat()
				 * won't have us wake up sooner than a prior call.
				 */
				stats_timeout = pgstat_report_stat(false);
				if (stats_timeout > 0)
				{
					if (!get_timeout_active(IDLE_STATS_UPDATE_TIMEOUT))
						enable_timeout_after(IDLE_STATS_UPDATE_TIMEOUT,
											 stats_timeout);
				}
				else
				{
					/* all stats flushed, no need for the timeout */
					if (get_timeout_active(IDLE_STATS_UPDATE_TIMEOUT))
						disable_timeout(IDLE_STATS_UPDATE_TIMEOUT, false);
				}

				set_ps_display("idle");
				pgstat_report_activity(STATE_IDLE, NULL);

				/* Start the idle-session timer */
				if (IdleSessionTimeout > 0)
				{
					idle_session_timeout_enabled = true;
					enable_timeout_after(IDLE_SESSION_TIMEOUT,
										 IdleSessionTimeout);
				}

#ifdef YB_TODO
				/* Needs to activate this call */
				if (IsYugaByteEnabled())
					yb_pgstat_set_has_catalog_version(false);
#endif
			}

			/* Report any recently-changed GUC options */
			ReportChangedGUCOptions();

			ReadyForQuery(whereToSendOutput);
			send_ready_for_query = false;
		}

		/*
		 * (2) Allow asynchronous signals to be executed immediately if they
		 * come in while we are waiting for client input. (This must be
		 * conditional since we don't want, say, reads on behalf of COPY FROM
		 * STDIN doing the same thing.)
		 */
		DoingCommandRead = true;

		/*
		 * (3) read a command (loop blocks here)
		 */
		firstchar = ReadCommand(&input_message);

		/*
		 * (4) turn off the idle-in-transaction and idle-session timeouts if
		 * active.  We do this before step (5) so that any last-moment timeout
		 * is certain to be detected in step (5).
		 *
		 * At most one of these timeouts will be active, so there's no need to
		 * worry about combining the timeout.c calls into one.
		 */
		if (idle_in_transaction_timeout_enabled)
		{
			disable_timeout(IDLE_IN_TRANSACTION_SESSION_TIMEOUT, false);
			idle_in_transaction_timeout_enabled = false;
		}
		if (idle_session_timeout_enabled)
		{
			disable_timeout(IDLE_SESSION_TIMEOUT, false);
			idle_session_timeout_enabled = false;
		}

		/*
		 * (5) disable async signal conditions again.
		 *
		 * Query cancel is supposed to be a no-op when there is no query in
		 * progress, so if a query cancel arrived while we were idle, just
		 * reset QueryCancelPending. ProcessInterrupts() has that effect when
		 * it's called when DoingCommandRead is set, so check for interrupts
		 * before resetting DoingCommandRead.
		 */
		CHECK_FOR_INTERRUPTS();
		DoingCommandRead = false;

		/*
		 * (6) check for any other interesting events that happened while we
		 * slept.
		 */
		if (ConfigReloadPending)
		{
			ConfigReloadPending = false;
			ProcessConfigFile(PGC_SIGHUP);
		}

		/*
		 * (7) process the command.  But ignore it if we're skipping till
		 * Sync.
		 */
		if (ignore_till_sync && firstchar != EOF)
			continue;

		if (IsYugaByteEnabled())
		{
#ifdef YB_TODO
			/* Needs to activate this call */
			yb_pgstat_set_has_catalog_version(true);
#endif
			YBCPgResetCatalogReadTime();
			YBCheckSharedCatalogCacheVersion();
			yb_run_with_explain_analyze = false;
			if (IsYsqlUpgrade &&
				yb_catalog_version_type != CATALOG_VERSION_CATALOG_TABLE)
				yb_catalog_version_type = CATALOG_VERSION_UNSET;
		}

		switch (firstchar)
		{
			case 'Q':			/* simple query */
			{
				const char *query_string;

				/* Set statement_timestamp() */
				SetCurrentStatementStartTimestamp();

				query_string = pq_getmsgstring(&input_message);
				pq_getmsgend(&input_message);
				MemoryContext oldcontext = GetCurrentMemoryContext();

				PG_TRY();
				{
					if (!am_walsender || !exec_replication_command(query_string))
                      yb_exec_simple_query(query_string, oldcontext);
				}
				PG_CATCH();
				{
					/* Get error data */
					ErrorData *edata;
					MemoryContext errorcontext = MemoryContextSwitchTo(oldcontext);
					edata = CopyErrorData();

					bool need_retry = false;
					YBPrepareCacheRefreshIfNeeded(
							edata,
							yb_check_retry_allowed(query_string),
							yb_is_dml_command(query_string),
							&need_retry);

					if (need_retry)
					{
						if (!am_walsender || !exec_replication_command(query_string))
						{
							if (yb_debug_log_internal_restarts)
							{
								yb_report_cache_version_restart(query_string, edata);
							}
							/*
							 * Free edata before restarting, in other branches
							 * the memory context will get reset after anyway.
							 */
							FreeErrorData(edata);
							yb_exec_simple_query(query_string, oldcontext);
						}
					}
					else
					{
						MemoryContextSwitchTo(errorcontext);
						PG_RE_THROW();
					}
				}
				PG_END_TRY();

				send_ready_for_query = true;
			}
			break;

			case 'P':			/* parse */
				{
					const char *stmt_name;
					const char *query_string;
					int			numParams;
					Oid		   *paramTypes = NULL;

					forbidden_in_wal_sender(firstchar);

					/* Set statement_timestamp() */
					SetCurrentStatementStartTimestamp();

					stmt_name = pq_getmsgstring(&input_message);
					query_string = pq_getmsgstring(&input_message);
					numParams = pq_getmsgint(&input_message, 2);
					if (numParams > 0)
					{
						paramTypes = (Oid *) palloc(numParams * sizeof(Oid));
						for (int i = 0; i < numParams; i++)
							paramTypes[i] = pq_getmsgint(&input_message, 4);
					}
					pq_getmsgend(&input_message);

					MemoryContext oldcontext = GetCurrentMemoryContext();

					PG_TRY();
					{
						exec_parse_message(query_string,
						                   stmt_name,
						                   paramTypes,
						                   numParams,
						                   whereToSendOutput);
					}
					PG_CATCH();
					{
						/* Get error data */
						ErrorData *edata;
						MemoryContext errorcontext = MemoryContextSwitchTo(oldcontext);
						edata = CopyErrorData();

						/*
						 * TODO Cannot retry parse statements yet (without
						 * aborting the followup bind/execute.
						 */
						bool need_retry = false;
						YBPrepareCacheRefreshIfNeeded(
								edata,
								false /* consider_retry */,
								yb_is_dml_command(query_string),
								&need_retry);
						MemoryContextSwitchTo(errorcontext);
						PG_RE_THROW();

					}
					PG_END_TRY();

				}
				break;

			case 'B':			/* bind */
				forbidden_in_wal_sender(firstchar);

				/* Set statement_timestamp() */
				SetCurrentStatementStartTimestamp();

				/*
				 * this message is complex enough that it seems best to put
				 * the field extraction out-of-line
				 */
				exec_bind_message(&input_message);
				break;

			case 'E':			/* execute */
				{
					const char *portal_name;
					int			max_rows;

					forbidden_in_wal_sender(firstchar);

					/* Set statement_timestamp() */
					SetCurrentStatementStartTimestamp();

					portal_name = pq_getmsgstring(&input_message);
					max_rows = pq_getmsgint(&input_message, 4);
					pq_getmsgend(&input_message);

					MemoryContext oldcontext = GetCurrentMemoryContext();
					YBQueryRestartData* restart_data =
						yb_collect_portal_restart_data(portal_name);

					PG_TRY();
					{
						yb_exec_execute_message(portal_name,
												max_rows,
												restart_data,
												oldcontext);
					}
					PG_CATCH();
					{
						/*
						 * Get error data. Original error will be thrown in 2 cases:
						 * - query can't be restarted transparently
						 * - original error is "schema version mismatch for table"
						 *   and restarting will raise an error (workaround for #6982)
						 */
						MemoryContext errorcontext = MemoryContextSwitchTo(oldcontext);
						ErrorData *edata = CopyErrorData();

						/*
						 * The portal recreation logic is restored to the pre-#2216 state
						 * (it was reworked in #4254).
						 */
						Portal old_portal = GetPortalByName(portal_name);

						/*
						 * TODO Do not support retrying for prepared statements
						 * yet. (i.e. if portal is named or has params).
						 */
						bool can_retry =
						    IsYugaByteEnabled() &&
						    old_portal &&
						    portal_name[0] == '\0' &&
						    !old_portal->portalParams &&
						    yb_check_retry_allowed(restart_data->query_string);


						/* Stuff we might need for retrying below */
						char* query_string = NULL;
						int   nformats = 0;
						int16 *formats = NULL;

						if (can_retry)
						{
							/*
							 * Copy the data needed to retry before transaction
							 * abort cleans it up.
							 */
							query_string = pstrdup(restart_data->query_string);

							if (old_portal->formats)
							{
								nformats = old_portal->tupDesc->natts;
								formats  = (int16 *) palloc(nformats * sizeof(int16));
								memcpy(formats,
								       old_portal->formats,
								       nformats * sizeof(int16));
							}
						}

						bool need_retry = false;

						/*
						 * Execute may have been partially applied so need to
						 * cleanup (and restart) the transaction.
						 */
						YBPrepareCacheRefreshIfNeeded(
								edata,
								can_retry,
								yb_is_dml_command(query_string),
								&need_retry);

						if (need_retry && can_retry)
						{
							PG_TRY();
							{
								if (yb_debug_log_internal_restarts)
								{
									yb_report_cache_version_restart(query_string, edata);
								}

								/* 1. Redo Parse: Create Cached stmt (no output) */
								exec_parse_message(query_string,
								                   portal_name,
								                   NULL /* param_types*/,
								                   0 /* num_params */,
								                   DestNone);

								/* 2. Redo the Bind step */
								Portal portal;
								/* Create portal */
								portal = CreatePortal(portal_name, true, true);

								/* Set portal data */
								MemoryContext oldContext = MemoryContextSwitchTo(
										portal->portalContext);
								char          *stmt_name;
								if (portal_name[0])
									stmt_name = pstrdup(portal_name);
								else
									stmt_name = NULL;
								query_string = pstrdup(query_string);

								/* TODO params are none for now (see above) */
								ParamListInfo params = NULL;

								MemoryContextSwitchTo(oldContext);

								CachedPlan *cplan = GetCachedPlan(unnamed_stmt_psrc,
								                                  params,
								                                  false,
								                                  NULL);

								PortalDefineQuery(portal,
								                  stmt_name,
								                  query_string,
								                  unnamed_stmt_psrc->commandTag,
								                  cplan->stmt_list,
								                  cplan);

								/* Start portal */
								PortalStart(portal, params, 0, InvalidSnapshot);
								/* Set the output format */
								PortalSetResultFormat(portal, nformats, formats);

								/* Now ready to retry the execute step. */
								yb_exec_execute_message(portal_name,
														max_rows,
														restart_data,
														GetCurrentMemoryContext());
							}
							PG_CATCH();
							{
								if (YBTableSchemaVersionMismatchError(edata, NULL /* table_id */))
									ReThrowError(edata);
								else
									PG_RE_THROW();
							}
							PG_END_TRY();
						}
						else
						{
							MemoryContextSwitchTo(errorcontext);
							PG_RE_THROW();
						}

					}
					PG_END_TRY();
				}
				break;

			case 'F':			/* fastpath function call */
				forbidden_in_wal_sender(firstchar);

				/* Set statement_timestamp() */
				SetCurrentStatementStartTimestamp();

				/* Report query to various monitoring facilities. */
				pgstat_report_activity(STATE_FASTPATH, NULL);
				set_ps_display("<FASTPATH>");

				/* start an xact for this function invocation */
				start_xact_command();

				/*
				 * Note: we may at this point be inside an aborted
				 * transaction.  We can't throw error for that until we've
				 * finished reading the function-call message, so
				 * HandleFunctionRequest() must check for it after doing so.
				 * Be careful not to do anything that assumes we're inside a
				 * valid transaction here.
				 */

				/* switch back to message context */
				MemoryContextSwitchTo(MessageContext);

				HandleFunctionRequest(&input_message);

				/* commit the function-invocation transaction */
				finish_xact_command();

				send_ready_for_query = true;
				break;

			case 'C':			/* close */
				{
					int			close_type;
					const char *close_target;

					forbidden_in_wal_sender(firstchar);

					close_type = pq_getmsgbyte(&input_message);
					close_target = pq_getmsgstring(&input_message);
					pq_getmsgend(&input_message);

					switch (close_type)
					{
						case 'S':
							if (close_target[0] != '\0')
								DropPreparedStatement(close_target, false);
							else
							{
								/* special-case the unnamed statement */
								drop_unnamed_stmt();
							}
							break;
						case 'P':
							{
								Portal		portal;

								portal = GetPortalByName(close_target);
								if (PortalIsValid(portal))
									PortalDrop(portal, false);
							}
							break;
						default:
							ereport(ERROR,
									(errcode(ERRCODE_PROTOCOL_VIOLATION),
									 errmsg("invalid CLOSE message subtype %d",
											close_type)));
							break;
					}

					if (whereToSendOutput == DestRemote)
						pq_putemptymessage('3');	/* CloseComplete */
				}
				break;

			case 'D':			/* describe */
				{
					int			describe_type;
					const char *describe_target;

					forbidden_in_wal_sender(firstchar);

					/* Set statement_timestamp() (needed for xact) */
					SetCurrentStatementStartTimestamp();

					describe_type = pq_getmsgbyte(&input_message);
					describe_target = pq_getmsgstring(&input_message);
					pq_getmsgend(&input_message);

					switch (describe_type)
					{
						case 'S':
							exec_describe_statement_message(describe_target);
							break;
						case 'P':
							exec_describe_portal_message(describe_target);
							break;
						default:
							ereport(ERROR,
									(errcode(ERRCODE_PROTOCOL_VIOLATION),
									 errmsg("invalid DESCRIBE message subtype %d",
											describe_type)));
							break;
					}
				}
				break;

			case 'H':			/* flush */
				pq_getmsgend(&input_message);
				if (whereToSendOutput == DestRemote)
					pq_flush();
				break;

			case 'S':			/* sync */
				pq_getmsgend(&input_message);
				finish_xact_command();
				send_ready_for_query = true;
				break;

				/*
				 * 'X' means that the frontend is closing down the socket. EOF
				 * means unexpected loss of frontend connection. Either way,
				 * perform normal shutdown.
				 */
			case EOF:

				/* for the cumulative statistics system */
				pgStatSessionEndCause = DISCONNECT_CLIENT_EOF;

				switch_fallthrough(); /* FALLTHROUGH */

			case 'X':

				/*
				 * Reset whereToSendOutput to prevent ereport from attempting
				 * to send any more messages to client.
				 */
				if (whereToSendOutput == DestRemote)
					whereToSendOutput = DestNone;

				/*
				 * NOTE: if you are tempted to add more code here, DON'T!
				 * Whatever you had in mind to do should be set up as an
				 * on_proc_exit or on_shmem_exit callback, instead. Otherwise
				 * it will fail to be called during other backend-shutdown
				 * scenarios.
				 */
				proc_exit(0);

			case 'd':			/* copy data */
			case 'c':			/* copy done */
			case 'f':			/* copy fail */

				/*
				 * Accept but ignore these messages, per protocol spec; we
				 * probably got here because a COPY failed, and the frontend
				 * is still sending data.
				 */
				break;

			case 'A': /* Auth Passthrough Request */
				if (YbIsClientYsqlConnMgr())
				{
					/* Store a copy of the old context */
					char *db_name = MyProcPort->database_name;
					char *user_name = MyProcPort->user_name;
					char *host = MyProcPort->remote_host;

					/* Update the Port details with the new context. */
					MyProcPort->user_name =
						(char *) pq_getmsgstring(&input_message);
					MyProcPort->database_name =
						(char *) pq_getmsgstring(&input_message);
					MyProcPort->remote_host =
						(char *) pq_getmsgstring(&input_message);

					/* Update the `remote_host` */
					struct sockaddr_in *ip_address_1;
					ip_address_1 =
						(struct sockaddr_in *) (&MyProcPort->raddr.addr);
					inet_pton(AF_INET, MyProcPort->remote_host,
							  &(ip_address_1->sin_addr));
					MyProcPort->yb_is_auth_passthrough_req = true;

					/* Start authentication */
					start_xact_command();
					ClientAuthentication(MyProcPort);
					finish_xact_command();

					/* Place back the old context */
					MyProcPort->yb_is_auth_passthrough_req = false;
					MyProcPort->user_name = user_name;
					MyProcPort->database_name = db_name;
					MyProcPort->remote_host = host;
					inet_pton(AF_INET, MyProcPort->remote_host,
							  &(ip_address_1->sin_addr));

					send_ready_for_query = true;
				}
				else
				{
					ereport(FATAL,
							(errcode(ERRCODE_PROTOCOL_VIOLATION),
							 errmsg("invalid frontend message type %d",
									firstchar)));
				}
				break;

			case 's': /* SET SESSION PARAMETER */
				if (YbIsClientYsqlConnMgr())
				{
					start_xact_command();
					YbHandleSetSessionParam(pq_getmsgint(&input_message, 4));
					int new_shmem_key = yb_logical_client_shmem_key;
					finish_xact_command();

					// finish_xact_command() resets the yb_logical_client_shmem_key value.
					if (new_shmem_key > 0)
						yb_logical_client_shmem_key = new_shmem_key;

					send_ready_for_query = true;
				}
				else
				{
					ereport(FATAL,
							(errcode(ERRCODE_PROTOCOL_VIOLATION),
							 errmsg("invalid frontend message type %d",
								firstchar)));
				}
				break;

			default:
				ereport(FATAL,
						(errcode(ERRCODE_PROTOCOL_VIOLATION),
						 errmsg("invalid frontend message type %d",
								firstchar)));
		}
	}							/* end of input-reading loop */
}

/*
 * Throw an error if we're a WAL sender process.
 *
 * This is used to forbid anything else than simple query protocol messages
 * in a WAL sender process.  'firstchar' specifies what kind of a forbidden
 * message was received, and is used to construct the error message.
 */
static void
forbidden_in_wal_sender(char firstchar)
{
	if (am_walsender)
	{
		if (firstchar == 'F')
			ereport(ERROR,
					(errcode(ERRCODE_PROTOCOL_VIOLATION),
					 errmsg("fastpath function calls not supported in a replication connection")));
		else
			ereport(ERROR,
					(errcode(ERRCODE_PROTOCOL_VIOLATION),
					 errmsg("extended query protocol not supported in a replication connection")));
	}
}


/*
 * Obtain platform stack depth limit (in bytes)
 *
 * Return -1 if unknown
 */
long
get_stack_depth_rlimit(void)
{
#if defined(HAVE_GETRLIMIT) && defined(RLIMIT_STACK)
	static long val = 0;

	/* This won't change after process launch, so check just once */
	if (val == 0)
	{
		struct rlimit rlim;

		if (getrlimit(RLIMIT_STACK, &rlim) < 0)
			val = -1;
		else if (rlim.rlim_cur == RLIM_INFINITY)
			val = LONG_MAX;
		/* rlim_cur is probably of an unsigned type, so check for overflow */
		else if (rlim.rlim_cur >= LONG_MAX)
			val = LONG_MAX;
		else
			val = rlim.rlim_cur;
	}
	return val;
#else							/* no getrlimit */
#if defined(WIN32) || defined(__CYGWIN__)
	/* On Windows we set the backend stack size in src/backend/Makefile */
	return WIN32_STACK_RLIMIT;
#else							/* not windows ... give up */
	return -1;
#endif
#endif
}


static struct rusage Save_r;
static struct timeval Save_t;

void
ResetUsage(void)
{
	getrusage(RUSAGE_SELF, &Save_r);
	gettimeofday(&Save_t, NULL);
}

void
ShowUsage(const char *title)
{
	StringInfoData str;
	struct timeval user,
				sys;
	struct timeval elapse_t;
	struct rusage r;

	getrusage(RUSAGE_SELF, &r);
	gettimeofday(&elapse_t, NULL);
	memcpy((char *) &user, (char *) &r.ru_utime, sizeof(user));
	memcpy((char *) &sys, (char *) &r.ru_stime, sizeof(sys));
	if (elapse_t.tv_usec < Save_t.tv_usec)
	{
		elapse_t.tv_sec--;
		elapse_t.tv_usec += 1000000;
	}
	if (r.ru_utime.tv_usec < Save_r.ru_utime.tv_usec)
	{
		r.ru_utime.tv_sec--;
		r.ru_utime.tv_usec += 1000000;
	}
	if (r.ru_stime.tv_usec < Save_r.ru_stime.tv_usec)
	{
		r.ru_stime.tv_sec--;
		r.ru_stime.tv_usec += 1000000;
	}

	/*
	 * The only stats we don't show here are ixrss, idrss, isrss.  It takes
	 * some work to interpret them, and most platforms don't fill them in.
	 */
	initStringInfo(&str);

	appendStringInfoString(&str, "! system usage stats:\n");
	appendStringInfo(&str,
					 "!\t%ld.%06ld s user, %ld.%06ld s system, %ld.%06ld s elapsed\n",
					 (long) (r.ru_utime.tv_sec - Save_r.ru_utime.tv_sec),
					 (long) (r.ru_utime.tv_usec - Save_r.ru_utime.tv_usec),
					 (long) (r.ru_stime.tv_sec - Save_r.ru_stime.tv_sec),
					 (long) (r.ru_stime.tv_usec - Save_r.ru_stime.tv_usec),
					 (long) (elapse_t.tv_sec - Save_t.tv_sec),
					 (long) (elapse_t.tv_usec - Save_t.tv_usec));
	appendStringInfo(&str,
					 "!\t[%ld.%06ld s user, %ld.%06ld s system total]\n",
					 (long) user.tv_sec,
					 (long) user.tv_usec,
					 (long) sys.tv_sec,
					 (long) sys.tv_usec);
#if defined(HAVE_GETRUSAGE)
	appendStringInfo(&str,
					 "!\t%ld kB max resident size\n",
#if defined(__darwin__)
	/* in bytes on macOS */
					 r.ru_maxrss / 1024
#else
	/* in kilobytes on most other platforms */
					 r.ru_maxrss
#endif
		);
	appendStringInfo(&str,
					 "!\t%ld/%ld [%ld/%ld] filesystem blocks in/out\n",
					 r.ru_inblock - Save_r.ru_inblock,
	/* they only drink coffee at dec */
					 r.ru_oublock - Save_r.ru_oublock,
					 r.ru_inblock, r.ru_oublock);
	appendStringInfo(&str,
					 "!\t%ld/%ld [%ld/%ld] page faults/reclaims, %ld [%ld] swaps\n",
					 r.ru_majflt - Save_r.ru_majflt,
					 r.ru_minflt - Save_r.ru_minflt,
					 r.ru_majflt, r.ru_minflt,
					 r.ru_nswap - Save_r.ru_nswap,
					 r.ru_nswap);
	appendStringInfo(&str,
					 "!\t%ld [%ld] signals rcvd, %ld/%ld [%ld/%ld] messages rcvd/sent\n",
					 r.ru_nsignals - Save_r.ru_nsignals,
					 r.ru_nsignals,
					 r.ru_msgrcv - Save_r.ru_msgrcv,
					 r.ru_msgsnd - Save_r.ru_msgsnd,
					 r.ru_msgrcv, r.ru_msgsnd);
	appendStringInfo(&str,
					 "!\t%ld/%ld [%ld/%ld] voluntary/involuntary context switches\n",
					 r.ru_nvcsw - Save_r.ru_nvcsw,
					 r.ru_nivcsw - Save_r.ru_nivcsw,
					 r.ru_nvcsw, r.ru_nivcsw);
#endif							/* HAVE_GETRUSAGE */

	/* remove trailing newline */
	if (str.data[str.len - 1] == '\n')
		str.data[--str.len] = '\0';

	ereport(LOG,
			(errmsg_internal("%s", title),
			 errdetail_internal("%s", str.data)));

	pfree(str.data);
}

/*
 * on_proc_exit handler to log end of session
 */
static void
log_disconnections(int code, Datum arg)
{
	Port	   *port = MyProcPort;
	long		secs;
	int			usecs;
	int			msecs;
	int			hours,
				minutes,
				seconds;

	TimestampDifference(MyStartTimestamp,
						GetCurrentTimestamp(),
						&secs, &usecs);
	msecs = usecs / 1000;

	hours = secs / SECS_PER_HOUR;
	secs %= SECS_PER_HOUR;
	minutes = secs / SECS_PER_MINUTE;
	seconds = secs % SECS_PER_MINUTE;

	ereport(LOG,
			(errmsg("disconnection: session time: %d:%02d:%02d.%03d "
					"user=%s database=%s host=%s%s%s",
					hours, minutes, seconds, msecs,
					port->user_name, port->database_name, port->remote_host,
					port->remote_port[0] ? " port=" : "", port->remote_port)));
}

/*
 * Start statement timeout timer, if enabled.
 *
 * If there's already a timeout running, don't restart the timer.  That
 * enables compromises between accuracy of timeouts and cost of starting a
 * timeout.
 */
static void
enable_statement_timeout(void)
{
	/* must be within an xact */
	Assert(xact_started);

	if (StatementTimeout > 0)
	{
		if (!get_timeout_active(STATEMENT_TIMEOUT))
			enable_timeout_after(STATEMENT_TIMEOUT, StatementTimeout);
	}
	else
	{
		if (get_timeout_active(STATEMENT_TIMEOUT))
			disable_timeout(STATEMENT_TIMEOUT, false);
	}
}

/*
 * Disable statement timeout, if active.
 */
static void
disable_statement_timeout(void)
{
	if (get_timeout_active(STATEMENT_TIMEOUT))
		disable_timeout(STATEMENT_TIMEOUT, false);
}

/*
 * Redact password, if exists in the query text.
 */
const char* RedactPasswordIfExists(const char* queryStr) {
	char *redactedStr;
	char *passwordToken;
	int i;
	int passwordPos;
	CommandTag commandTag;

	/*
	* Parse and check the type of the query. We only redact password
	* for the CREATE USER / CREATE ROLE / ALTER USER / ALTER ROLE queries.
	* Use yb_parse_command_tag to suppress error warnings.
	*/
	commandTag = yb_parse_command_tag(queryStr);
	if (commandTag == CMDTAG_UNKNOWN ||
		(commandTag != CMDTAG_CREATE_ROLE && commandTag != CMDTAG_ALTER_ROLE))
		return queryStr;

	/* Copy the query string and convert to lower case. */
  	redactedStr = pstrdup(queryStr);

  	for (i = 0; redactedStr[i]; i++)
    	redactedStr[i] = (char)pg_tolower((unsigned char)redactedStr[i]);

	/* Find index of password token. */
	passwordToken = strstr(redactedStr, TOKEN_PASSWORD);

	if (passwordToken != NULL)
	{
		/* Copy query string up to password token. */
		passwordPos = (passwordToken - redactedStr) + strlen(TOKEN_PASSWORD);

		redactedStr = palloc(passwordPos + 1 + strlen(TOKEN_REDACTED) + 1);

		strncpy(redactedStr, queryStr, passwordPos);

		/* And append redacted token. */
		redactedStr[passwordPos] = ' ';

		strcpy(redactedStr + passwordPos + 1, TOKEN_REDACTED);

		return redactedStr;
	}

	return queryStr;
}<|MERGE_RESOLUTION|>--- conflicted
+++ resolved
@@ -4377,35 +4377,24 @@
 	if (!query_string)
 		return false;
 
-<<<<<<< HEAD
+	/*
+	 * Detect and return false for replication commands since they are never a
+	 * DML. This is needed to avoid calling yb_parse_command_tag for replication
+	 * commands which have a different grammar (repl_gram.y) and will always
+	 * lead to a syntax error.
+	 */
+	replication_scanner_init(query_string);
+	if (replication_scanner_is_replication_command())
+	{
+		replication_scanner_finish();
+		return false;
+	}
+
 	CommandTag command_tag = yb_parse_command_tag(query_string);
 	return (command_tag == CMDTAG_DELETE ||
 	        command_tag == CMDTAG_INSERT ||
 	        command_tag == CMDTAG_SELECT ||
 	        command_tag == CMDTAG_UPDATE);
-=======
-	/*
-	 * Detect and return false for replication commands since they are never a
-	 * DML. This is needed to avoid calling yb_parse_command_tag for replication
-	 * commands which have a different grammar (repl_gram.y) and will always
-	 * lead to a syntax error.
-	 */
-	replication_scanner_init(query_string);
-	if (replication_scanner_is_replication_command())
-	{
-		replication_scanner_finish();
-		return false;
-	}
-
-	const char* command_tag = yb_parse_command_tag(query_string);
-	if (!command_tag)
-		return false;
-
-	return (strncmp(command_tag, "DELETE", 6) == 0 ||
-	        strncmp(command_tag, "INSERT", 6) == 0 ||
-	        strncmp(command_tag, "SELECT", 6) == 0 ||
-	        strncmp(command_tag, "UPDATE", 6) == 0);
->>>>>>> 769e2a5b
 }
 
 /*
