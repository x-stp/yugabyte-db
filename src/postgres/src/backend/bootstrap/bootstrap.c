/*-------------------------------------------------------------------------
 *
 * bootstrap.c
 *	  routines to support running postgres in 'bootstrap' mode
 *	bootstrap mode is used to create the initial template database
 *
 * Portions Copyright (c) 1996-2022, PostgreSQL Global Development Group
 * Portions Copyright (c) 1994, Regents of the University of California
 *
 * IDENTIFICATION
 *	  src/backend/bootstrap/bootstrap.c
 *
 *-------------------------------------------------------------------------
 */
#include "postgres.h"

#include <unistd.h>
#include <signal.h>

#include "access/genam.h"
#include "access/heapam.h"
#include "access/htup_details.h"
#include "access/tableam.h"
#include "access/toast_compression.h"
#include "access/xact.h"
#include "access/xlog_internal.h"
#include "bootstrap/bootstrap.h"
#include "catalog/index.h"
#include "catalog/pg_collation.h"
#include "catalog/pg_type.h"
#include "common/link-canary.h"
#include "libpq/pqsignal.h"
#include "miscadmin.h"
#include "nodes/makefuncs.h"
#include "pg_getopt.h"
#include "storage/bufmgr.h"
#include "storage/bufpage.h"
#include "storage/condition_variable.h"
#include "storage/ipc.h"
#include "storage/proc.h"
#include "tcop/tcopprot.h"
#include "utils/builtins.h"
#include "utils/fmgroids.h"
#include "utils/memutils.h"
#include "utils/rel.h"
#include "utils/relmapper.h"

#include "bootstrap/ybcbootstrap.h"
#include "catalog/pg_database.h"
#include "commands/ybccmds.h"
#include "executor/ybcModifyTable.h"
#include "pg_yb_utils.h"

uint32		bootstrap_data_checksum_version = 0;	/* No checksum */


static void CheckerModeMain(void);
static void bootstrap_signals(void);
static Form_pg_attribute AllocateAttribute(void);
static void populate_typ_list(void);
static Oid	gettype(char *type);
static void cleanup(void);

/* ----------------
 *		global variables
 * ----------------
 */

Relation	boot_reldesc;		/* current relation descriptor */

Form_pg_attribute attrtypes[MAXATTR];	/* points to attribute info */
int			numattr;			/* number of attributes for cur. rel */


/*
 * Basic information associated with each type.  This is used before
 * pg_type is filled, so it has to cover the datatypes used as column types
 * in the core "bootstrapped" catalogs.
 *
 *		XXX several of these input/output functions do catalog scans
 *			(e.g., F_REGPROCIN scans pg_proc).  this obviously creates some
 *			order dependencies in the catalog creation process.
 */
struct typinfo
{
	char		name[NAMEDATALEN];
	Oid			oid;
	Oid			elem;
	int16		len;
	bool		byval;
	char		align;
	char		storage;
	Oid			collation;
	Oid			inproc;
	Oid			outproc;
};

static const struct typinfo TypInfo[] = {
	{"bool", BOOLOID, 0, 1, true, TYPALIGN_CHAR, TYPSTORAGE_PLAIN, InvalidOid,
	F_BOOLIN, F_BOOLOUT},
	{"bytea", BYTEAOID, 0, -1, false, TYPALIGN_INT, TYPSTORAGE_EXTENDED, InvalidOid,
	F_BYTEAIN, F_BYTEAOUT},
	{"char", CHAROID, 0, 1, true, TYPALIGN_CHAR, TYPSTORAGE_PLAIN, InvalidOid,
	F_CHARIN, F_CHAROUT},
	{"int2", INT2OID, 0, 2, true, TYPALIGN_SHORT, TYPSTORAGE_PLAIN, InvalidOid,
	F_INT2IN, F_INT2OUT},
	{"int4", INT4OID, 0, 4, true, TYPALIGN_INT, TYPSTORAGE_PLAIN, InvalidOid,
	F_INT4IN, F_INT4OUT},
	{"float4", FLOAT4OID, 0, 4, true, TYPALIGN_INT, TYPSTORAGE_PLAIN, InvalidOid,
	F_FLOAT4IN, F_FLOAT4OUT},
	{"name", NAMEOID, CHAROID, NAMEDATALEN, false, TYPALIGN_CHAR, TYPSTORAGE_PLAIN, C_COLLATION_OID,
	F_NAMEIN, F_NAMEOUT},
	{"regclass", REGCLASSOID, 0, 4, true, TYPALIGN_INT, TYPSTORAGE_PLAIN, InvalidOid,
	F_REGCLASSIN, F_REGCLASSOUT},
	{"regproc", REGPROCOID, 0, 4, true, TYPALIGN_INT, TYPSTORAGE_PLAIN, InvalidOid,
	F_REGPROCIN, F_REGPROCOUT},
	{"regtype", REGTYPEOID, 0, 4, true, TYPALIGN_INT, TYPSTORAGE_PLAIN, InvalidOid,
	F_REGTYPEIN, F_REGTYPEOUT},
	{"regrole", REGROLEOID, 0, 4, true, TYPALIGN_INT, TYPSTORAGE_PLAIN, InvalidOid,
	F_REGROLEIN, F_REGROLEOUT},
	{"regnamespace", REGNAMESPACEOID, 0, 4, true, TYPALIGN_INT, TYPSTORAGE_PLAIN, InvalidOid,
	F_REGNAMESPACEIN, F_REGNAMESPACEOUT},
	{"text", TEXTOID, 0, -1, false, TYPALIGN_INT, TYPSTORAGE_EXTENDED, DEFAULT_COLLATION_OID,
	F_TEXTIN, F_TEXTOUT},
	{"oid", OIDOID, 0, 4, true, TYPALIGN_INT, TYPSTORAGE_PLAIN, InvalidOid,
	F_OIDIN, F_OIDOUT},
	{"tid", TIDOID, 0, 6, false, TYPALIGN_SHORT, TYPSTORAGE_PLAIN, InvalidOid,
	F_TIDIN, F_TIDOUT},
	{"xid", XIDOID, 0, 4, true, TYPALIGN_INT, TYPSTORAGE_PLAIN, InvalidOid,
	F_XIDIN, F_XIDOUT},
	{"cid", CIDOID, 0, 4, true, TYPALIGN_INT, TYPSTORAGE_PLAIN, InvalidOid,
	F_CIDIN, F_CIDOUT},
	{"pg_node_tree", PG_NODE_TREEOID, 0, -1, false, TYPALIGN_INT, TYPSTORAGE_EXTENDED, DEFAULT_COLLATION_OID,
	F_PG_NODE_TREE_IN, F_PG_NODE_TREE_OUT},
	{"int2vector", INT2VECTOROID, INT2OID, -1, false, TYPALIGN_INT, TYPSTORAGE_PLAIN, InvalidOid,
	F_INT2VECTORIN, F_INT2VECTOROUT},
	{"oidvector", OIDVECTOROID, OIDOID, -1, false, TYPALIGN_INT, TYPSTORAGE_PLAIN, InvalidOid,
	F_OIDVECTORIN, F_OIDVECTOROUT},
	{"_int4", INT4ARRAYOID, INT4OID, -1, false, TYPALIGN_INT, TYPSTORAGE_EXTENDED, InvalidOid,
	F_ARRAY_IN, F_ARRAY_OUT},
	{"_text", 1009, TEXTOID, -1, false, TYPALIGN_INT, TYPSTORAGE_EXTENDED, DEFAULT_COLLATION_OID,
	F_ARRAY_IN, F_ARRAY_OUT},
	{"_oid", 1028, OIDOID, -1, false, TYPALIGN_INT, TYPSTORAGE_EXTENDED, InvalidOid,
	F_ARRAY_IN, F_ARRAY_OUT},
	{"_char", 1002, CHAROID, -1, false, TYPALIGN_INT, TYPSTORAGE_EXTENDED, InvalidOid,
	F_ARRAY_IN, F_ARRAY_OUT},
	{"_aclitem", 1034, ACLITEMOID, -1, false, TYPALIGN_INT, TYPSTORAGE_EXTENDED, InvalidOid,
	F_ARRAY_IN, F_ARRAY_OUT}
};

static const int n_types = sizeof(TypInfo) / sizeof(struct typinfo);

struct typmap
{								/* a hack */
	Oid			am_oid;
	FormData_pg_type am_typ;
};

static List *Typ = NIL;			/* List of struct typmap* */
static struct typmap *Ap = NULL;

static Datum values[MAXATTR];	/* current row's attribute values */
static bool Nulls[MAXATTR];

static MemoryContext nogc = NULL;	/* special no-gc mem context */

/*
 *	At bootstrap time, we first declare all the indices to be built, and
 *	then build them.  The IndexList structure stores enough information
 *	to allow us to build the indices after they've been declared.
 */

typedef struct _IndexList
{
	Oid			il_heap;
	Oid			il_ind;
	IndexInfo  *il_info;
	struct _IndexList *il_next;
} IndexList;

static IndexList *ILHead = NULL;


/*
 * In shared memory checker mode, all we really want to do is create shared
 * memory and semaphores (just to prove we can do it with the current GUC
 * settings).  Since, in fact, that was already done by
 * CreateSharedMemoryAndSemaphores(), we have nothing more to do here.
 */
static void
CheckerModeMain(void)
{
	proc_exit(0);
}

/*
 *	 The main entry point for running the backend in bootstrap mode
 *
 *	 The bootstrap mode is used to initialize the template database.
 *	 The bootstrap backend doesn't speak SQL, but instead expects
 *	 commands in a special bootstrap language.
 *
 *	 When check_only is true, startup is done only far enough to verify that
 *	 the current configuration, particularly the passed in options pertaining
 *	 to shared memory sizing, options work (or at least do not cause an error
 *	 up to shared memory creation).
 */
void
BootstrapModeMain(int argc, char *argv[], bool check_only)
{
	int			i;
	char	   *progname = argv[0];
	int			flag;
	char	   *userDoption = NULL;

	Assert(!IsUnderPostmaster);

	InitStandaloneProcess(argv[0]);

	/* Set defaults, to be overridden by explicit options below */
	InitializeGUCOptions();

	/* an initial --boot or --check should be present */
	Assert(argc > 1
		   && (strcmp(argv[1], "--boot") == 0
			   || strcmp(argv[1], "--check") == 0));
	argv++;
	argc--;

	while ((flag = getopt(argc, argv, "B:c:d:D:Fkr:X:-:")) != -1)
	{
		switch (flag)
		{
			case 'B':
				SetConfigOption("shared_buffers", optarg, PGC_POSTMASTER, PGC_S_ARGV);
				break;
			case 'D':
				userDoption = pstrdup(optarg);
				break;
			case 'd':
				{
					/* Turn on debugging for the bootstrap process. */
					char	   *debugstr;

					debugstr = psprintf("debug%s", optarg);
					SetConfigOption("log_min_messages", debugstr,
									PGC_POSTMASTER, PGC_S_ARGV);
					SetConfigOption("client_min_messages", debugstr,
									PGC_POSTMASTER, PGC_S_ARGV);
					pfree(debugstr);
				}
				break;
			case 'F':
				SetConfigOption("fsync", "false", PGC_POSTMASTER, PGC_S_ARGV);
				break;
			case 'k':
				bootstrap_data_checksum_version = PG_DATA_CHECKSUM_VERSION;
				break;
			case 'r':
				strlcpy(OutputFileName, optarg, MAXPGPATH);
				break;
			case 'X':
				{
					int			WalSegSz = strtoul(optarg, NULL, 0);

					if (!IsValidWalSegSize(WalSegSz))
						ereport(ERROR,
								(errcode(ERRCODE_INVALID_PARAMETER_VALUE),
								 errmsg("-X requires a power of two value between 1 MB and 1 GB")));
					SetConfigOption("wal_segment_size", optarg, PGC_INTERNAL,
									PGC_S_DYNAMIC_DEFAULT);
				}
				break;
			case 'c':
			case '-':
				{
					char	   *name,
							   *value;

					ParseLongOption(optarg, &name, &value);
					if (!value)
					{
						if (flag == '-')
							ereport(ERROR,
									(errcode(ERRCODE_SYNTAX_ERROR),
									 errmsg("--%s requires a value",
											optarg)));
						else
							ereport(ERROR,
									(errcode(ERRCODE_SYNTAX_ERROR),
									 errmsg("-c %s requires a value",
											optarg)));
					}

					SetConfigOption(name, value, PGC_POSTMASTER, PGC_S_ARGV);
					free(name);
					if (value)
						free(value);
					break;
				}
			default:
				write_stderr("Try \"%s --help\" for more information.\n",
							 progname);
				proc_exit(1);
				break;
		}
	}

	if (argc != optind)
	{
		write_stderr("%s: invalid command-line arguments\n", progname);
		proc_exit(1);
	}

	/* Acquire configuration parameters */
	if (!SelectConfigFiles(userDoption, progname))
		proc_exit(1);

	/*
	 * Validate we have been given a reasonable-looking DataDir and change
	 * into it
	 */
	checkDataDir();
	ChangeToDataDir();

	CreateDataDirLockFile(false);

	SetProcessingMode(BootstrapProcessing);
	IgnoreSystemIndexes = true;

	InitializeMaxBackends();

	CreateSharedMemoryAndSemaphores();

	/*
	 * XXX: It might make sense to move this into its own function at some
	 * point. Right now it seems like it'd cause more code duplication than
	 * it's worth.
	 */
	if (check_only)
	{
		SetProcessingMode(NormalProcessing);
		CheckerModeMain();
		abort();
	}

	/*
	 * Do backend-like initialization for bootstrap mode
	 */
	InitProcess();

	BaseInit();

	bootstrap_signals();
	BootStrapXLOG();

	/*
	 * To ensure that src/common/link-canary.c is linked into the backend, we
	 * must call it from somewhere.  Here is as good as anywhere.
	 */
	if (pg_link_canary_is_frontend())
		elog(ERROR, "backend is incorrectly linked to frontend functions");

	InitPostgres(NULL, InvalidOid, NULL, InvalidOid, false, false, NULL, NULL);

	/* Initialize stuff for bootstrap-file processing */
	for (i = 0; i < MAXATTR; i++)
	{
		attrtypes[i] = NULL;
		Nulls[i] = false;
	}


	/*
	 * In YugaByte we only need to create the template1 database
	 * (corresponding to creating the "base/1" subdir as its oid is hardcoded).
	 */
	if (IsYugaByteEnabled())
	{
<<<<<<< HEAD
		YBCCreateDatabase(Template1DbOid,
						  "template1",
						  InvalidOid,
						  "template0",
						  FirstGenbkiObjectId,
						  false /* colocated */,
						  NULL /* retry_on_oid_collision */,
						  0 /* clone_time */);
=======
		YBCCreateDatabase(TemplateDbOid,
		                  "template1",
		                  InvalidOid,
		                  FirstBootstrapObjectId,
		                  false /* colocated */,
		                  NULL /* retry_on_oid_collision */,
		                  NULL /* yb_clone_info */);
>>>>>>> ac9164b6
	}

	/*
	 * Process bootstrap input.
	 */
	StartTransactionCommand();
	boot_yyparse();
	CommitTransactionCommand();

	/* We do not use a relation map file in YugaByte mode yet */
	if (!IsYugaByteEnabled())
	{
		/*
		 * We should now know about all mapped relations, so it's okay to write
		 * out the initial relation mapping files.
		 */
		RelationMapFinishBootstrap();
	}

	/* Clean up and exit */
	cleanup();
	proc_exit(0);
}


/* ----------------------------------------------------------------
 *						misc functions
 * ----------------------------------------------------------------
 */

/*
 * Set up signal handling for a bootstrap process
 */
static void
bootstrap_signals(void)
{
	Assert(!IsUnderPostmaster);

	/*
	 * We don't actually need any non-default signal handling in bootstrap
	 * mode; "curl up and die" is a sufficient response for all these cases.
	 * Let's set that handling explicitly, as documentation if nothing else.
	 */
	pqsignal(SIGHUP, SIG_DFL);
	pqsignal(SIGINT, SIG_DFL);
	pqsignal(SIGTERM, SIG_DFL);
	pqsignal(SIGQUIT, SIG_DFL);
}

/* ----------------------------------------------------------------
 *				MANUAL BACKEND INTERACTIVE INTERFACE COMMANDS
 * ----------------------------------------------------------------
 */

/* ----------------
 *		boot_openrel
 *
 * Execute BKI OPEN command.
 * ----------------
 */
void
boot_openrel(char *relname)
{
	int			i;

	if (strlen(relname) >= NAMEDATALEN)
		relname[NAMEDATALEN - 1] = '\0';

	/*
	 * pg_type must be filled before any OPEN command is executed, hence we
	 * can now populate Typ if we haven't yet.
	 */
	if (Typ == NIL)
		populate_typ_list();

	if (boot_reldesc != NULL)
		closerel(NULL);

	elog(DEBUG4, "open relation %s, attrsize %d",
		 relname, (int) ATTRIBUTE_FIXED_PART_SIZE);

	boot_reldesc = table_openrv(makeRangeVar(NULL, relname, -1), NoLock);
	numattr = RelationGetNumberOfAttributes(boot_reldesc);
	for (i = 0; i < numattr; i++)
	{
		if (attrtypes[i] == NULL)
			attrtypes[i] = AllocateAttribute();
		memmove((char *) attrtypes[i],
				(char *) TupleDescAttr(boot_reldesc->rd_att, i),
				ATTRIBUTE_FIXED_PART_SIZE);

		{
			Form_pg_attribute at = attrtypes[i];

			elog(DEBUG4, "create attribute %d name %s len %d num %d type %u",
				 i, NameStr(at->attname), at->attlen, at->attnum,
				 at->atttypid);
		}
	}
}

/* ----------------
 *		closerel
 * ----------------
 */
void
closerel(char *name)
{
	if (name)
	{
		if (boot_reldesc)
		{
			if (strcmp(RelationGetRelationName(boot_reldesc), name) != 0)
				elog(ERROR, "close of %s when %s was expected",
					 name, RelationGetRelationName(boot_reldesc));
		}
		else
			elog(ERROR, "close of %s before any relation was opened",
				 name);
	}

	if (boot_reldesc == NULL)
		elog(ERROR, "no open relation to close");
	else
	{
		elog(DEBUG4, "close relation %s",
			 RelationGetRelationName(boot_reldesc));
		table_close(boot_reldesc, NoLock);
		boot_reldesc = NULL;
	}
}



/* ----------------
 * DEFINEATTR()
 *
 * define a <field,type> pair
 * if there are n fields in a relation to be created, this routine
 * will be called n times
 * ----------------
 */
void
DefineAttr(char *name, char *type, int attnum, int nullness)
{
	Oid			typeoid;

	if (boot_reldesc != NULL)
	{
		elog(WARNING, "no open relations allowed with CREATE command");
		closerel(NULL);
	}

	if (attrtypes[attnum] == NULL)
		attrtypes[attnum] = AllocateAttribute();
	MemSet(attrtypes[attnum], 0, ATTRIBUTE_FIXED_PART_SIZE);

	namestrcpy(&attrtypes[attnum]->attname, name);
	elog(DEBUG4, "column %s %s", NameStr(attrtypes[attnum]->attname), type);
	attrtypes[attnum]->attnum = attnum + 1;

	typeoid = gettype(type);

	if (Typ != NIL)
	{
		attrtypes[attnum]->atttypid = Ap->am_oid;
		attrtypes[attnum]->attlen = Ap->am_typ.typlen;
		attrtypes[attnum]->attbyval = Ap->am_typ.typbyval;
		attrtypes[attnum]->attalign = Ap->am_typ.typalign;
		attrtypes[attnum]->attstorage = Ap->am_typ.typstorage;
		attrtypes[attnum]->attcompression = InvalidCompressionMethod;
		attrtypes[attnum]->attcollation = Ap->am_typ.typcollation;
		/* if an array type, assume 1-dimensional attribute */
		if (Ap->am_typ.typelem != InvalidOid && Ap->am_typ.typlen < 0)
			attrtypes[attnum]->attndims = 1;
		else
			attrtypes[attnum]->attndims = 0;
	}
	else
	{
		attrtypes[attnum]->atttypid = TypInfo[typeoid].oid;
		attrtypes[attnum]->attlen = TypInfo[typeoid].len;
		attrtypes[attnum]->attbyval = TypInfo[typeoid].byval;
		attrtypes[attnum]->attalign = TypInfo[typeoid].align;
		attrtypes[attnum]->attstorage = TypInfo[typeoid].storage;
		attrtypes[attnum]->attcompression = InvalidCompressionMethod;
		attrtypes[attnum]->attcollation = TypInfo[typeoid].collation;
		/* if an array type, assume 1-dimensional attribute */
		if (TypInfo[typeoid].elem != InvalidOid &&
			attrtypes[attnum]->attlen < 0)
			attrtypes[attnum]->attndims = 1;
		else
			attrtypes[attnum]->attndims = 0;
	}

	/*
	 * If a system catalog column is collation-aware, force it to use C
	 * collation, so that its behavior is independent of the database's
	 * collation.  This is essential to allow template0 to be cloned with a
	 * different database collation.
	 */
	if (OidIsValid(attrtypes[attnum]->attcollation))
		attrtypes[attnum]->attcollation = C_COLLATION_OID;

	attrtypes[attnum]->attstattarget = -1;
	attrtypes[attnum]->attcacheoff = -1;
	attrtypes[attnum]->atttypmod = -1;
	attrtypes[attnum]->attislocal = true;

	if (nullness == BOOTCOL_NULL_FORCE_NOT_NULL)
	{
		attrtypes[attnum]->attnotnull = true;
	}
	else if (nullness == BOOTCOL_NULL_FORCE_NULL)
	{
		attrtypes[attnum]->attnotnull = false;
	}
	else
	{
		Assert(nullness == BOOTCOL_NULL_AUTO);

		/*
		 * Mark as "not null" if type is fixed-width and prior columns are
		 * likewise fixed-width and not-null.  This corresponds to case where
		 * column can be accessed directly via C struct declaration.
		 */
		if (attrtypes[attnum]->attlen > 0)
		{
			int			i;

			/* check earlier attributes */
			for (i = 0; i < attnum; i++)
			{
				if (attrtypes[i]->attlen <= 0 ||
					!attrtypes[i]->attnotnull)
					break;
			}
			if (i == attnum)
				attrtypes[attnum]->attnotnull = true;
		}
	}
}


/* ----------------
 *		InsertOneTuple
 *
 * If objectid is not zero, it is a specific OID to assign to the tuple.
 * Otherwise, an OID will be assigned (if necessary) by heap_insert.
 * ----------------
 */
void
InsertOneTuple(void)
{
	HeapTuple	tuple;
	TupleDesc	tupDesc;
	int			i;

	elog(DEBUG4, "inserting row with %d columns", numattr);

	tupDesc = CreateTupleDesc(numattr, attrtypes);
	tuple = heap_form_tuple(tupDesc, values, Nulls);
	if (IsYugaByteEnabled())
	{
		TupleTableSlot *slot = MakeSingleTupleTableSlot(tupDesc,
														&TTSOpsHeapTuple);
		ExecStoreHeapTuple(tuple, slot, false);
		YBCExecuteInsert(boot_reldesc, slot, ONCONFLICT_NONE);
		ExecDropSingleTupleTableSlot(slot);
	}
	else
		simple_heap_insert(boot_reldesc, tuple);

	pfree(tupDesc);				/* just free's tupDesc, not the attrtypes */

	heap_freetuple(tuple);
	elog(DEBUG4, "row inserted");

	/*
	 * Reset null markers for next tuple
	 */
	for (i = 0; i < numattr; i++)
		Nulls[i] = false;
}

/* ----------------
 *		InsertOneValue
 * ----------------
 */
void
InsertOneValue(char *value, int i)
{
	Oid			typoid;
	int16		typlen;
	bool		typbyval;
	char		typalign;
	char		typdelim;
	Oid			typioparam;
	Oid			typinput;
	Oid			typoutput;

	AssertArg(i >= 0 && i < MAXATTR);

	elog(DEBUG4, "inserting column %d value \"%s\"", i, value);

	typoid = TupleDescAttr(boot_reldesc->rd_att, i)->atttypid;

	boot_get_type_io_data(typoid,
						  &typlen, &typbyval, &typalign,
						  &typdelim, &typioparam,
						  &typinput, &typoutput);

	values[i] = OidInputFunctionCall(typinput, value, typioparam, -1);

	/*
	 * We use ereport not elog here so that parameters aren't evaluated unless
	 * the message is going to be printed, which generally it isn't
	 */
	ereport(DEBUG4,
			(errmsg_internal("inserted -> %s",
							 OidOutputFunctionCall(typoutput, values[i]))));
}

/* ----------------
 *		InsertOneNull
 * ----------------
 */
void
InsertOneNull(int i)
{
	elog(DEBUG4, "inserting column %d NULL", i);
	Assert(i >= 0 && i < MAXATTR);
	if (TupleDescAttr(boot_reldesc->rd_att, i)->attnotnull)
		elog(ERROR,
			 "NULL value specified for not-null column \"%s\" of relation \"%s\"",
			 NameStr(TupleDescAttr(boot_reldesc->rd_att, i)->attname),
			 RelationGetRelationName(boot_reldesc));
	values[i] = PointerGetDatum(NULL);
	Nulls[i] = true;
}

/* ----------------
 *		cleanup
 * ----------------
 */
static void
cleanup(void)
{
	if (boot_reldesc != NULL)
		closerel(NULL);
}

/* ----------------
 *		populate_typ_list
 *
 * Load the Typ list by reading pg_type.
 * ----------------
 */
static void
populate_typ_list(void)
{
	Relation	rel;
	TableScanDesc scan;
	HeapTuple	tup;
	MemoryContext old;

	Assert(Typ == NIL);

	rel = table_open(TypeRelationId, NoLock);
	scan = table_beginscan_catalog(rel, 0, NULL);
	old = MemoryContextSwitchTo(TopMemoryContext);
	while ((tup = heap_getnext(scan, ForwardScanDirection)) != NULL)
	{
		Form_pg_type typForm = (Form_pg_type) GETSTRUCT(tup);
		struct typmap *newtyp;

		newtyp = (struct typmap *) palloc(sizeof(struct typmap));
		Typ = lappend(Typ, newtyp);

		newtyp->am_oid = typForm->oid;
		memcpy(&newtyp->am_typ, typForm, sizeof(newtyp->am_typ));
	}
	MemoryContextSwitchTo(old);
	table_endscan(scan);
	table_close(rel, NoLock);
}

/* ----------------
 *		gettype
 *
 * NB: this is really ugly; it will return an integer index into TypInfo[],
 * and not an OID at all, until the first reference to a type not known in
 * TypInfo[].  At that point it will read and cache pg_type in Typ,
 * and subsequently return a real OID (and set the global pointer Ap to
 * point at the found row in Typ).  So caller must check whether Typ is
 * still NIL to determine what the return value is!
 * ----------------
 */
static Oid
gettype(char *type)
{
	if (Typ != NIL)
	{
		ListCell   *lc;

		foreach(lc, Typ)
		{
			struct typmap *app = lfirst(lc);

			if (strncmp(NameStr(app->am_typ.typname), type, NAMEDATALEN) == 0)
			{
				Ap = app;
				return app->am_oid;
			}
		}

		/*
		 * The type wasn't known; reload the pg_type contents and check again
		 * to handle composite types, added since last populating the list.
		 */

		list_free_deep(Typ);
		Typ = NIL;
		populate_typ_list();

		/*
		 * Calling gettype would result in infinite recursion for types
		 * missing in pg_type, so just repeat the lookup.
		 */
		foreach(lc, Typ)
		{
			struct typmap *app = lfirst(lc);

			if (strncmp(NameStr(app->am_typ.typname), type, NAMEDATALEN) == 0)
			{
				Ap = app;
				return app->am_oid;
			}
		}
	}
	else
	{
		int			i;

		for (i = 0; i < n_types; i++)
		{
			if (strncmp(type, TypInfo[i].name, NAMEDATALEN) == 0)
				return i;
		}
		/* Not in TypInfo, so we'd better be able to read pg_type now */
		elog(DEBUG4, "external type: %s", type);
		populate_typ_list();
		return gettype(type);
	}
	elog(ERROR, "unrecognized type \"%s\"", type);
	/* not reached, here to make compiler happy */
	return 0;
}

/* ----------------
 *		boot_get_type_io_data
 *
 * Obtain type I/O information at bootstrap time.  This intentionally has
 * almost the same API as lsyscache.c's get_type_io_data, except that
 * we only support obtaining the typinput and typoutput routines, not
 * the binary I/O routines.  It is exported so that array_in and array_out
 * can be made to work during early bootstrap.
 * ----------------
 */
void
boot_get_type_io_data(Oid typid,
					  int16 *typlen,
					  bool *typbyval,
					  char *typalign,
					  char *typdelim,
					  Oid *typioparam,
					  Oid *typinput,
					  Oid *typoutput)
{
	if (Typ != NIL)
	{
		/* We have the boot-time contents of pg_type, so use it */
		struct typmap *ap = NULL;
		ListCell   *lc;

		foreach(lc, Typ)
		{
			ap = lfirst(lc);
			if (ap->am_oid == typid)
				break;
		}

		if (!ap || ap->am_oid != typid)
			elog(ERROR, "type OID %u not found in Typ list", typid);

		*typlen = ap->am_typ.typlen;
		*typbyval = ap->am_typ.typbyval;
		*typalign = ap->am_typ.typalign;
		*typdelim = ap->am_typ.typdelim;

		/* XXX this logic must match getTypeIOParam() */
		if (OidIsValid(ap->am_typ.typelem))
			*typioparam = ap->am_typ.typelem;
		else
			*typioparam = typid;

		*typinput = ap->am_typ.typinput;
		*typoutput = ap->am_typ.typoutput;
	}
	else
	{
		/* We don't have pg_type yet, so use the hard-wired TypInfo array */
		int			typeindex;

		for (typeindex = 0; typeindex < n_types; typeindex++)
		{
			if (TypInfo[typeindex].oid == typid)
				break;
		}
		if (typeindex >= n_types)
			elog(ERROR, "type OID %u not found in TypInfo", typid);

		*typlen = TypInfo[typeindex].len;
		*typbyval = TypInfo[typeindex].byval;
		*typalign = TypInfo[typeindex].align;
		/* We assume typdelim is ',' for all boot-time types */
		*typdelim = ',';

		/* XXX this logic must match getTypeIOParam() */
		if (OidIsValid(TypInfo[typeindex].elem))
			*typioparam = TypInfo[typeindex].elem;
		else
			*typioparam = typid;

		*typinput = TypInfo[typeindex].inproc;
		*typoutput = TypInfo[typeindex].outproc;
	}
}

/* ----------------
 *		AllocateAttribute
 *
 * Note: bootstrap never sets any per-column ACLs, so we only need
 * ATTRIBUTE_FIXED_PART_SIZE space per attribute.
 * ----------------
 */
static Form_pg_attribute
AllocateAttribute(void)
{
	return (Form_pg_attribute)
		MemoryContextAllocZero(TopMemoryContext, ATTRIBUTE_FIXED_PART_SIZE);
}

/*
 *	index_register() -- record an index that has been set up for building
 *						later.
 *
 *		At bootstrap time, we define a bunch of indexes on system catalogs.
 *		We postpone actually building the indexes until just before we're
 *		finished with initialization, however.  This is because the indexes
 *		themselves have catalog entries, and those have to be included in the
 *		indexes on those catalogs.  Doing it in two phases is the simplest
 *		way of making sure the indexes have the right contents at the end.
 */
void
index_register(Oid heap,
			   Oid ind,
			   IndexInfo *indexInfo)
{
	IndexList  *newind;
	MemoryContext oldcxt;

	/*
	 * XXX mao 10/31/92 -- don't gc index reldescs, associated info at
	 * bootstrap time.  we'll declare the indexes now, but want to create them
	 * later.
	 */

	if (nogc == NULL)
		nogc = AllocSetContextCreate(NULL,
									 "BootstrapNoGC",
									 ALLOCSET_DEFAULT_SIZES);

	oldcxt = MemoryContextSwitchTo(nogc);

	newind = (IndexList *) palloc(sizeof(IndexList));
	newind->il_heap = heap;
	newind->il_ind = ind;
	newind->il_info = (IndexInfo *) palloc(sizeof(IndexInfo));

	memcpy(newind->il_info, indexInfo, sizeof(IndexInfo));
	/* expressions will likely be null, but may as well copy it */
	newind->il_info->ii_Expressions =
		copyObject(indexInfo->ii_Expressions);
	newind->il_info->ii_ExpressionsState = NIL;
	/* predicate will likely be null, but may as well copy it */
	newind->il_info->ii_Predicate =
		copyObject(indexInfo->ii_Predicate);
	newind->il_info->ii_PredicateState = NULL;
	/* no exclusion constraints at bootstrap time, so no need to copy */
	Assert(indexInfo->ii_ExclusionOps == NULL);
	Assert(indexInfo->ii_ExclusionProcs == NULL);
	Assert(indexInfo->ii_ExclusionStrats == NULL);

	newind->il_next = ILHead;
	ILHead = newind;

	MemoryContextSwitchTo(oldcxt);
}


/*
 * build_indices -- fill in all the indexes registered earlier
 */
void
build_indices(void)
{
	for (; ILHead != NULL; ILHead = ILHead->il_next)
	{
		Relation	heap;
		Relation	ind;

		/* need not bother with locks during bootstrap */
		heap = table_open(ILHead->il_heap, NoLock);
		ind = index_open(ILHead->il_ind, NoLock);

		index_build(heap, ind, ILHead->il_info, false, false);

		index_close(ind, NoLock);
		table_close(heap, NoLock);
	}
}<|MERGE_RESOLUTION|>--- conflicted
+++ resolved
@@ -377,24 +377,13 @@
 	 */
 	if (IsYugaByteEnabled())
 	{
-<<<<<<< HEAD
 		YBCCreateDatabase(Template1DbOid,
 						  "template1",
 						  InvalidOid,
-						  "template0",
 						  FirstGenbkiObjectId,
 						  false /* colocated */,
 						  NULL /* retry_on_oid_collision */,
-						  0 /* clone_time */);
-=======
-		YBCCreateDatabase(TemplateDbOid,
-		                  "template1",
-		                  InvalidOid,
-		                  FirstBootstrapObjectId,
-		                  false /* colocated */,
-		                  NULL /* retry_on_oid_collision */,
-		                  NULL /* yb_clone_info */);
->>>>>>> ac9164b6
+						  NULL /* yb_clone_info */);
 	}
 
 	/*
