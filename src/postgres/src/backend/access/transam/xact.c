--- conflicted
+++ resolved
@@ -256,42 +256,14 @@
  * transaction at all, or when in a top-level transaction.
  */
 static TransactionStateData TopTransactionStateData = {
-<<<<<<< HEAD
 	.state = TRANS_DEFAULT,
 	.blockState = TBLOCK_DEFAULT,
 	.topXidLogged = false,
-	.ybDataSent = false,						/* ybDataSent */
-	.ybDataSentForCurrQuery = false,			/* ybDataSentForCurrQuery */
-	.isYBTxnWithPostgresRel = false,			/* isYBTxnWithPostgresRel */
-	.YBPostponedDdlOps = NULL,					/* YBPostponedDdlOps */
-=======
-	0,							/* transaction id */
-	0,							/* subtransaction id */
-	NULL,						/* savepoint name */
-	0,							/* savepoint level */
-	TRANS_DEFAULT,				/* transaction state */
-	TBLOCK_DEFAULT,				/* transaction block state from the client
-								 * perspective */
-	0,							/* transaction nesting depth */
-	0,							/* GUC context nesting depth */
-	NULL,						/* cur transaction context */
-	NULL,						/* cur transaction resource owner */
-	NULL,						/* subcommitted child Xids */
-	0,							/* # of subcommitted child Xids */
-	0,							/* allocated size of childXids[] */
-	InvalidOid,					/* previous CurrentUserId setting */
-	0,							/* previous SecurityRestrictionContext */
-	false,						/* entry-time xact r/o state */
-	false,						/* startedInRecovery */
-	false,						/* didLogXid */
-	0,							/* parallelModeLevel */
-	NULL,						/* link to parent state block */
-	false,						/* ybDataSent */
-	false,						/* ybDataSentForCurrQuery */
-	false,						/* isYBTxnWithPostgresRel */
-	NULL,						/* YBPostponedDdlOps */
-	false,					/* ybIsInternalRcSubTransaction */
->>>>>>> ac9164b6
+	.ybDataSent = false,
+	.ybDataSentForCurrQuery = false,
+	.isYBTxnWithPostgresRel = false,
+	.YBPostponedDdlOps = NULL,
+	.ybIsInternalRcSubTransaction = false,
 };
 
 /*
