--- conflicted
+++ resolved
@@ -27,12 +27,14 @@
 #include "storage/ipc.h"
 #include "storage/latch.h"
 #include "storage/proc.h"
-#include "storage/procsignal.h"
 #include "storage/shmem.h"
 #include "storage/smgr.h"
 #include "storage/sinval.h"
 #include "tcop/tcopprot.h"
 #include "utils/memutils.h"
+
+/* Yugabyte includes */
+#include "storage/procsignal.h"
 
 /*
  * The SIGUSR1 signal is multiplexed to support signaling multiple event
@@ -101,11 +103,12 @@
 static ProcSignalSlot *MyProcSignalSlot = NULL;
 
 static bool CheckProcSignal(ProcSignalReason reason);
-<<<<<<< HEAD
+static void ResetProcSignalBarrierBits(uint32 flags);
+
+#ifdef YB_TODO
+/* YB_TODO(neil) Yb makes this public */
 static void CleanupProcSignalState(int status, Datum arg);
-static void ResetProcSignalBarrierBits(uint32 flags);
-=======
->>>>>>> f5f84e2f
+#endif
 
 /*
  * ProcSignalShmemSize
@@ -249,10 +252,18 @@
 	 */
 	MyProcSignalSlot = NULL;
 
-	CleanupProcSignalStateInternal(MyProc, pss_idx, slot);
-}
-
-<<<<<<< HEAD
+	/* sanity check */
+	if (slot->pss_pid != MyProcPid)
+	{
+		/*
+		 * don't ERROR here. We're exiting anyway, and don't want to get into
+		 * infinite loop trying to exit
+		 */
+		elog(LOG, "process %d releasing ProcSignal slot %d, but it contains %d",
+			 MyProcPid, pss_idx, (int) slot->pss_pid);
+		return;					/* XXX better to zero the slot anyway? */
+	}
+
 	/*
 	 * Make this slot look like it's absorbed all possible barriers, so that
 	 * no barrier waits block on it.
@@ -261,7 +272,13 @@
 	ConditionVariableBroadcast(&slot->pss_barrierCV);
 
 	slot->pss_pid = 0;
-=======
+}
+
+
+/* YB_TODO(neil)
+ * - Fixed CleanupProcSignalStateForProc().
+ * - Delete CleanupProcSignalStateInternal(). It's no longer correct.
+ */
 /*
  * CleanupProcSignalStateForProc
  *		Remove the given process from ProcSignalSlots
@@ -278,7 +295,6 @@
 	slot = &ProcSignalSlots[pss_idx - 1];
 
 	CleanupProcSignalStateInternal(proc, proc->backendId, slot);
->>>>>>> f5f84e2f
 }
 
 /*
