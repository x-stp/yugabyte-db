--- conflicted
+++ resolved
@@ -465,13 +465,6 @@
 							mul_size(sizeof(bool), TOTAL_MAX_CACHED_SUBXIDS),
 							&found);
 	}
-<<<<<<< HEAD
-=======
-
-	/* Register and initialize fields of ProcLWLockTranche */
-	LWLockRegisterTranche(LWTRANCHE_PROC, "proc");
-	LWLockRegisterTranche(LWTRANCHE_YB_ASH_METADATA, "yb_ash_metadata");
->>>>>>> 32546339
 }
 
 /*
