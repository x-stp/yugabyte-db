/*-------------------------------------------------------------------------
 *
 * autovacuum.c
 *
 * PostgreSQL Integrated Autovacuum Daemon
 *
 * The autovacuum system is structured in two different kinds of processes: the
 * autovacuum launcher and the autovacuum worker.  The launcher is an
 * always-running process, started by the postmaster when the autovacuum GUC
 * parameter is set.  The launcher schedules autovacuum workers to be started
 * when appropriate.  The workers are the processes which execute the actual
 * vacuuming; they connect to a database as determined in the launcher, and
 * once connected they examine the catalogs to select the tables to vacuum.
 *
 * The autovacuum launcher cannot start the worker processes by itself,
 * because doing so would cause robustness issues (namely, failure to shut
 * them down on exceptional conditions, and also, since the launcher is
 * connected to shared memory and is thus subject to corruption there, it is
 * not as robust as the postmaster).  So it leaves that task to the postmaster.
 *
 * There is an autovacuum shared memory area, where the launcher stores
 * information about the database it wants vacuumed.  When it wants a new
 * worker to start, it sets a flag in shared memory and sends a signal to the
 * postmaster.  Then postmaster knows nothing more than it must start a worker;
 * so it forks a new child, which turns into a worker.  This new process
 * connects to shared memory, and there it can inspect the information that the
 * launcher has set up.
 *
 * If the fork() call fails in the postmaster, it sets a flag in the shared
 * memory area, and sends a signal to the launcher.  The launcher, upon
 * noticing the flag, can try starting the worker again by resending the
 * signal.  Note that the failure can only be transient (fork failure due to
 * high load, memory pressure, too many processes, etc); more permanent
 * problems, like failure to connect to a database, are detected later in the
 * worker and dealt with just by having the worker exit normally.  The launcher
 * will launch a new worker again later, per schedule.
 *
 * When the worker is done vacuuming it sends SIGUSR2 to the launcher.  The
 * launcher then wakes up and is able to launch another worker, if the schedule
 * is so tight that a new worker is needed immediately.  At this time the
 * launcher can also balance the settings for the various remaining workers'
 * cost-based vacuum delay feature.
 *
 * Note that there can be more than one worker in a database concurrently.
 * They will store the table they are currently vacuuming in shared memory, so
 * that other workers avoid being blocked waiting for the vacuum lock for that
 * table.  They will also fetch the last time the table was vacuumed from
 * pgstats just before vacuuming each table, to avoid vacuuming a table that
 * was just finished being vacuumed by another worker and thus is no longer
 * noted in shared memory.  However, there is a small window (due to not yet
 * holding the relation lock) during which a worker may choose a table that was
 * already vacuumed; this is a bug in the current design.
 *
 * Portions Copyright (c) 1996-2022, PostgreSQL Global Development Group
 * Portions Copyright (c) 1994, Regents of the University of California
 *
 *
 * IDENTIFICATION
 *	  src/backend/postmaster/autovacuum.c
 *
 *-------------------------------------------------------------------------
 */
#include "postgres.h"

#include <signal.h>
#include <sys/time.h>
#include <unistd.h>

#include "access/heapam.h"
#include "access/htup_details.h"
#include "access/multixact.h"
#include "access/reloptions.h"
#include "access/tableam.h"
#include "access/transam.h"
#include "access/xact.h"
#include "catalog/dependency.h"
#include "catalog/namespace.h"
#include "catalog/pg_database.h"
#include "commands/dbcommands.h"
#include "commands/vacuum.h"
#include "lib/ilist.h"
#include "libpq/pqsignal.h"
#include "miscadmin.h"
#include "nodes/makefuncs.h"
#include "pgstat.h"
#include "postmaster/autovacuum.h"
#include "postmaster/fork_process.h"
#include "postmaster/interrupt.h"
#include "postmaster/postmaster.h"
#include "storage/bufmgr.h"
#include "storage/ipc.h"
#include "storage/latch.h"
#include "storage/lmgr.h"
#include "storage/pmsignal.h"
#include "storage/proc.h"
#include "storage/procsignal.h"
#include "storage/sinvaladt.h"
#include "storage/smgr.h"
#include "tcop/tcopprot.h"
#include "utils/fmgroids.h"
#include "utils/fmgrprotos.h"
#include "utils/lsyscache.h"
#include "utils/memutils.h"
#include "utils/ps_status.h"
#include "utils/rel.h"
#include "utils/snapmgr.h"
#include "utils/syscache.h"
#include "utils/timeout.h"
#include "utils/timestamp.h"


/*
 * GUC parameters
 */
bool		autovacuum_start_daemon = false;
int			autovacuum_max_workers;
int			autovacuum_work_mem = -1;
int			autovacuum_naptime;
int			autovacuum_vac_thresh;
double		autovacuum_vac_scale;
int			autovacuum_vac_ins_thresh;
double		autovacuum_vac_ins_scale;
int			autovacuum_anl_thresh;
double		autovacuum_anl_scale;
int			autovacuum_freeze_max_age;
int			autovacuum_multixact_freeze_max_age;

double		autovacuum_vac_cost_delay;
int			autovacuum_vac_cost_limit;

int			Log_autovacuum_min_duration = 600000;

/* the minimum allowed time between two awakenings of the launcher */
#define MIN_AUTOVAC_SLEEPTIME 100.0 /* milliseconds */
#define MAX_AUTOVAC_SLEEPTIME 300	/* seconds */

/* Flags to tell if we are in an autovacuum process */
static bool am_autovacuum_launcher = false;
static bool am_autovacuum_worker = false;

/* Flags set by signal handlers */
static volatile sig_atomic_t got_SIGUSR2 = false;

/* Comparison points for determining whether freeze_max_age is exceeded */
static TransactionId recentXid;
static MultiXactId recentMulti;

/* Default freeze ages to use for autovacuum (varies by database) */
static int	default_freeze_min_age;
static int	default_freeze_table_age;
static int	default_multixact_freeze_min_age;
static int	default_multixact_freeze_table_age;

/* Memory context for long-lived data */
static MemoryContext AutovacMemCxt;

/* struct to keep track of databases in launcher */
typedef struct avl_dbase
{
	Oid			adl_datid;		/* hash key -- must be first */
	TimestampTz adl_next_worker;
	int			adl_score;
	dlist_node	adl_node;
} avl_dbase;

/* struct to keep track of databases in worker */
typedef struct avw_dbase
{
	Oid			adw_datid;
	char	   *adw_name;
	TransactionId adw_frozenxid;
	MultiXactId adw_minmulti;
	PgStat_StatDBEntry *adw_entry;
} avw_dbase;

/* struct to keep track of tables to vacuum and/or analyze, in 1st pass */
typedef struct av_relation
{
	Oid			ar_toastrelid;	/* hash key - must be first */
	Oid			ar_relid;
	bool		ar_hasrelopts;
	AutoVacOpts ar_reloptions;	/* copy of AutoVacOpts from the main table's
								 * reloptions, or NULL if none */
} av_relation;

/* struct to keep track of tables to vacuum and/or analyze, after rechecking */
typedef struct autovac_table
{
	Oid			at_relid;
	VacuumParams at_params;
	double		at_vacuum_cost_delay;
	int			at_vacuum_cost_limit;
	bool		at_dobalance;
	bool		at_sharedrel;
	char	   *at_relname;
	char	   *at_nspname;
	char	   *at_datname;
} autovac_table;

/*-------------
 * This struct holds information about a single worker's whereabouts.  We keep
 * an array of these in shared memory, sized according to
 * autovacuum_max_workers.
 *
 * wi_links		entry into free list or running list
 * wi_dboid		OID of the database this worker is supposed to work on
 * wi_tableoid	OID of the table currently being vacuumed, if any
 * wi_sharedrel flag indicating whether table is marked relisshared
 * wi_proc		pointer to PGPROC of the running worker, NULL if not started
 * wi_launchtime Time at which this worker was launched
 * wi_cost_*	Vacuum cost-based delay parameters current in this worker
 *
 * All fields are protected by AutovacuumLock, except for wi_tableoid and
 * wi_sharedrel which are protected by AutovacuumScheduleLock (note these
 * two fields are read-only for everyone except that worker itself).
 *-------------
 */
typedef struct WorkerInfoData
{
	dlist_node	wi_links;
	Oid			wi_dboid;
	Oid			wi_tableoid;
	PGPROC	   *wi_proc;
	TimestampTz wi_launchtime;
	bool		wi_dobalance;
	bool		wi_sharedrel;
	double		wi_cost_delay;
	int			wi_cost_limit;
	int			wi_cost_limit_base;
} WorkerInfoData;

typedef struct WorkerInfoData *WorkerInfo;

/*
 * Possible signals received by the launcher from remote processes.  These are
 * stored atomically in shared memory so that other processes can set them
 * without locking.
 */
typedef enum
{
	AutoVacForkFailed,			/* failed trying to start a worker */
	AutoVacRebalance,			/* rebalance the cost limits */
	AutoVacNumSignals			/* must be last */
}			AutoVacuumSignal;

/*
 * Autovacuum workitem array, stored in AutoVacuumShmem->av_workItems.  This
 * list is mostly protected by AutovacuumLock, except that if an item is
 * marked 'active' other processes must not modify the work-identifying
 * members.
 */
typedef struct AutoVacuumWorkItem
{
	AutoVacuumWorkItemType avw_type;
	bool		avw_used;		/* below data is valid */
	bool		avw_active;		/* being processed */
	Oid			avw_database;
	Oid			avw_relation;
	BlockNumber avw_blockNumber;
} AutoVacuumWorkItem;

#define NUM_WORKITEMS	256

/*-------------
 * The main autovacuum shmem struct.  On shared memory we store this main
 * struct and the array of WorkerInfo structs.  This struct keeps:
 *
 * av_signal		set by other processes to indicate various conditions
 * av_launcherpid	the PID of the autovacuum launcher
 * av_freeWorkers	the WorkerInfo freelist
 * av_runningWorkers the WorkerInfo non-free queue
 * av_startingWorker pointer to WorkerInfo currently being started (cleared by
 *					the worker itself as soon as it's up and running)
 * av_workItems		work item array
 *
 * This struct is protected by AutovacuumLock, except for av_signal and parts
 * of the worker list (see above).
 *-------------
 */
typedef struct
{
	sig_atomic_t av_signal[AutoVacNumSignals];
	pid_t		av_launcherpid;
	dlist_head	av_freeWorkers;
	dlist_head	av_runningWorkers;
	WorkerInfo	av_startingWorker;
	AutoVacuumWorkItem av_workItems[NUM_WORKITEMS];
} AutoVacuumShmemStruct;

static AutoVacuumShmemStruct *AutoVacuumShmem;

/*
 * the database list (of avl_dbase elements) in the launcher, and the context
 * that contains it
 */
static dlist_head DatabaseList = DLIST_STATIC_INIT(DatabaseList);
static MemoryContext DatabaseListCxt = NULL;

/* Pointer to my own WorkerInfo, valid on each worker */
static WorkerInfo MyWorkerInfo = NULL;

/* PID of launcher, valid only in worker while shutting down */
int			AutovacuumLauncherPid = 0;

#ifdef EXEC_BACKEND
static pid_t avlauncher_forkexec(void);
static pid_t avworker_forkexec(void);
#endif
NON_EXEC_STATIC void AutoVacWorkerMain(int argc, char *argv[]) pg_attribute_noreturn();
NON_EXEC_STATIC void AutoVacLauncherMain(int argc, char *argv[]) pg_attribute_noreturn();

static Oid	do_start_worker(void);
static void HandleAutoVacLauncherInterrupts(void);
static void AutoVacLauncherShutdown(void) pg_attribute_noreturn();
static void launcher_determine_sleep(bool canlaunch, bool recursing,
									 struct timeval *nap);
static void launch_worker(TimestampTz now);
static List *get_database_list(void);
static void rebuild_database_list(Oid newdb);
static int	db_comparator(const void *a, const void *b);
static void autovac_balance_cost(void);

static void do_autovacuum(void);
static void FreeWorkerInfo(int code, Datum arg);

static autovac_table *table_recheck_autovac(Oid relid, HTAB *table_toast_map,
											TupleDesc pg_class_desc,
											int effective_multixact_freeze_max_age);
static void recheck_relation_needs_vacanalyze(Oid relid, AutoVacOpts *avopts,
											  Form_pg_class classForm,
											  int effective_multixact_freeze_max_age,
											  bool *dovacuum, bool *doanalyze, bool *wraparound);
static void relation_needs_vacanalyze(Oid relid, AutoVacOpts *relopts,
									  Form_pg_class classForm,
									  PgStat_StatTabEntry *tabentry,
									  int effective_multixact_freeze_max_age,
									  bool *dovacuum, bool *doanalyze, bool *wraparound);

static void autovacuum_do_vac_analyze(autovac_table *tab,
									  BufferAccessStrategy bstrategy);
static AutoVacOpts *extract_autovac_opts(HeapTuple tup,
										 TupleDesc pg_class_desc);
static void perform_work_item(AutoVacuumWorkItem *workitem);
static void autovac_report_activity(autovac_table *tab);
static void autovac_report_workitem(AutoVacuumWorkItem *workitem,
									const char *nspname, const char *relname);
static void avl_sigusr2_handler(SIGNAL_ARGS);



/********************************************************************
 *					  AUTOVACUUM LAUNCHER CODE
 ********************************************************************/

#ifdef EXEC_BACKEND
/*
 * forkexec routine for the autovacuum launcher process.
 *
 * Format up the arglist, then fork and exec.
 */
static pid_t
avlauncher_forkexec(void)
{
	char	   *av[10];
	int			ac = 0;

	av[ac++] = "postgres";
	av[ac++] = "--forkavlauncher";
	av[ac++] = NULL;			/* filled in by postmaster_forkexec */
	av[ac] = NULL;

	Assert(ac < lengthof(av));

	return postmaster_forkexec(ac, av);
}

/*
 * We need this set from the outside, before InitProcess is called
 */
void
AutovacuumLauncherIAm(void)
{
	am_autovacuum_launcher = true;
}
#endif

/*
 * Main entry point for autovacuum launcher process, to be called from the
 * postmaster.
 */
int
StartAutoVacLauncher(void)
{
	pid_t		AutoVacPID;

#ifdef EXEC_BACKEND
	switch ((AutoVacPID = avlauncher_forkexec()))
#else
	switch ((AutoVacPID = fork_process()))
#endif
	{
		case -1:
			ereport(LOG,
					(errmsg("could not fork autovacuum launcher process: %m")));
			return 0;

#ifndef EXEC_BACKEND
		case 0:
			/* in postmaster child ... */
			InitPostmasterChild();

			/* Close the postmaster's sockets */
			ClosePostmasterPorts(false);

			AutoVacLauncherMain(0, NULL);
			break;
#endif
		default:
			return (int) AutoVacPID;
	}

	/* shouldn't get here */
	return 0;
}

/*
 * Main loop for the autovacuum launcher process.
 */
NON_EXEC_STATIC void
AutoVacLauncherMain(int argc, char *argv[])
{
	sigjmp_buf	local_sigjmp_buf;

	am_autovacuum_launcher = true;

	MyBackendType = B_AUTOVAC_LAUNCHER;
	init_ps_display(NULL);

	ereport(DEBUG1,
			(errmsg_internal("autovacuum launcher started")));

	if (PostAuthDelay)
		pg_usleep(PostAuthDelay * 1000000L);

	SetProcessingMode(InitProcessing);

	/*
	 * Set up signal handlers.  We operate on databases much like a regular
	 * backend, so we use the same signal handling.  See equivalent code in
	 * tcop/postgres.c.
	 */
	pqsignal(SIGHUP, SignalHandlerForConfigReload);
	pqsignal(SIGINT, StatementCancelHandler);
	pqsignal(SIGTERM, SignalHandlerForShutdownRequest);
	/* SIGQUIT handler was already set up by InitPostmasterChild */

	InitializeTimeouts();		/* establishes SIGALRM handler */

	pqsignal(SIGPIPE, SIG_IGN);
	pqsignal(SIGUSR1, procsignal_sigusr1_handler);
	pqsignal(SIGUSR2, avl_sigusr2_handler);
	pqsignal(SIGFPE, FloatExceptionHandler);
	pqsignal(SIGCHLD, SIG_DFL);

	/*
	 * Create a per-backend PGPROC struct in shared memory, except in the
	 * EXEC_BACKEND case where this was done in SubPostmasterMain. We must do
	 * this before we can use LWLocks (and in the EXEC_BACKEND case we already
	 * had to do some stuff with LWLocks).
	 */
#ifndef EXEC_BACKEND
	InitProcess();
#endif

<<<<<<< HEAD
	/* Early initialization */
	BaseInit();

	InitPostgres(NULL, InvalidOid, NULL, InvalidOid, false, false, NULL);
=======
	InitPostgres(NULL, InvalidOid, NULL, InvalidOid, NULL, NULL, false);
>>>>>>> 340212f0

	SetProcessingMode(NormalProcessing);

	/*
	 * Create a memory context that we will do all our work in.  We do this so
	 * that we can reset the context during error recovery and thereby avoid
	 * possible memory leaks.
	 */
	AutovacMemCxt = AllocSetContextCreate(TopMemoryContext,
										  "Autovacuum Launcher",
										  ALLOCSET_DEFAULT_SIZES);
	MemoryContextSwitchTo(AutovacMemCxt);

	/*
	 * If an exception is encountered, processing resumes here.
	 *
	 * This code is a stripped down version of PostgresMain error recovery.
	 *
	 * Note that we use sigsetjmp(..., 1), so that the prevailing signal mask
	 * (to wit, BlockSig) will be restored when longjmp'ing to here.  Thus,
	 * signals other than SIGQUIT will be blocked until we complete error
	 * recovery.  It might seem that this policy makes the HOLD_INTERRUPTS()
	 * call redundant, but it is not since InterruptPending might be set
	 * already.
	 */
	if (sigsetjmp(local_sigjmp_buf, 1) != 0)
	{
		/* since not using PG_TRY, must reset error stack by hand */
		error_context_stack = NULL;

		/* Prevents interrupts while cleaning up */
		HOLD_INTERRUPTS();

		/* Forget any pending QueryCancel or timeout request */
		disable_all_timeouts(false);
		QueryCancelPending = false; /* second to avoid race condition */

		/* Report the error to the server log */
		EmitErrorReport();

		/* Abort the current transaction in order to recover */
		AbortCurrentTransaction();

		/*
		 * Release any other resources, for the case where we were not in a
		 * transaction.
		 */
		LWLockReleaseAll();
		pgstat_report_wait_end();
		AbortBufferIO();
		UnlockBuffers();
		/* this is probably dead code, but let's be safe: */
		if (AuxProcessResourceOwner)
			ReleaseAuxProcessResources(false);
		AtEOXact_Buffers(false);
		AtEOXact_SMgr();
		AtEOXact_Files(false);
		AtEOXact_HashTables(false);

		/*
		 * Now return to normal top-level context and clear ErrorContext for
		 * next time.
		 */
		MemoryContextSwitchTo(AutovacMemCxt);
		FlushErrorState();

		/* Flush any leaked data in the top-level context */
		MemoryContextResetAndDeleteChildren(AutovacMemCxt);

		/* don't leave dangling pointers to freed memory */
		DatabaseListCxt = NULL;
		dlist_init(&DatabaseList);

		/* Now we can allow interrupts again */
		RESUME_INTERRUPTS();

		/* if in shutdown mode, no need for anything further; just go away */
		if (ShutdownRequestPending)
			AutoVacLauncherShutdown();

		/*
		 * Sleep at least 1 second after any error.  We don't want to be
		 * filling the error logs as fast as we can.
		 */
		pg_usleep(1000000L);
	}

	/* We can now handle ereport(ERROR) */
	PG_exception_stack = &local_sigjmp_buf;

	/* must unblock signals before calling rebuild_database_list */
	PG_SETMASK(&UnBlockSig);

	/*
	 * Set always-secure search path.  Launcher doesn't connect to a database,
	 * so this has no effect.
	 */
	SetConfigOption("search_path", "", PGC_SUSET, PGC_S_OVERRIDE);

	/*
	 * Force zero_damaged_pages OFF in the autovac process, even if it is set
	 * in postgresql.conf.  We don't really want such a dangerous option being
	 * applied non-interactively.
	 */
	SetConfigOption("zero_damaged_pages", "false", PGC_SUSET, PGC_S_OVERRIDE);

	/*
	 * Force settable timeouts off to avoid letting these settings prevent
	 * regular maintenance from being executed.
	 */
	SetConfigOption("statement_timeout", "0", PGC_SUSET, PGC_S_OVERRIDE);
	SetConfigOption("lock_timeout", "0", PGC_SUSET, PGC_S_OVERRIDE);
	SetConfigOption("idle_in_transaction_session_timeout", "0",
					PGC_SUSET, PGC_S_OVERRIDE);

	/*
	 * Force default_transaction_isolation to READ COMMITTED.  We don't want
	 * to pay the overhead of serializable mode, nor add any risk of causing
	 * deadlocks or delaying other transactions.
	 */
	SetConfigOption("default_transaction_isolation", "read committed",
					PGC_SUSET, PGC_S_OVERRIDE);

	/*
	 * Even when system is configured to use a different fetch consistency,
	 * for autovac we always want fresh stats.
	 */
	SetConfigOption("stats_fetch_consistency", "none", PGC_SUSET, PGC_S_OVERRIDE);

	/*
	 * In emergency mode, just start a worker (unless shutdown was requested)
	 * and go away.
	 */
	if (!AutoVacuumingActive())
	{
		if (!ShutdownRequestPending)
			do_start_worker();
		proc_exit(0);			/* done */
	}

	AutoVacuumShmem->av_launcherpid = MyProcPid;

	/*
	 * Create the initial database list.  The invariant we want this list to
	 * keep is that it's ordered by decreasing next_time.  As soon as an entry
	 * is updated to a higher time, it will be moved to the front (which is
	 * correct because the only operation is to add autovacuum_naptime to the
	 * entry, and time always increases).
	 */
	rebuild_database_list(InvalidOid);

	/* loop until shutdown request */
	while (!ShutdownRequestPending)
	{
		struct timeval nap;
		TimestampTz current_time = 0;
		bool		can_launch;

		/*
		 * This loop is a bit different from the normal use of WaitLatch,
		 * because we'd like to sleep before the first launch of a child
		 * process.  So it's WaitLatch, then ResetLatch, then check for
		 * wakening conditions.
		 */

		launcher_determine_sleep(!dlist_is_empty(&AutoVacuumShmem->av_freeWorkers),
								 false, &nap);

		/*
		 * Wait until naptime expires or we get some type of signal (all the
		 * signal handlers will wake us by calling SetLatch).
		 */
		(void) WaitLatch(MyLatch,
						 WL_LATCH_SET | WL_TIMEOUT | WL_EXIT_ON_PM_DEATH,
						 (nap.tv_sec * 1000L) + (nap.tv_usec / 1000L),
						 WAIT_EVENT_AUTOVACUUM_MAIN);

		ResetLatch(MyLatch);

		HandleAutoVacLauncherInterrupts();

		/*
		 * a worker finished, or postmaster signaled failure to start a worker
		 */
		if (got_SIGUSR2)
		{
			got_SIGUSR2 = false;

			/* rebalance cost limits, if needed */
			if (AutoVacuumShmem->av_signal[AutoVacRebalance])
			{
				LWLockAcquire(AutovacuumLock, LW_EXCLUSIVE);
				AutoVacuumShmem->av_signal[AutoVacRebalance] = false;
				autovac_balance_cost();
				LWLockRelease(AutovacuumLock);
			}

			if (AutoVacuumShmem->av_signal[AutoVacForkFailed])
			{
				/*
				 * If the postmaster failed to start a new worker, we sleep
				 * for a little while and resend the signal.  The new worker's
				 * state is still in memory, so this is sufficient.  After
				 * that, we restart the main loop.
				 *
				 * XXX should we put a limit to the number of times we retry?
				 * I don't think it makes much sense, because a future start
				 * of a worker will continue to fail in the same way.
				 */
				AutoVacuumShmem->av_signal[AutoVacForkFailed] = false;
				pg_usleep(1000000L);	/* 1s */
				SendPostmasterSignal(PMSIGNAL_START_AUTOVAC_WORKER);
				continue;
			}
		}

		/*
		 * There are some conditions that we need to check before trying to
		 * start a worker.  First, we need to make sure that there is a worker
		 * slot available.  Second, we need to make sure that no other worker
		 * failed while starting up.
		 */

		current_time = GetCurrentTimestamp();
		LWLockAcquire(AutovacuumLock, LW_SHARED);

		can_launch = !dlist_is_empty(&AutoVacuumShmem->av_freeWorkers);

		if (AutoVacuumShmem->av_startingWorker != NULL)
		{
			int			waittime;
			WorkerInfo	worker = AutoVacuumShmem->av_startingWorker;

			/*
			 * We can't launch another worker when another one is still
			 * starting up (or failed while doing so), so just sleep for a bit
			 * more; that worker will wake us up again as soon as it's ready.
			 * We will only wait autovacuum_naptime seconds (up to a maximum
			 * of 60 seconds) for this to happen however.  Note that failure
			 * to connect to a particular database is not a problem here,
			 * because the worker removes itself from the startingWorker
			 * pointer before trying to connect.  Problems detected by the
			 * postmaster (like fork() failure) are also reported and handled
			 * differently.  The only problems that may cause this code to
			 * fire are errors in the earlier sections of AutoVacWorkerMain,
			 * before the worker removes the WorkerInfo from the
			 * startingWorker pointer.
			 */
			waittime = Min(autovacuum_naptime, 60) * 1000;
			if (TimestampDifferenceExceeds(worker->wi_launchtime, current_time,
										   waittime))
			{
				LWLockRelease(AutovacuumLock);
				LWLockAcquire(AutovacuumLock, LW_EXCLUSIVE);

				/*
				 * No other process can put a worker in starting mode, so if
				 * startingWorker is still INVALID after exchanging our lock,
				 * we assume it's the same one we saw above (so we don't
				 * recheck the launch time).
				 */
				if (AutoVacuumShmem->av_startingWorker != NULL)
				{
					worker = AutoVacuumShmem->av_startingWorker;
					worker->wi_dboid = InvalidOid;
					worker->wi_tableoid = InvalidOid;
					worker->wi_sharedrel = false;
					worker->wi_proc = NULL;
					worker->wi_launchtime = 0;
					dlist_push_head(&AutoVacuumShmem->av_freeWorkers,
									&worker->wi_links);
					AutoVacuumShmem->av_startingWorker = NULL;
					ereport(WARNING,
							errmsg("autovacuum worker took too long to start; canceled"));
				}
			}
			else
				can_launch = false;
		}
		LWLockRelease(AutovacuumLock);	/* either shared or exclusive */

		/* if we can't do anything, just go back to sleep */
		if (!can_launch)
			continue;

		/* We're OK to start a new worker */

		if (dlist_is_empty(&DatabaseList))
		{
			/*
			 * Special case when the list is empty: start a worker right away.
			 * This covers the initial case, when no database is in pgstats
			 * (thus the list is empty).  Note that the constraints in
			 * launcher_determine_sleep keep us from starting workers too
			 * quickly (at most once every autovacuum_naptime when the list is
			 * empty).
			 */
			launch_worker(current_time);
		}
		else
		{
			/*
			 * because rebuild_database_list constructs a list with most
			 * distant adl_next_worker first, we obtain our database from the
			 * tail of the list.
			 */
			avl_dbase  *avdb;

			avdb = dlist_tail_element(avl_dbase, adl_node, &DatabaseList);

			/*
			 * launch a worker if next_worker is right now or it is in the
			 * past
			 */
			if (TimestampDifferenceExceeds(avdb->adl_next_worker,
										   current_time, 0))
				launch_worker(current_time);
		}
	}

	AutoVacLauncherShutdown();
}

/*
 * Process any new interrupts.
 */
static void
HandleAutoVacLauncherInterrupts(void)
{
	/* the normal shutdown case */
	if (ShutdownRequestPending)
		AutoVacLauncherShutdown();

	if (ConfigReloadPending)
	{
		ConfigReloadPending = false;
		ProcessConfigFile(PGC_SIGHUP);

		/* shutdown requested in config file? */
		if (!AutoVacuumingActive())
			AutoVacLauncherShutdown();

		/* rebalance in case the default cost parameters changed */
		LWLockAcquire(AutovacuumLock, LW_EXCLUSIVE);
		autovac_balance_cost();
		LWLockRelease(AutovacuumLock);

		/* rebuild the list in case the naptime changed */
		rebuild_database_list(InvalidOid);
	}

	/* Process barrier events */
	if (ProcSignalBarrierPending)
		ProcessProcSignalBarrier();

	/* Perform logging of memory contexts of this process */
	if (LogMemoryContextPending)
		ProcessLogMemoryContextInterrupt();

	/* Process sinval catchup interrupts that happened while sleeping */
	ProcessCatchupInterrupt();
}

/*
 * Perform a normal exit from the autovac launcher.
 */
static void
AutoVacLauncherShutdown(void)
{
	ereport(DEBUG1,
			(errmsg_internal("autovacuum launcher shutting down")));
	AutoVacuumShmem->av_launcherpid = 0;

	proc_exit(0);				/* done */
}

/*
 * Determine the time to sleep, based on the database list.
 *
 * The "canlaunch" parameter indicates whether we can start a worker right now,
 * for example due to the workers being all busy.  If this is false, we will
 * cause a long sleep, which will be interrupted when a worker exits.
 */
static void
launcher_determine_sleep(bool canlaunch, bool recursing, struct timeval *nap)
{
	/*
	 * We sleep until the next scheduled vacuum.  We trust that when the
	 * database list was built, care was taken so that no entries have times
	 * in the past; if the first entry has too close a next_worker value, or a
	 * time in the past, we will sleep a small nominal time.
	 */
	if (!canlaunch)
	{
		nap->tv_sec = autovacuum_naptime;
		nap->tv_usec = 0;
	}
	else if (!dlist_is_empty(&DatabaseList))
	{
		TimestampTz current_time = GetCurrentTimestamp();
		TimestampTz next_wakeup;
		avl_dbase  *avdb;
		long		secs;
		int			usecs;

		avdb = dlist_tail_element(avl_dbase, adl_node, &DatabaseList);

		next_wakeup = avdb->adl_next_worker;
		TimestampDifference(current_time, next_wakeup, &secs, &usecs);

		nap->tv_sec = secs;
		nap->tv_usec = usecs;
	}
	else
	{
		/* list is empty, sleep for whole autovacuum_naptime seconds  */
		nap->tv_sec = autovacuum_naptime;
		nap->tv_usec = 0;
	}

	/*
	 * If the result is exactly zero, it means a database had an entry with
	 * time in the past.  Rebuild the list so that the databases are evenly
	 * distributed again, and recalculate the time to sleep.  This can happen
	 * if there are more tables needing vacuum than workers, and they all take
	 * longer to vacuum than autovacuum_naptime.
	 *
	 * We only recurse once.  rebuild_database_list should always return times
	 * in the future, but it seems best not to trust too much on that.
	 */
	if (nap->tv_sec == 0 && nap->tv_usec == 0 && !recursing)
	{
		rebuild_database_list(InvalidOid);
		launcher_determine_sleep(canlaunch, true, nap);
		return;
	}

	/* The smallest time we'll allow the launcher to sleep. */
	if (nap->tv_sec <= 0 && nap->tv_usec <= MIN_AUTOVAC_SLEEPTIME * 1000)
	{
		nap->tv_sec = 0;
		nap->tv_usec = MIN_AUTOVAC_SLEEPTIME * 1000;
	}

	/*
	 * If the sleep time is too large, clamp it to an arbitrary maximum (plus
	 * any fractional seconds, for simplicity).  This avoids an essentially
	 * infinite sleep in strange cases like the system clock going backwards a
	 * few years.
	 */
	if (nap->tv_sec > MAX_AUTOVAC_SLEEPTIME)
		nap->tv_sec = MAX_AUTOVAC_SLEEPTIME;
}

/*
 * Build an updated DatabaseList.  It must only contain databases that appear
 * in pgstats, and must be sorted by next_worker from highest to lowest,
 * distributed regularly across the next autovacuum_naptime interval.
 *
 * Receives the Oid of the database that made this list be generated (we call
 * this the "new" database, because when the database was already present on
 * the list, we expect that this function is not called at all).  The
 * preexisting list, if any, will be used to preserve the order of the
 * databases in the autovacuum_naptime period.  The new database is put at the
 * end of the interval.  The actual values are not saved, which should not be
 * much of a problem.
 */
static void
rebuild_database_list(Oid newdb)
{
	List	   *dblist;
	ListCell   *cell;
	MemoryContext newcxt;
	MemoryContext oldcxt;
	MemoryContext tmpcxt;
	HASHCTL		hctl;
	int			score;
	int			nelems;
	HTAB	   *dbhash;
	dlist_iter	iter;

	newcxt = AllocSetContextCreate(AutovacMemCxt,
								   "Autovacuum database list",
								   ALLOCSET_DEFAULT_SIZES);
	tmpcxt = AllocSetContextCreate(newcxt,
								   "Autovacuum database list (tmp)",
								   ALLOCSET_DEFAULT_SIZES);
	oldcxt = MemoryContextSwitchTo(tmpcxt);

	/*
	 * Implementing this is not as simple as it sounds, because we need to put
	 * the new database at the end of the list; next the databases that were
	 * already on the list, and finally (at the tail of the list) all the
	 * other databases that are not on the existing list.
	 *
	 * To do this, we build an empty hash table of scored databases.  We will
	 * start with the lowest score (zero) for the new database, then
	 * increasing scores for the databases in the existing list, in order, and
	 * lastly increasing scores for all databases gotten via
	 * get_database_list() that are not already on the hash.
	 *
	 * Then we will put all the hash elements into an array, sort the array by
	 * score, and finally put the array elements into the new doubly linked
	 * list.
	 */
	hctl.keysize = sizeof(Oid);
	hctl.entrysize = sizeof(avl_dbase);
	hctl.hcxt = tmpcxt;
	dbhash = hash_create("autovacuum db hash", 20, &hctl,	/* magic number here
															 * FIXME */
						 HASH_ELEM | HASH_BLOBS | HASH_CONTEXT);

	/* start by inserting the new database */
	score = 0;
	if (OidIsValid(newdb))
	{
		avl_dbase  *db;
		PgStat_StatDBEntry *entry;

		/* only consider this database if it has a pgstat entry */
		entry = pgstat_fetch_stat_dbentry(newdb);
		if (entry != NULL)
		{
			/* we assume it isn't found because the hash was just created */
			db = hash_search(dbhash, &newdb, HASH_ENTER, NULL);

			/* hash_search already filled in the key */
			db->adl_score = score++;
			/* next_worker is filled in later */
		}
	}

	/* Now insert the databases from the existing list */
	dlist_foreach(iter, &DatabaseList)
	{
		avl_dbase  *avdb = dlist_container(avl_dbase, adl_node, iter.cur);
		avl_dbase  *db;
		bool		found;
		PgStat_StatDBEntry *entry;

		/*
		 * skip databases with no stat entries -- in particular, this gets rid
		 * of dropped databases
		 */
		entry = pgstat_fetch_stat_dbentry(avdb->adl_datid);
		if (entry == NULL)
			continue;

		db = hash_search(dbhash, &(avdb->adl_datid), HASH_ENTER, &found);

		if (!found)
		{
			/* hash_search already filled in the key */
			db->adl_score = score++;
			/* next_worker is filled in later */
		}
	}

	/* finally, insert all qualifying databases not previously inserted */
	dblist = get_database_list();
	foreach(cell, dblist)
	{
		avw_dbase  *avdb = lfirst(cell);
		avl_dbase  *db;
		bool		found;
		PgStat_StatDBEntry *entry;

		/* only consider databases with a pgstat entry */
		entry = pgstat_fetch_stat_dbentry(avdb->adw_datid);
		if (entry == NULL)
			continue;

		db = hash_search(dbhash, &(avdb->adw_datid), HASH_ENTER, &found);
		/* only update the score if the database was not already on the hash */
		if (!found)
		{
			/* hash_search already filled in the key */
			db->adl_score = score++;
			/* next_worker is filled in later */
		}
	}
	nelems = score;

	/* from here on, the allocated memory belongs to the new list */
	MemoryContextSwitchTo(newcxt);
	dlist_init(&DatabaseList);

	if (nelems > 0)
	{
		TimestampTz current_time;
		int			millis_increment;
		avl_dbase  *dbary;
		avl_dbase  *db;
		HASH_SEQ_STATUS seq;
		int			i;

		/* put all the hash elements into an array */
		dbary = palloc(nelems * sizeof(avl_dbase));

		i = 0;
		hash_seq_init(&seq, dbhash);
		while ((db = hash_seq_search(&seq)) != NULL)
			memcpy(&(dbary[i++]), db, sizeof(avl_dbase));

		/* sort the array */
		qsort(dbary, nelems, sizeof(avl_dbase), db_comparator);

		/*
		 * Determine the time interval between databases in the schedule. If
		 * we see that the configured naptime would take us to sleep times
		 * lower than our min sleep time (which launcher_determine_sleep is
		 * coded not to allow), silently use a larger naptime (but don't touch
		 * the GUC variable).
		 */
		millis_increment = 1000.0 * autovacuum_naptime / nelems;
		if (millis_increment <= MIN_AUTOVAC_SLEEPTIME)
			millis_increment = MIN_AUTOVAC_SLEEPTIME * 1.1;

		current_time = GetCurrentTimestamp();

		/*
		 * move the elements from the array into the dlist, setting the
		 * next_worker while walking the array
		 */
		for (i = 0; i < nelems; i++)
		{
			avl_dbase  *db = &(dbary[i]);

			current_time = TimestampTzPlusMilliseconds(current_time,
													   millis_increment);
			db->adl_next_worker = current_time;

			/* later elements should go closer to the head of the list */
			dlist_push_head(&DatabaseList, &db->adl_node);
		}
	}

	/* all done, clean up memory */
	if (DatabaseListCxt != NULL)
		MemoryContextDelete(DatabaseListCxt);
	MemoryContextDelete(tmpcxt);
	DatabaseListCxt = newcxt;
	MemoryContextSwitchTo(oldcxt);
}

/* qsort comparator for avl_dbase, using adl_score */
static int
db_comparator(const void *a, const void *b)
{
	if (((const avl_dbase *) a)->adl_score == ((const avl_dbase *) b)->adl_score)
		return 0;
	else
		return (((const avl_dbase *) a)->adl_score < ((const avl_dbase *) b)->adl_score) ? 1 : -1;
}

/*
 * do_start_worker
 *
 * Bare-bones procedure for starting an autovacuum worker from the launcher.
 * It determines what database to work on, sets up shared memory stuff and
 * signals postmaster to start the worker.  It fails gracefully if invoked when
 * autovacuum_workers are already active.
 *
 * Return value is the OID of the database that the worker is going to process,
 * or InvalidOid if no worker was actually started.
 */
static Oid
do_start_worker(void)
{
	List	   *dblist;
	ListCell   *cell;
	TransactionId xidForceLimit;
	MultiXactId multiForceLimit;
	bool		for_xid_wrap;
	bool		for_multi_wrap;
	avw_dbase  *avdb;
	TimestampTz current_time;
	bool		skipit = false;
	Oid			retval = InvalidOid;
	MemoryContext tmpcxt,
				oldcxt;

	/* return quickly when there are no free workers */
	LWLockAcquire(AutovacuumLock, LW_SHARED);
	if (dlist_is_empty(&AutoVacuumShmem->av_freeWorkers))
	{
		LWLockRelease(AutovacuumLock);
		return InvalidOid;
	}
	LWLockRelease(AutovacuumLock);

	/*
	 * Create and switch to a temporary context to avoid leaking the memory
	 * allocated for the database list.
	 */
	tmpcxt = AllocSetContextCreate(GetCurrentMemoryContext(),
								   "Autovacuum start worker (tmp)",
								   ALLOCSET_DEFAULT_SIZES);
	oldcxt = MemoryContextSwitchTo(tmpcxt);

	/* Get a list of databases */
	dblist = get_database_list();

	/*
	 * Determine the oldest datfrozenxid/relfrozenxid that we will allow to
	 * pass without forcing a vacuum.  (This limit can be tightened for
	 * particular tables, but not loosened.)
	 */
	recentXid = ReadNextTransactionId();
	xidForceLimit = recentXid - autovacuum_freeze_max_age;
	/* ensure it's a "normal" XID, else TransactionIdPrecedes misbehaves */
	/* this can cause the limit to go backwards by 3, but that's OK */
	if (xidForceLimit < FirstNormalTransactionId)
		xidForceLimit -= FirstNormalTransactionId;

	/* Also determine the oldest datminmxid we will consider. */
	recentMulti = ReadNextMultiXactId();
	multiForceLimit = recentMulti - MultiXactMemberFreezeThreshold();
	if (multiForceLimit < FirstMultiXactId)
		multiForceLimit -= FirstMultiXactId;

	/*
	 * Choose a database to connect to.  We pick the database that was least
	 * recently auto-vacuumed, or one that needs vacuuming to prevent Xid
	 * wraparound-related data loss.  If any db at risk of Xid wraparound is
	 * found, we pick the one with oldest datfrozenxid, independently of
	 * autovacuum times; similarly we pick the one with the oldest datminmxid
	 * if any is in MultiXactId wraparound.  Note that those in Xid wraparound
	 * danger are given more priority than those in multi wraparound danger.
	 *
	 * Note that a database with no stats entry is not considered, except for
	 * Xid wraparound purposes.  The theory is that if no one has ever
	 * connected to it since the stats were last initialized, it doesn't need
	 * vacuuming.
	 *
	 * XXX This could be improved if we had more info about whether it needs
	 * vacuuming before connecting to it.  Perhaps look through the pgstats
	 * data for the database's tables?  One idea is to keep track of the
	 * number of new and dead tuples per database in pgstats.  However it
	 * isn't clear how to construct a metric that measures that and not cause
	 * starvation for less busy databases.
	 */
	avdb = NULL;
	for_xid_wrap = false;
	for_multi_wrap = false;
	current_time = GetCurrentTimestamp();
	foreach(cell, dblist)
	{
		avw_dbase  *tmp = lfirst(cell);
		dlist_iter	iter;

		/* Check to see if this one is at risk of wraparound */
		if (TransactionIdPrecedes(tmp->adw_frozenxid, xidForceLimit))
		{
			if (avdb == NULL ||
				TransactionIdPrecedes(tmp->adw_frozenxid,
									  avdb->adw_frozenxid))
				avdb = tmp;
			for_xid_wrap = true;
			continue;
		}
		else if (for_xid_wrap)
			continue;			/* ignore not-at-risk DBs */
		else if (MultiXactIdPrecedes(tmp->adw_minmulti, multiForceLimit))
		{
			if (avdb == NULL ||
				MultiXactIdPrecedes(tmp->adw_minmulti, avdb->adw_minmulti))
				avdb = tmp;
			for_multi_wrap = true;
			continue;
		}
		else if (for_multi_wrap)
			continue;			/* ignore not-at-risk DBs */

		/* Find pgstat entry if any */
		tmp->adw_entry = pgstat_fetch_stat_dbentry(tmp->adw_datid);

		/*
		 * Skip a database with no pgstat entry; it means it hasn't seen any
		 * activity.
		 */
		if (!tmp->adw_entry)
			continue;

		/*
		 * Also, skip a database that appears on the database list as having
		 * been processed recently (less than autovacuum_naptime seconds ago).
		 * We do this so that we don't select a database which we just
		 * selected, but that pgstat hasn't gotten around to updating the last
		 * autovacuum time yet.
		 */
		skipit = false;

		dlist_reverse_foreach(iter, &DatabaseList)
		{
			avl_dbase  *dbp = dlist_container(avl_dbase, adl_node, iter.cur);

			if (dbp->adl_datid == tmp->adw_datid)
			{
				/*
				 * Skip this database if its next_worker value falls between
				 * the current time and the current time plus naptime.
				 */
				if (!TimestampDifferenceExceeds(dbp->adl_next_worker,
												current_time, 0) &&
					!TimestampDifferenceExceeds(current_time,
												dbp->adl_next_worker,
												autovacuum_naptime * 1000))
					skipit = true;

				break;
			}
		}
		if (skipit)
			continue;

		/*
		 * Remember the db with oldest autovac time.  (If we are here, both
		 * tmp->entry and db->entry must be non-null.)
		 */
		if (avdb == NULL ||
			tmp->adw_entry->last_autovac_time < avdb->adw_entry->last_autovac_time)
			avdb = tmp;
	}

	/* Found a database -- process it */
	if (avdb != NULL)
	{
		WorkerInfo	worker;
		dlist_node *wptr;

		LWLockAcquire(AutovacuumLock, LW_EXCLUSIVE);

		/*
		 * Get a worker entry from the freelist.  We checked above, so there
		 * really should be a free slot.
		 */
		wptr = dlist_pop_head_node(&AutoVacuumShmem->av_freeWorkers);

		worker = dlist_container(WorkerInfoData, wi_links, wptr);
		worker->wi_dboid = avdb->adw_datid;
		worker->wi_proc = NULL;
		worker->wi_launchtime = GetCurrentTimestamp();

		AutoVacuumShmem->av_startingWorker = worker;

		LWLockRelease(AutovacuumLock);

		SendPostmasterSignal(PMSIGNAL_START_AUTOVAC_WORKER);

		retval = avdb->adw_datid;
	}
	else if (skipit)
	{
		/*
		 * If we skipped all databases on the list, rebuild it, because it
		 * probably contains a dropped database.
		 */
		rebuild_database_list(InvalidOid);
	}

	MemoryContextSwitchTo(oldcxt);
	MemoryContextDelete(tmpcxt);

	return retval;
}

/*
 * launch_worker
 *
 * Wrapper for starting a worker from the launcher.  Besides actually starting
 * it, update the database list to reflect the next time that another one will
 * need to be started on the selected database.  The actual database choice is
 * left to do_start_worker.
 *
 * This routine is also expected to insert an entry into the database list if
 * the selected database was previously absent from the list.
 */
static void
launch_worker(TimestampTz now)
{
	Oid			dbid;
	dlist_iter	iter;

	dbid = do_start_worker();
	if (OidIsValid(dbid))
	{
		bool		found = false;

		/*
		 * Walk the database list and update the corresponding entry.  If the
		 * database is not on the list, we'll recreate the list.
		 */
		dlist_foreach(iter, &DatabaseList)
		{
			avl_dbase  *avdb = dlist_container(avl_dbase, adl_node, iter.cur);

			if (avdb->adl_datid == dbid)
			{
				found = true;

				/*
				 * add autovacuum_naptime seconds to the current time, and use
				 * that as the new "next_worker" field for this database.
				 */
				avdb->adl_next_worker =
					TimestampTzPlusMilliseconds(now, autovacuum_naptime * 1000);

				dlist_move_head(&DatabaseList, iter.cur);
				break;
			}
		}

		/*
		 * If the database was not present in the database list, we rebuild
		 * the list.  It's possible that the database does not get into the
		 * list anyway, for example if it's a database that doesn't have a
		 * pgstat entry, but this is not a problem because we don't want to
		 * schedule workers regularly into those in any case.
		 */
		if (!found)
			rebuild_database_list(dbid);
	}
}

/*
 * Called from postmaster to signal a failure to fork a process to become
 * worker.  The postmaster should kill(SIGUSR2) the launcher shortly
 * after calling this function.
 */
void
AutoVacWorkerFailed(void)
{
	AutoVacuumShmem->av_signal[AutoVacForkFailed] = true;
}

/* SIGUSR2: a worker is up and running, or just finished, or failed to fork */
static void
avl_sigusr2_handler(SIGNAL_ARGS)
{
	int			save_errno = errno;

	got_SIGUSR2 = true;
	SetLatch(MyLatch);

	errno = save_errno;
}


/********************************************************************
 *					  AUTOVACUUM WORKER CODE
 ********************************************************************/

#ifdef EXEC_BACKEND
/*
 * forkexec routines for the autovacuum worker.
 *
 * Format up the arglist, then fork and exec.
 */
static pid_t
avworker_forkexec(void)
{
	char	   *av[10];
	int			ac = 0;

	av[ac++] = "postgres";
	av[ac++] = "--forkavworker";
	av[ac++] = NULL;			/* filled in by postmaster_forkexec */
	av[ac] = NULL;

	Assert(ac < lengthof(av));

	return postmaster_forkexec(ac, av);
}

/*
 * We need this set from the outside, before InitProcess is called
 */
void
AutovacuumWorkerIAm(void)
{
	am_autovacuum_worker = true;
}
#endif

/*
 * Main entry point for autovacuum worker process.
 *
 * This code is heavily based on pgarch.c, q.v.
 */
int
StartAutoVacWorker(void)
{
	pid_t		worker_pid;

#ifdef EXEC_BACKEND
	switch ((worker_pid = avworker_forkexec()))
#else
	switch ((worker_pid = fork_process()))
#endif
	{
		case -1:
			ereport(LOG,
					(errmsg("could not fork autovacuum worker process: %m")));
			return 0;

#ifndef EXEC_BACKEND
		case 0:
			/* in postmaster child ... */
			InitPostmasterChild();

			/* Close the postmaster's sockets */
			ClosePostmasterPorts(false);

			AutoVacWorkerMain(0, NULL);
			break;
#endif
		default:
			return (int) worker_pid;
	}

	/* shouldn't get here */
	return 0;
}

/*
 * AutoVacWorkerMain
 */
NON_EXEC_STATIC void
AutoVacWorkerMain(int argc, char *argv[])
{
	sigjmp_buf	local_sigjmp_buf;
	Oid			dbid;

	am_autovacuum_worker = true;

	MyBackendType = B_AUTOVAC_WORKER;
	init_ps_display(NULL);

	SetProcessingMode(InitProcessing);

	/*
	 * Set up signal handlers.  We operate on databases much like a regular
	 * backend, so we use the same signal handling.  See equivalent code in
	 * tcop/postgres.c.
	 */
	pqsignal(SIGHUP, SignalHandlerForConfigReload);

	/*
	 * SIGINT is used to signal canceling the current table's vacuum; SIGTERM
	 * means abort and exit cleanly, and SIGQUIT means abandon ship.
	 */
	pqsignal(SIGINT, StatementCancelHandler);
	pqsignal(SIGTERM, die);
	/* SIGQUIT handler was already set up by InitPostmasterChild */

	InitializeTimeouts();		/* establishes SIGALRM handler */

	pqsignal(SIGPIPE, SIG_IGN);
	pqsignal(SIGUSR1, procsignal_sigusr1_handler);
	pqsignal(SIGUSR2, SIG_IGN);
	pqsignal(SIGFPE, FloatExceptionHandler);
	pqsignal(SIGCHLD, SIG_DFL);

	/*
	 * Create a per-backend PGPROC struct in shared memory, except in the
	 * EXEC_BACKEND case where this was done in SubPostmasterMain. We must do
	 * this before we can use LWLocks (and in the EXEC_BACKEND case we already
	 * had to do some stuff with LWLocks).
	 */
#ifndef EXEC_BACKEND
	InitProcess();
#endif

	/* Early initialization */
	BaseInit();

	/*
	 * If an exception is encountered, processing resumes here.
	 *
	 * Unlike most auxiliary processes, we don't attempt to continue
	 * processing after an error; we just clean up and exit.  The autovac
	 * launcher is responsible for spawning another worker later.
	 *
	 * Note that we use sigsetjmp(..., 1), so that the prevailing signal mask
	 * (to wit, BlockSig) will be restored when longjmp'ing to here.  Thus,
	 * signals other than SIGQUIT will be blocked until we exit.  It might
	 * seem that this policy makes the HOLD_INTERRUPTS() call redundant, but
	 * it is not since InterruptPending might be set already.
	 */
	if (sigsetjmp(local_sigjmp_buf, 1) != 0)
	{
		/* since not using PG_TRY, must reset error stack by hand */
		error_context_stack = NULL;

		/* Prevents interrupts while cleaning up */
		HOLD_INTERRUPTS();

		/* Report the error to the server log */
		EmitErrorReport();

		/*
		 * We can now go away.  Note that because we called InitProcess, a
		 * callback was registered to do ProcKill, which will clean up
		 * necessary state.
		 */
		proc_exit(0);
	}

	/* We can now handle ereport(ERROR) */
	PG_exception_stack = &local_sigjmp_buf;

	PG_SETMASK(&UnBlockSig);

	/*
	 * Set always-secure search path, so malicious users can't redirect user
	 * code (e.g. pg_index.indexprs).  (That code runs in a
	 * SECURITY_RESTRICTED_OPERATION sandbox, so malicious users could not
	 * take control of the entire autovacuum worker in any case.)
	 */
	SetConfigOption("search_path", "", PGC_SUSET, PGC_S_OVERRIDE);

	/*
	 * Force zero_damaged_pages OFF in the autovac process, even if it is set
	 * in postgresql.conf.  We don't really want such a dangerous option being
	 * applied non-interactively.
	 */
	SetConfigOption("zero_damaged_pages", "false", PGC_SUSET, PGC_S_OVERRIDE);

	/*
	 * Force settable timeouts off to avoid letting these settings prevent
	 * regular maintenance from being executed.
	 */
	SetConfigOption("statement_timeout", "0", PGC_SUSET, PGC_S_OVERRIDE);
	SetConfigOption("lock_timeout", "0", PGC_SUSET, PGC_S_OVERRIDE);
	SetConfigOption("idle_in_transaction_session_timeout", "0",
					PGC_SUSET, PGC_S_OVERRIDE);

	/*
	 * Force default_transaction_isolation to READ COMMITTED.  We don't want
	 * to pay the overhead of serializable mode, nor add any risk of causing
	 * deadlocks or delaying other transactions.
	 */
	SetConfigOption("default_transaction_isolation", "read committed",
					PGC_SUSET, PGC_S_OVERRIDE);

	/*
	 * Force synchronous replication off to allow regular maintenance even if
	 * we are waiting for standbys to connect. This is important to ensure we
	 * aren't blocked from performing anti-wraparound tasks.
	 */
	if (synchronous_commit > SYNCHRONOUS_COMMIT_LOCAL_FLUSH)
		SetConfigOption("synchronous_commit", "local",
						PGC_SUSET, PGC_S_OVERRIDE);

	/*
	 * Even when system is configured to use a different fetch consistency,
	 * for autovac we always want fresh stats.
	 */
	SetConfigOption("stats_fetch_consistency", "none", PGC_SUSET, PGC_S_OVERRIDE);

	/*
	 * Get the info about the database we're going to work on.
	 */
	LWLockAcquire(AutovacuumLock, LW_EXCLUSIVE);

	/*
	 * beware of startingWorker being INVALID; this should normally not
	 * happen, but if a worker fails after forking and before this, the
	 * launcher might have decided to remove it from the queue and start
	 * again.
	 */
	if (AutoVacuumShmem->av_startingWorker != NULL)
	{
		MyWorkerInfo = AutoVacuumShmem->av_startingWorker;
		dbid = MyWorkerInfo->wi_dboid;
		MyWorkerInfo->wi_proc = MyProc;

		/* insert into the running list */
		dlist_push_head(&AutoVacuumShmem->av_runningWorkers,
						&MyWorkerInfo->wi_links);

		/*
		 * remove from the "starting" pointer, so that the launcher can start
		 * a new worker if required
		 */
		AutoVacuumShmem->av_startingWorker = NULL;
		LWLockRelease(AutovacuumLock);

		on_shmem_exit(FreeWorkerInfo, 0);

		/* wake up the launcher */
		if (AutoVacuumShmem->av_launcherpid != 0)
			kill(AutoVacuumShmem->av_launcherpid, SIGUSR2);
	}
	else
	{
		/* no worker entry for me, go away */
		elog(WARNING, "autovacuum worker started without a worker entry");
		dbid = InvalidOid;
		LWLockRelease(AutovacuumLock);
	}

	if (OidIsValid(dbid))
	{
		char		dbname[NAMEDATALEN];

		/*
		 * Report autovac startup to the cumulative stats system.  We
		 * deliberately do this before InitPostgres, so that the
		 * last_autovac_time will get updated even if the connection attempt
		 * fails.  This is to prevent autovac from getting "stuck" repeatedly
		 * selecting an unopenable database, rather than making any progress
		 * on stuff it can connect to.
		 */
		pgstat_report_autovac(dbid);

		/*
		 * Connect to the selected database, specifying no particular user
		 *
		 * Note: if we have selected a just-deleted database (due to using
		 * stale stats info), we'll fail and exit here.
		 */
<<<<<<< HEAD
		InitPostgres(NULL, dbid, NULL, InvalidOid, false, false,
					 dbname);
=======
		InitPostgres(NULL, dbid, NULL, InvalidOid, dbname, NULL, false);
>>>>>>> 340212f0
		SetProcessingMode(NormalProcessing);
		set_ps_display(dbname);
		ereport(DEBUG1,
				(errmsg_internal("autovacuum: processing database \"%s\"", dbname)));

		if (PostAuthDelay)
			pg_usleep(PostAuthDelay * 1000000L);

		/* And do an appropriate amount of work */
		recentXid = ReadNextTransactionId();
		recentMulti = ReadNextMultiXactId();
		do_autovacuum();
	}

	/*
	 * The launcher will be notified of my death in ProcKill, *if* we managed
	 * to get a worker slot at all
	 */

	/* All done, go away */
	proc_exit(0);
}

/*
 * Return a WorkerInfo to the free list
 */
static void
FreeWorkerInfo(int code, Datum arg)
{
	if (MyWorkerInfo != NULL)
	{
		LWLockAcquire(AutovacuumLock, LW_EXCLUSIVE);

		/*
		 * Wake the launcher up so that he can launch a new worker immediately
		 * if required.  We only save the launcher's PID in local memory here;
		 * the actual signal will be sent when the PGPROC is recycled.  Note
		 * that we always do this, so that the launcher can rebalance the cost
		 * limit setting of the remaining workers.
		 *
		 * We somewhat ignore the risk that the launcher changes its PID
		 * between us reading it and the actual kill; we expect ProcKill to be
		 * called shortly after us, and we assume that PIDs are not reused too
		 * quickly after a process exits.
		 */
		AutovacuumLauncherPid = AutoVacuumShmem->av_launcherpid;

		dlist_delete(&MyWorkerInfo->wi_links);
		MyWorkerInfo->wi_dboid = InvalidOid;
		MyWorkerInfo->wi_tableoid = InvalidOid;
		MyWorkerInfo->wi_sharedrel = false;
		MyWorkerInfo->wi_proc = NULL;
		MyWorkerInfo->wi_launchtime = 0;
		MyWorkerInfo->wi_dobalance = false;
		MyWorkerInfo->wi_cost_delay = 0;
		MyWorkerInfo->wi_cost_limit = 0;
		MyWorkerInfo->wi_cost_limit_base = 0;
		dlist_push_head(&AutoVacuumShmem->av_freeWorkers,
						&MyWorkerInfo->wi_links);
		/* not mine anymore */
		MyWorkerInfo = NULL;

		/*
		 * now that we're inactive, cause a rebalancing of the surviving
		 * workers
		 */
		AutoVacuumShmem->av_signal[AutoVacRebalance] = true;
		LWLockRelease(AutovacuumLock);
	}
}

/*
 * Update the cost-based delay parameters, so that multiple workers consume
 * each a fraction of the total available I/O.
 */
void
AutoVacuumUpdateDelay(void)
{
	if (MyWorkerInfo)
	{
		VacuumCostDelay = MyWorkerInfo->wi_cost_delay;
		VacuumCostLimit = MyWorkerInfo->wi_cost_limit;
	}
}

/*
 * autovac_balance_cost
 *		Recalculate the cost limit setting for each active worker.
 *
 * Caller must hold the AutovacuumLock in exclusive mode.
 */
static void
autovac_balance_cost(void)
{
	/*
	 * The idea here is that we ration out I/O equally.  The amount of I/O
	 * that a worker can consume is determined by cost_limit/cost_delay, so we
	 * try to equalize those ratios rather than the raw limit settings.
	 *
	 * note: in cost_limit, zero also means use value from elsewhere, because
	 * zero is not a valid value.
	 */
	int			vac_cost_limit = (autovacuum_vac_cost_limit > 0 ?
								  autovacuum_vac_cost_limit : VacuumCostLimit);
	double		vac_cost_delay = (autovacuum_vac_cost_delay >= 0 ?
								  autovacuum_vac_cost_delay : VacuumCostDelay);
	double		cost_total;
	double		cost_avail;
	dlist_iter	iter;

	/* not set? nothing to do */
	if (vac_cost_limit <= 0 || vac_cost_delay <= 0)
		return;

	/* calculate the total base cost limit of participating active workers */
	cost_total = 0.0;
	dlist_foreach(iter, &AutoVacuumShmem->av_runningWorkers)
	{
		WorkerInfo	worker = dlist_container(WorkerInfoData, wi_links, iter.cur);

		if (worker->wi_proc != NULL &&
			worker->wi_dobalance &&
			worker->wi_cost_limit_base > 0 && worker->wi_cost_delay > 0)
			cost_total +=
				(double) worker->wi_cost_limit_base / worker->wi_cost_delay;
	}

	/* there are no cost limits -- nothing to do */
	if (cost_total <= 0)
		return;

	/*
	 * Adjust cost limit of each active worker to balance the total of cost
	 * limit to autovacuum_vacuum_cost_limit.
	 */
	cost_avail = (double) vac_cost_limit / vac_cost_delay;
	dlist_foreach(iter, &AutoVacuumShmem->av_runningWorkers)
	{
		WorkerInfo	worker = dlist_container(WorkerInfoData, wi_links, iter.cur);

		if (worker->wi_proc != NULL &&
			worker->wi_dobalance &&
			worker->wi_cost_limit_base > 0 && worker->wi_cost_delay > 0)
		{
			int			limit = (int)
			(cost_avail * worker->wi_cost_limit_base / cost_total);

			/*
			 * We put a lower bound of 1 on the cost_limit, to avoid division-
			 * by-zero in the vacuum code.  Also, in case of roundoff trouble
			 * in these calculations, let's be sure we don't ever set
			 * cost_limit to more than the base value.
			 */
			worker->wi_cost_limit = Max(Min(limit,
											worker->wi_cost_limit_base),
										1);
		}

		if (worker->wi_proc != NULL)
			elog(DEBUG2, "autovac_balance_cost(pid=%d db=%u, rel=%u, dobalance=%s cost_limit=%d, cost_limit_base=%d, cost_delay=%g)",
				 worker->wi_proc->pid, worker->wi_dboid, worker->wi_tableoid,
				 worker->wi_dobalance ? "yes" : "no",
				 worker->wi_cost_limit, worker->wi_cost_limit_base,
				 worker->wi_cost_delay);
	}
}

/*
 * get_database_list
 *		Return a list of all databases found in pg_database.
 *
 * The list and associated data is allocated in the caller's memory context,
 * which is in charge of ensuring that it's properly cleaned up afterwards.
 *
 * Note: this is the only function in which the autovacuum launcher uses a
 * transaction.  Although we aren't attached to any particular database and
 * therefore can't access most catalogs, we do have enough infrastructure
 * to do a seqscan on pg_database.
 */
static List *
get_database_list(void)
{
	List	   *dblist = NIL;
	Relation	rel;
	TableScanDesc scan;
	HeapTuple	tup;
	MemoryContext resultcxt;

	/* This is the context that we will allocate our output data in */
	resultcxt = GetCurrentMemoryContext();

	/*
	 * Start a transaction so we can access pg_database, and get a snapshot.
	 * We don't have a use for the snapshot itself, but we're interested in
	 * the secondary effect that it sets RecentGlobalXmin.  (This is critical
	 * for anything that reads heap pages, because HOT may decide to prune
	 * them even if the process doesn't attempt to modify any tuples.)
	 *
	 * FIXME: This comment is inaccurate / the code buggy. A snapshot that is
	 * not pushed/active does not reliably prevent HOT pruning (->xmin could
	 * e.g. be cleared when cache invalidations are processed).
	 */
	StartTransactionCommand();
	(void) GetTransactionSnapshot();

	rel = table_open(DatabaseRelationId, AccessShareLock);
	scan = table_beginscan_catalog(rel, 0, NULL);

	while (HeapTupleIsValid(tup = heap_getnext(scan, ForwardScanDirection)))
	{
		Form_pg_database pgdatabase = (Form_pg_database) GETSTRUCT(tup);
		avw_dbase  *avdb;
		MemoryContext oldcxt;

		/*
		 * Allocate our results in the caller's context, not the
		 * transaction's. We do this inside the loop, and restore the original
		 * context at the end, so that leaky things like heap_getnext() are
		 * not called in a potentially long-lived context.
		 */
		oldcxt = MemoryContextSwitchTo(resultcxt);

		avdb = (avw_dbase *) palloc(sizeof(avw_dbase));

		avdb->adw_datid = pgdatabase->oid;
		avdb->adw_name = pstrdup(NameStr(pgdatabase->datname));
		avdb->adw_frozenxid = pgdatabase->datfrozenxid;
		avdb->adw_minmulti = pgdatabase->datminmxid;
		/* this gets set later: */
		avdb->adw_entry = NULL;

		dblist = lappend(dblist, avdb);
		MemoryContextSwitchTo(oldcxt);
	}

	table_endscan(scan);
	table_close(rel, AccessShareLock);

	CommitTransactionCommand();

	/* Be sure to restore caller's memory context */
	MemoryContextSwitchTo(resultcxt);

	return dblist;
}

/*
 * Process a database table-by-table
 *
 * Note that CHECK_FOR_INTERRUPTS is supposed to be used in certain spots in
 * order not to ignore shutdown commands for too long.
 */
static void
do_autovacuum(void)
{
	Relation	classRel;
	HeapTuple	tuple;
	TableScanDesc relScan;
	Form_pg_database dbForm;
	List	   *table_oids = NIL;
	List	   *orphan_oids = NIL;
	HASHCTL		ctl;
	HTAB	   *table_toast_map;
	ListCell   *volatile cell;
	BufferAccessStrategy bstrategy;
	ScanKeyData key;
	TupleDesc	pg_class_desc;
	int			effective_multixact_freeze_max_age;
	bool		did_vacuum = false;
	bool		found_concurrent_worker = false;
	int			i;

	/*
	 * StartTransactionCommand and CommitTransactionCommand will automatically
	 * switch to other contexts.  We need this one to keep the list of
	 * relations to vacuum/analyze across transactions.
	 */
	AutovacMemCxt = AllocSetContextCreate(TopMemoryContext,
										  "Autovacuum worker",
										  ALLOCSET_DEFAULT_SIZES);
	MemoryContextSwitchTo(AutovacMemCxt);

	/* Start a transaction so our commands have one to play into. */
	StartTransactionCommand();

	/*
	 * Compute the multixact age for which freezing is urgent.  This is
	 * normally autovacuum_multixact_freeze_max_age, but may be less if we are
	 * short of multixact member space.
	 */
	effective_multixact_freeze_max_age = MultiXactMemberFreezeThreshold();

	/*
	 * Find the pg_database entry and select the default freeze ages. We use
	 * zero in template and nonconnectable databases, else the system-wide
	 * default.
	 */
	tuple = SearchSysCache1(DATABASEOID, ObjectIdGetDatum(MyDatabaseId));
	if (!HeapTupleIsValid(tuple))
		elog(ERROR, "cache lookup failed for database %u", MyDatabaseId);
	dbForm = (Form_pg_database) GETSTRUCT(tuple);

	if (dbForm->datistemplate || !dbForm->datallowconn)
	{
		default_freeze_min_age = 0;
		default_freeze_table_age = 0;
		default_multixact_freeze_min_age = 0;
		default_multixact_freeze_table_age = 0;
	}
	else
	{
		default_freeze_min_age = vacuum_freeze_min_age;
		default_freeze_table_age = vacuum_freeze_table_age;
		default_multixact_freeze_min_age = vacuum_multixact_freeze_min_age;
		default_multixact_freeze_table_age = vacuum_multixact_freeze_table_age;
	}

	ReleaseSysCache(tuple);

	/* StartTransactionCommand changed elsewhere */
	MemoryContextSwitchTo(AutovacMemCxt);

	classRel = table_open(RelationRelationId, AccessShareLock);

	/* create a copy so we can use it after closing pg_class */
	pg_class_desc = CreateTupleDescCopy(RelationGetDescr(classRel));

	/* create hash table for toast <-> main relid mapping */
	ctl.keysize = sizeof(Oid);
	ctl.entrysize = sizeof(av_relation);

	table_toast_map = hash_create("TOAST to main relid map",
								  100,
								  &ctl,
								  HASH_ELEM | HASH_BLOBS);

	/*
	 * Scan pg_class to determine which tables to vacuum.
	 *
	 * We do this in two passes: on the first one we collect the list of plain
	 * relations and materialized views, and on the second one we collect
	 * TOAST tables. The reason for doing the second pass is that during it we
	 * want to use the main relation's pg_class.reloptions entry if the TOAST
	 * table does not have any, and we cannot obtain it unless we know
	 * beforehand what's the main table OID.
	 *
	 * We need to check TOAST tables separately because in cases with short,
	 * wide tables there might be proportionally much more activity in the
	 * TOAST table than in its parent.
	 */
	relScan = table_beginscan_catalog(classRel, 0, NULL);

	/*
	 * On the first pass, we collect main tables to vacuum, and also the main
	 * table relid to TOAST relid mapping.
	 */
	while ((tuple = heap_getnext(relScan, ForwardScanDirection)) != NULL)
	{
		Form_pg_class classForm = (Form_pg_class) GETSTRUCT(tuple);
		PgStat_StatTabEntry *tabentry;
		AutoVacOpts *relopts;
		Oid			relid;
		bool		dovacuum;
		bool		doanalyze;
		bool		wraparound;

		if (classForm->relkind != RELKIND_RELATION &&
			classForm->relkind != RELKIND_MATVIEW)
			continue;

		relid = classForm->oid;

		/*
		 * Check if it is a temp table (presumably, of some other backend's).
		 * We cannot safely process other backends' temp tables.
		 */
		if (classForm->relpersistence == RELPERSISTENCE_TEMP)
		{
			/*
			 * We just ignore it if the owning backend is still active and
			 * using the temporary schema.  Also, for safety, ignore it if the
			 * namespace doesn't exist or isn't a temp namespace after all.
			 */
			if (checkTempNamespaceStatus(classForm->relnamespace) == TEMP_NAMESPACE_IDLE)
			{
				/*
				 * The table seems to be orphaned -- although it might be that
				 * the owning backend has already deleted it and exited; our
				 * pg_class scan snapshot is not necessarily up-to-date
				 * anymore, so we could be looking at a committed-dead entry.
				 * Remember it so we can try to delete it later.
				 */
				orphan_oids = lappend_oid(orphan_oids, relid);
			}
			continue;
		}

		/* Fetch reloptions and the pgstat entry for this table */
		relopts = extract_autovac_opts(tuple, pg_class_desc);
		tabentry = pgstat_fetch_stat_tabentry_ext(classForm->relisshared,
												  relid);

		/* Check if it needs vacuum or analyze */
		relation_needs_vacanalyze(relid, relopts, classForm, tabentry,
								  effective_multixact_freeze_max_age,
								  &dovacuum, &doanalyze, &wraparound);

		/* Relations that need work are added to table_oids */
		if (dovacuum || doanalyze)
			table_oids = lappend_oid(table_oids, relid);

		/*
		 * Remember TOAST associations for the second pass.  Note: we must do
		 * this whether or not the table is going to be vacuumed, because we
		 * don't automatically vacuum toast tables along the parent table.
		 */
		if (OidIsValid(classForm->reltoastrelid))
		{
			av_relation *hentry;
			bool		found;

			hentry = hash_search(table_toast_map,
								 &classForm->reltoastrelid,
								 HASH_ENTER, &found);

			if (!found)
			{
				/* hash_search already filled in the key */
				hentry->ar_relid = relid;
				hentry->ar_hasrelopts = false;
				if (relopts != NULL)
				{
					hentry->ar_hasrelopts = true;
					memcpy(&hentry->ar_reloptions, relopts,
						   sizeof(AutoVacOpts));
				}
			}
		}
	}

	table_endscan(relScan);

	/* second pass: check TOAST tables */
	ScanKeyInit(&key,
				Anum_pg_class_relkind,
				BTEqualStrategyNumber, F_CHAREQ,
				CharGetDatum(RELKIND_TOASTVALUE));

	relScan = table_beginscan_catalog(classRel, 1, &key);
	while ((tuple = heap_getnext(relScan, ForwardScanDirection)) != NULL)
	{
		Form_pg_class classForm = (Form_pg_class) GETSTRUCT(tuple);
		PgStat_StatTabEntry *tabentry;
		Oid			relid;
		AutoVacOpts *relopts = NULL;
		bool		dovacuum;
		bool		doanalyze;
		bool		wraparound;

		/*
		 * We cannot safely process other backends' temp tables, so skip 'em.
		 */
		if (classForm->relpersistence == RELPERSISTENCE_TEMP)
			continue;

		relid = classForm->oid;

		/*
		 * fetch reloptions -- if this toast table does not have them, try the
		 * main rel
		 */
		relopts = extract_autovac_opts(tuple, pg_class_desc);
		if (relopts == NULL)
		{
			av_relation *hentry;
			bool		found;

			hentry = hash_search(table_toast_map, &relid, HASH_FIND, &found);
			if (found && hentry->ar_hasrelopts)
				relopts = &hentry->ar_reloptions;
		}

		/* Fetch the pgstat entry for this table */
		tabentry = pgstat_fetch_stat_tabentry_ext(classForm->relisshared,
												  relid);

		relation_needs_vacanalyze(relid, relopts, classForm, tabentry,
								  effective_multixact_freeze_max_age,
								  &dovacuum, &doanalyze, &wraparound);

		/* ignore analyze for toast tables */
		if (dovacuum)
			table_oids = lappend_oid(table_oids, relid);
	}

	table_endscan(relScan);
	table_close(classRel, AccessShareLock);

	/*
	 * Recheck orphan temporary tables, and if they still seem orphaned, drop
	 * them.  We'll eat a transaction per dropped table, which might seem
	 * excessive, but we should only need to do anything as a result of a
	 * previous backend crash, so this should not happen often enough to
	 * justify "optimizing".  Using separate transactions ensures that we
	 * don't bloat the lock table if there are many temp tables to be dropped,
	 * and it ensures that we don't lose work if a deletion attempt fails.
	 */
	foreach(cell, orphan_oids)
	{
		Oid			relid = lfirst_oid(cell);
		Form_pg_class classForm;
		ObjectAddress object;

		/*
		 * Check for user-requested abort.
		 */
		CHECK_FOR_INTERRUPTS();

		/*
		 * Try to lock the table.  If we can't get the lock immediately,
		 * somebody else is using (or dropping) the table, so it's not our
		 * concern anymore.  Having the lock prevents race conditions below.
		 */
		if (!ConditionalLockRelationOid(relid, AccessExclusiveLock))
			continue;

		/*
		 * Re-fetch the pg_class tuple and re-check whether it still seems to
		 * be an orphaned temp table.  If it's not there or no longer the same
		 * relation, ignore it.
		 */
		tuple = SearchSysCacheCopy1(RELOID, ObjectIdGetDatum(relid));
		if (!HeapTupleIsValid(tuple))
		{
			/* be sure to drop useless lock so we don't bloat lock table */
			UnlockRelationOid(relid, AccessExclusiveLock);
			continue;
		}
		classForm = (Form_pg_class) GETSTRUCT(tuple);

		/*
		 * Make all the same tests made in the loop above.  In event of OID
		 * counter wraparound, the pg_class entry we have now might be
		 * completely unrelated to the one we saw before.
		 */
		if (!((classForm->relkind == RELKIND_RELATION ||
			   classForm->relkind == RELKIND_MATVIEW) &&
			  classForm->relpersistence == RELPERSISTENCE_TEMP))
		{
			UnlockRelationOid(relid, AccessExclusiveLock);
			continue;
		}

		if (checkTempNamespaceStatus(classForm->relnamespace) != TEMP_NAMESPACE_IDLE)
		{
			UnlockRelationOid(relid, AccessExclusiveLock);
			continue;
		}

		/* OK, let's delete it */
		ereport(LOG,
				(errmsg("autovacuum: dropping orphan temp table \"%s.%s.%s\"",
						get_database_name(MyDatabaseId),
						get_namespace_name(classForm->relnamespace),
						NameStr(classForm->relname))));

		object.classId = RelationRelationId;
		object.objectId = relid;
		object.objectSubId = 0;
		performDeletion(&object, DROP_CASCADE,
						PERFORM_DELETION_INTERNAL |
						PERFORM_DELETION_QUIETLY |
						PERFORM_DELETION_SKIP_EXTENSIONS);

		/*
		 * To commit the deletion, end current transaction and start a new
		 * one.  Note this also releases the lock we took.
		 */
		CommitTransactionCommand();
		StartTransactionCommand();

		/* StartTransactionCommand changed current memory context */
		MemoryContextSwitchTo(AutovacMemCxt);
	}

	/*
	 * Create a buffer access strategy object for VACUUM to use.  We want to
	 * use the same one across all the vacuum operations we perform, since the
	 * point is for VACUUM not to blow out the shared cache.
	 */
	bstrategy = GetAccessStrategy(BAS_VACUUM);

	/*
	 * create a memory context to act as fake PortalContext, so that the
	 * contexts created in the vacuum code are cleaned up for each table.
	 */
	PortalContext = AllocSetContextCreate(AutovacMemCxt,
										  "Autovacuum Portal",
										  ALLOCSET_DEFAULT_SIZES);

	/*
	 * Perform operations on collected tables.
	 */
	foreach(cell, table_oids)
	{
		Oid			relid = lfirst_oid(cell);
		HeapTuple	classTup;
		autovac_table *tab;
		bool		isshared;
		bool		skipit;
		double		stdVacuumCostDelay;
		int			stdVacuumCostLimit;
		dlist_iter	iter;

		CHECK_FOR_INTERRUPTS();

		/*
		 * Check for config changes before processing each collected table.
		 */
		if (ConfigReloadPending)
		{
			ConfigReloadPending = false;
			ProcessConfigFile(PGC_SIGHUP);

			/*
			 * You might be tempted to bail out if we see autovacuum is now
			 * disabled.  Must resist that temptation -- this might be a
			 * for-wraparound emergency worker, in which case that would be
			 * entirely inappropriate.
			 */
		}

		/*
		 * Find out whether the table is shared or not.  (It's slightly
		 * annoying to fetch the syscache entry just for this, but in typical
		 * cases it adds little cost because table_recheck_autovac would
		 * refetch the entry anyway.  We could buy that back by copying the
		 * tuple here and passing it to table_recheck_autovac, but that
		 * increases the odds of that function working with stale data.)
		 */
		classTup = SearchSysCache1(RELOID, ObjectIdGetDatum(relid));
		if (!HeapTupleIsValid(classTup))
			continue;			/* somebody deleted the rel, forget it */
		isshared = ((Form_pg_class) GETSTRUCT(classTup))->relisshared;
		ReleaseSysCache(classTup);

		/*
		 * Hold schedule lock from here until we've claimed the table.  We
		 * also need the AutovacuumLock to walk the worker array, but that one
		 * can just be a shared lock.
		 */
		LWLockAcquire(AutovacuumScheduleLock, LW_EXCLUSIVE);
		LWLockAcquire(AutovacuumLock, LW_SHARED);

		/*
		 * Check whether the table is being vacuumed concurrently by another
		 * worker.
		 */
		skipit = false;
		dlist_foreach(iter, &AutoVacuumShmem->av_runningWorkers)
		{
			WorkerInfo	worker = dlist_container(WorkerInfoData, wi_links, iter.cur);

			/* ignore myself */
			if (worker == MyWorkerInfo)
				continue;

			/* ignore workers in other databases (unless table is shared) */
			if (!worker->wi_sharedrel && worker->wi_dboid != MyDatabaseId)
				continue;

			if (worker->wi_tableoid == relid)
			{
				skipit = true;
				found_concurrent_worker = true;
				break;
			}
		}
		LWLockRelease(AutovacuumLock);
		if (skipit)
		{
			LWLockRelease(AutovacuumScheduleLock);
			continue;
		}

		/*
		 * Store the table's OID in shared memory before releasing the
		 * schedule lock, so that other workers don't try to vacuum it
		 * concurrently.  (We claim it here so as not to hold
		 * AutovacuumScheduleLock while rechecking the stats.)
		 */
		MyWorkerInfo->wi_tableoid = relid;
		MyWorkerInfo->wi_sharedrel = isshared;
		LWLockRelease(AutovacuumScheduleLock);

		/*
		 * Check whether pgstat data still says we need to vacuum this table.
		 * It could have changed if something else processed the table while
		 * we weren't looking. This doesn't entirely close the race condition,
		 * but it is very small.
		 */
		MemoryContextSwitchTo(AutovacMemCxt);
		tab = table_recheck_autovac(relid, table_toast_map, pg_class_desc,
									effective_multixact_freeze_max_age);
		if (tab == NULL)
		{
			/* someone else vacuumed the table, or it went away */
			LWLockAcquire(AutovacuumScheduleLock, LW_EXCLUSIVE);
			MyWorkerInfo->wi_tableoid = InvalidOid;
			MyWorkerInfo->wi_sharedrel = false;
			LWLockRelease(AutovacuumScheduleLock);
			continue;
		}

		/*
		 * Remember the prevailing values of the vacuum cost GUCs.  We have to
		 * restore these at the bottom of the loop, else we'll compute wrong
		 * values in the next iteration of autovac_balance_cost().
		 */
		stdVacuumCostDelay = VacuumCostDelay;
		stdVacuumCostLimit = VacuumCostLimit;

		/* Must hold AutovacuumLock while mucking with cost balance info */
		LWLockAcquire(AutovacuumLock, LW_EXCLUSIVE);

		/* advertise my cost delay parameters for the balancing algorithm */
		MyWorkerInfo->wi_dobalance = tab->at_dobalance;
		MyWorkerInfo->wi_cost_delay = tab->at_vacuum_cost_delay;
		MyWorkerInfo->wi_cost_limit = tab->at_vacuum_cost_limit;
		MyWorkerInfo->wi_cost_limit_base = tab->at_vacuum_cost_limit;

		/* do a balance */
		autovac_balance_cost();

		/* set the active cost parameters from the result of that */
		AutoVacuumUpdateDelay();

		/* done */
		LWLockRelease(AutovacuumLock);

		/* clean up memory before each iteration */
		MemoryContextResetAndDeleteChildren(PortalContext);

		/*
		 * Save the relation name for a possible error message, to avoid a
		 * catalog lookup in case of an error.  If any of these return NULL,
		 * then the relation has been dropped since last we checked; skip it.
		 * Note: they must live in a long-lived memory context because we call
		 * vacuum and analyze in different transactions.
		 */

		tab->at_relname = get_rel_name(tab->at_relid);
		tab->at_nspname = get_namespace_name(get_rel_namespace(tab->at_relid));
		tab->at_datname = get_database_name(MyDatabaseId);
		if (!tab->at_relname || !tab->at_nspname || !tab->at_datname)
			goto deleted;

		/*
		 * We will abort vacuuming the current table if something errors out,
		 * and continue with the next one in schedule; in particular, this
		 * happens if we are interrupted with SIGINT.
		 */
		PG_TRY();
		{
			/* Use PortalContext for any per-table allocations */
			MemoryContextSwitchTo(PortalContext);

			/* have at it */
			autovacuum_do_vac_analyze(tab, bstrategy);

			/*
			 * Clear a possible query-cancel signal, to avoid a late reaction
			 * to an automatically-sent signal because of vacuuming the
			 * current table (we're done with it, so it would make no sense to
			 * cancel at this point.)
			 */
			QueryCancelPending = false;
		}
		PG_CATCH();
		{
			/*
			 * Abort the transaction, start a new one, and proceed with the
			 * next table in our list.
			 */
			HOLD_INTERRUPTS();
			if (tab->at_params.options & VACOPT_VACUUM)
				errcontext("automatic vacuum of table \"%s.%s.%s\"",
						   tab->at_datname, tab->at_nspname, tab->at_relname);
			else
				errcontext("automatic analyze of table \"%s.%s.%s\"",
						   tab->at_datname, tab->at_nspname, tab->at_relname);
			EmitErrorReport();

			/* this resets ProcGlobal->statusFlags[i] too */
			AbortOutOfAnyTransaction();
			FlushErrorState();
			MemoryContextResetAndDeleteChildren(PortalContext);

			/* restart our transaction for the following operations */
			StartTransactionCommand();
			RESUME_INTERRUPTS();
		}
		PG_END_TRY();

		/* Make sure we're back in AutovacMemCxt */
		MemoryContextSwitchTo(AutovacMemCxt);

		did_vacuum = true;

		/* ProcGlobal->statusFlags[i] are reset at the next end of xact */

		/* be tidy */
deleted:
		if (tab->at_datname != NULL)
			pfree(tab->at_datname);
		if (tab->at_nspname != NULL)
			pfree(tab->at_nspname);
		if (tab->at_relname != NULL)
			pfree(tab->at_relname);
		pfree(tab);

		/*
		 * Remove my info from shared memory.  We could, but intentionally
		 * don't, clear wi_cost_limit and friends --- this is on the
		 * assumption that we probably have more to do with similar cost
		 * settings, so we don't want to give up our share of I/O for a very
		 * short interval and thereby thrash the global balance.
		 */
		LWLockAcquire(AutovacuumScheduleLock, LW_EXCLUSIVE);
		MyWorkerInfo->wi_tableoid = InvalidOid;
		MyWorkerInfo->wi_sharedrel = false;
		LWLockRelease(AutovacuumScheduleLock);

		/* restore vacuum cost GUCs for the next iteration */
		VacuumCostDelay = stdVacuumCostDelay;
		VacuumCostLimit = stdVacuumCostLimit;
	}

	/*
	 * Perform additional work items, as requested by backends.
	 */
	LWLockAcquire(AutovacuumLock, LW_EXCLUSIVE);
	for (i = 0; i < NUM_WORKITEMS; i++)
	{
		AutoVacuumWorkItem *workitem = &AutoVacuumShmem->av_workItems[i];

		if (!workitem->avw_used)
			continue;
		if (workitem->avw_active)
			continue;
		if (workitem->avw_database != MyDatabaseId)
			continue;

		/* claim this one, and release lock while performing it */
		workitem->avw_active = true;
		LWLockRelease(AutovacuumLock);

		perform_work_item(workitem);

		/*
		 * Check for config changes before acquiring lock for further jobs.
		 */
		CHECK_FOR_INTERRUPTS();
		if (ConfigReloadPending)
		{
			ConfigReloadPending = false;
			ProcessConfigFile(PGC_SIGHUP);
		}

		LWLockAcquire(AutovacuumLock, LW_EXCLUSIVE);

		/* and mark it done */
		workitem->avw_active = false;
		workitem->avw_used = false;
	}
	LWLockRelease(AutovacuumLock);

	/*
	 * We leak table_toast_map here (among other things), but since we're
	 * going away soon, it's not a problem.
	 */

	/*
	 * Update pg_database.datfrozenxid, and truncate pg_xact if possible. We
	 * only need to do this once, not after each table.
	 *
	 * Even if we didn't vacuum anything, it may still be important to do
	 * this, because one indirect effect of vac_update_datfrozenxid() is to
	 * update ShmemVariableCache->xidVacLimit.  That might need to be done
	 * even if we haven't vacuumed anything, because relations with older
	 * relfrozenxid values or other databases with older datfrozenxid values
	 * might have been dropped, allowing xidVacLimit to advance.
	 *
	 * However, it's also important not to do this blindly in all cases,
	 * because when autovacuum=off this will restart the autovacuum launcher.
	 * If we're not careful, an infinite loop can result, where workers find
	 * no work to do and restart the launcher, which starts another worker in
	 * the same database that finds no work to do.  To prevent that, we skip
	 * this if (1) we found no work to do and (2) we skipped at least one
	 * table due to concurrent autovacuum activity.  In that case, the other
	 * worker has already done it, or will do so when it finishes.
	 */
	if (did_vacuum || !found_concurrent_worker)
		vac_update_datfrozenxid();

	/* Finally close out the last transaction. */
	CommitTransactionCommand();
}

/*
 * Execute a previously registered work item.
 */
static void
perform_work_item(AutoVacuumWorkItem *workitem)
{
	char	   *cur_datname = NULL;
	char	   *cur_nspname = NULL;
	char	   *cur_relname = NULL;

	/*
	 * Note we do not store table info in MyWorkerInfo, since this is not
	 * vacuuming proper.
	 */

	/*
	 * Save the relation name for a possible error message, to avoid a catalog
	 * lookup in case of an error.  If any of these return NULL, then the
	 * relation has been dropped since last we checked; skip it.
	 */
	Assert(GetCurrentMemoryContext() == AutovacMemCxt);

	cur_relname = get_rel_name(workitem->avw_relation);
	cur_nspname = get_namespace_name(get_rel_namespace(workitem->avw_relation));
	cur_datname = get_database_name(MyDatabaseId);
	if (!cur_relname || !cur_nspname || !cur_datname)
		goto deleted2;

	autovac_report_workitem(workitem, cur_nspname, cur_relname);

	/* clean up memory before each work item */
	MemoryContextResetAndDeleteChildren(PortalContext);

	/*
	 * We will abort the current work item if something errors out, and
	 * continue with the next one; in particular, this happens if we are
	 * interrupted with SIGINT.  Note that this means that the work item list
	 * can be lossy.
	 */
	PG_TRY();
	{
		/* Use PortalContext for any per-work-item allocations */
		MemoryContextSwitchTo(PortalContext);

		/* have at it */
		switch (workitem->avw_type)
		{
			case AVW_BRINSummarizeRange:
				DirectFunctionCall2(brin_summarize_range,
									ObjectIdGetDatum(workitem->avw_relation),
									Int64GetDatum((int64) workitem->avw_blockNumber));
				break;
			default:
				elog(WARNING, "unrecognized work item found: type %d",
					 workitem->avw_type);
				break;
		}

		/*
		 * Clear a possible query-cancel signal, to avoid a late reaction to
		 * an automatically-sent signal because of vacuuming the current table
		 * (we're done with it, so it would make no sense to cancel at this
		 * point.)
		 */
		QueryCancelPending = false;
	}
	PG_CATCH();
	{
		/*
		 * Abort the transaction, start a new one, and proceed with the next
		 * table in our list.
		 */
		HOLD_INTERRUPTS();
		errcontext("processing work entry for relation \"%s.%s.%s\"",
				   cur_datname, cur_nspname, cur_relname);
		EmitErrorReport();

		/* this resets ProcGlobal->statusFlags[i] too */
		AbortOutOfAnyTransaction();
		FlushErrorState();
		MemoryContextResetAndDeleteChildren(PortalContext);

		/* restart our transaction for the following operations */
		StartTransactionCommand();
		RESUME_INTERRUPTS();
	}
	PG_END_TRY();

	/* Make sure we're back in AutovacMemCxt */
	MemoryContextSwitchTo(AutovacMemCxt);

	/* We intentionally do not set did_vacuum here */

	/* be tidy */
deleted2:
	if (cur_datname)
		pfree(cur_datname);
	if (cur_nspname)
		pfree(cur_nspname);
	if (cur_relname)
		pfree(cur_relname);
}

/*
 * extract_autovac_opts
 *
 * Given a relation's pg_class tuple, return the AutoVacOpts portion of
 * reloptions, if set; otherwise, return NULL.
 *
 * Note: callers do not have a relation lock on the table at this point,
 * so the table could have been dropped, and its catalog rows gone, after
 * we acquired the pg_class row.  If pg_class had a TOAST table, this would
 * be a risk; fortunately, it doesn't.
 */
static AutoVacOpts *
extract_autovac_opts(HeapTuple tup, TupleDesc pg_class_desc)
{
	bytea	   *relopts;
	AutoVacOpts *av;

	Assert(((Form_pg_class) GETSTRUCT(tup))->relkind == RELKIND_RELATION ||
		   ((Form_pg_class) GETSTRUCT(tup))->relkind == RELKIND_MATVIEW ||
		   ((Form_pg_class) GETSTRUCT(tup))->relkind == RELKIND_TOASTVALUE);

	relopts = extractRelOptions(tup, pg_class_desc, NULL);
	if (relopts == NULL)
		return NULL;

	av = palloc(sizeof(AutoVacOpts));
	memcpy(av, &(((StdRdOptions *) relopts)->autovacuum), sizeof(AutoVacOpts));
	pfree(relopts);

	return av;
}


/*
 * table_recheck_autovac
 *
 * Recheck whether a table still needs vacuum or analyze.  Return value is a
 * valid autovac_table pointer if it does, NULL otherwise.
 *
 * Note that the returned autovac_table does not have the name fields set.
 */
static autovac_table *
table_recheck_autovac(Oid relid, HTAB *table_toast_map,
					  TupleDesc pg_class_desc,
					  int effective_multixact_freeze_max_age)
{
	Form_pg_class classForm;
	HeapTuple	classTup;
	bool		dovacuum;
	bool		doanalyze;
	autovac_table *tab = NULL;
	bool		wraparound;
	AutoVacOpts *avopts;

	/* fetch the relation's relcache entry */
	classTup = SearchSysCacheCopy1(RELOID, ObjectIdGetDatum(relid));
	if (!HeapTupleIsValid(classTup))
		return NULL;
	classForm = (Form_pg_class) GETSTRUCT(classTup);

	/*
	 * Get the applicable reloptions.  If it is a TOAST table, try to get the
	 * main table reloptions if the toast table itself doesn't have.
	 */
	avopts = extract_autovac_opts(classTup, pg_class_desc);
	if (classForm->relkind == RELKIND_TOASTVALUE &&
		avopts == NULL && table_toast_map != NULL)
	{
		av_relation *hentry;
		bool		found;

		hentry = hash_search(table_toast_map, &relid, HASH_FIND, &found);
		if (found && hentry->ar_hasrelopts)
			avopts = &hentry->ar_reloptions;
	}

	recheck_relation_needs_vacanalyze(relid, avopts, classForm,
									  effective_multixact_freeze_max_age,
									  &dovacuum, &doanalyze, &wraparound);

	/* OK, it needs something done */
	if (doanalyze || dovacuum)
	{
		int			freeze_min_age;
		int			freeze_table_age;
		int			multixact_freeze_min_age;
		int			multixact_freeze_table_age;
		int			vac_cost_limit;
		double		vac_cost_delay;
		int			log_min_duration;

		/*
		 * Calculate the vacuum cost parameters and the freeze ages.  If there
		 * are options set in pg_class.reloptions, use them; in the case of a
		 * toast table, try the main table too.  Otherwise use the GUC
		 * defaults, autovacuum's own first and plain vacuum second.
		 */

		/* -1 in autovac setting means use plain vacuum_cost_delay */
		vac_cost_delay = (avopts && avopts->vacuum_cost_delay >= 0)
			? avopts->vacuum_cost_delay
			: (autovacuum_vac_cost_delay >= 0)
			? autovacuum_vac_cost_delay
			: VacuumCostDelay;

		/* 0 or -1 in autovac setting means use plain vacuum_cost_limit */
		vac_cost_limit = (avopts && avopts->vacuum_cost_limit > 0)
			? avopts->vacuum_cost_limit
			: (autovacuum_vac_cost_limit > 0)
			? autovacuum_vac_cost_limit
			: VacuumCostLimit;

		/* -1 in autovac setting means use log_autovacuum_min_duration */
		log_min_duration = (avopts && avopts->log_min_duration >= 0)
			? avopts->log_min_duration
			: Log_autovacuum_min_duration;

		/* these do not have autovacuum-specific settings */
		freeze_min_age = (avopts && avopts->freeze_min_age >= 0)
			? avopts->freeze_min_age
			: default_freeze_min_age;

		freeze_table_age = (avopts && avopts->freeze_table_age >= 0)
			? avopts->freeze_table_age
			: default_freeze_table_age;

		multixact_freeze_min_age = (avopts &&
									avopts->multixact_freeze_min_age >= 0)
			? avopts->multixact_freeze_min_age
			: default_multixact_freeze_min_age;

		multixact_freeze_table_age = (avopts &&
									  avopts->multixact_freeze_table_age >= 0)
			? avopts->multixact_freeze_table_age
			: default_multixact_freeze_table_age;

		tab = palloc(sizeof(autovac_table));
		tab->at_relid = relid;
		tab->at_sharedrel = classForm->relisshared;

		/* Note that this skips toast relations */
		tab->at_params.options = (dovacuum ? VACOPT_VACUUM : 0) |
			(doanalyze ? VACOPT_ANALYZE : 0) |
			(!wraparound ? VACOPT_SKIP_LOCKED : 0);

		/*
		 * index_cleanup and truncate are unspecified at first in autovacuum.
		 * They will be filled in with usable values using their reloptions
		 * (or reloption defaults) later.
		 */
		tab->at_params.index_cleanup = VACOPTVALUE_UNSPECIFIED;
		tab->at_params.truncate = VACOPTVALUE_UNSPECIFIED;
		/* As of now, we don't support parallel vacuum for autovacuum */
		tab->at_params.nworkers = -1;
		tab->at_params.freeze_min_age = freeze_min_age;
		tab->at_params.freeze_table_age = freeze_table_age;
		tab->at_params.multixact_freeze_min_age = multixact_freeze_min_age;
		tab->at_params.multixact_freeze_table_age = multixact_freeze_table_age;
		tab->at_params.is_wraparound = wraparound;
		tab->at_params.log_min_duration = log_min_duration;
		tab->at_vacuum_cost_limit = vac_cost_limit;
		tab->at_vacuum_cost_delay = vac_cost_delay;
		tab->at_relname = NULL;
		tab->at_nspname = NULL;
		tab->at_datname = NULL;

		/*
		 * If any of the cost delay parameters has been set individually for
		 * this table, disable the balancing algorithm.
		 */
		tab->at_dobalance =
			!(avopts && (avopts->vacuum_cost_limit > 0 ||
						 avopts->vacuum_cost_delay > 0));
	}

	heap_freetuple(classTup);
	return tab;
}

/*
 * recheck_relation_needs_vacanalyze
 *
 * Subroutine for table_recheck_autovac.
 *
 * Fetch the pgstat of a relation and recheck whether a relation
 * needs to be vacuumed or analyzed.
 */
static void
recheck_relation_needs_vacanalyze(Oid relid,
								  AutoVacOpts *avopts,
								  Form_pg_class classForm,
								  int effective_multixact_freeze_max_age,
								  bool *dovacuum,
								  bool *doanalyze,
								  bool *wraparound)
{
	PgStat_StatTabEntry *tabentry;

	/* fetch the pgstat table entry */
	tabentry = pgstat_fetch_stat_tabentry_ext(classForm->relisshared,
											  relid);

	relation_needs_vacanalyze(relid, avopts, classForm, tabentry,
							  effective_multixact_freeze_max_age,
							  dovacuum, doanalyze, wraparound);

	/* ignore ANALYZE for toast tables */
	if (classForm->relkind == RELKIND_TOASTVALUE)
		*doanalyze = false;
}

/*
 * relation_needs_vacanalyze
 *
 * Check whether a relation needs to be vacuumed or analyzed; return each into
 * "dovacuum" and "doanalyze", respectively.  Also return whether the vacuum is
 * being forced because of Xid or multixact wraparound.
 *
 * relopts is a pointer to the AutoVacOpts options (either for itself in the
 * case of a plain table, or for either itself or its parent table in the case
 * of a TOAST table), NULL if none; tabentry is the pgstats entry, which can be
 * NULL.
 *
 * A table needs to be vacuumed if the number of dead tuples exceeds a
 * threshold.  This threshold is calculated as
 *
 * threshold = vac_base_thresh + vac_scale_factor * reltuples
 *
 * For analyze, the analysis done is that the number of tuples inserted,
 * deleted and updated since the last analyze exceeds a threshold calculated
 * in the same fashion as above.  Note that the cumulative stats system stores
 * the number of tuples (both live and dead) that there were as of the last
 * analyze.  This is asymmetric to the VACUUM case.
 *
 * We also force vacuum if the table's relfrozenxid is more than freeze_max_age
 * transactions back, and if its relminmxid is more than
 * multixact_freeze_max_age multixacts back.
 *
 * A table whose autovacuum_enabled option is false is
 * automatically skipped (unless we have to vacuum it due to freeze_max_age).
 * Thus autovacuum can be disabled for specific tables. Also, when the cumulative
 * stats system does not have data about a table, it will be skipped.
 *
 * A table whose vac_base_thresh value is < 0 takes the base value from the
 * autovacuum_vacuum_threshold GUC variable.  Similarly, a vac_scale_factor
 * value < 0 is substituted with the value of
 * autovacuum_vacuum_scale_factor GUC variable.  Ditto for analyze.
 */
static void
relation_needs_vacanalyze(Oid relid,
						  AutoVacOpts *relopts,
						  Form_pg_class classForm,
						  PgStat_StatTabEntry *tabentry,
						  int effective_multixact_freeze_max_age,
 /* output params below */
						  bool *dovacuum,
						  bool *doanalyze,
						  bool *wraparound)
{
	bool		force_vacuum;
	bool		av_enabled;
	float4		reltuples;		/* pg_class.reltuples */

	/* constants from reloptions or GUC variables */
	int			vac_base_thresh,
				vac_ins_base_thresh,
				anl_base_thresh;
	float4		vac_scale_factor,
				vac_ins_scale_factor,
				anl_scale_factor;

	/* thresholds calculated from above constants */
	float4		vacthresh,
				vacinsthresh,
				anlthresh;

	/* number of vacuum (resp. analyze) tuples at this time */
	float4		vactuples,
				instuples,
				anltuples;

	/* freeze parameters */
	int			freeze_max_age;
	int			multixact_freeze_max_age;
	TransactionId xidForceLimit;
	MultiXactId multiForceLimit;

	AssertArg(classForm != NULL);
	AssertArg(OidIsValid(relid));

	/*
	 * Determine vacuum/analyze equation parameters.  We have two possible
	 * sources: the passed reloptions (which could be a main table or a toast
	 * table), or the autovacuum GUC variables.
	 */

	/* -1 in autovac setting means use plain vacuum_scale_factor */
	vac_scale_factor = (relopts && relopts->vacuum_scale_factor >= 0)
		? relopts->vacuum_scale_factor
		: autovacuum_vac_scale;

	vac_base_thresh = (relopts && relopts->vacuum_threshold >= 0)
		? relopts->vacuum_threshold
		: autovacuum_vac_thresh;

	vac_ins_scale_factor = (relopts && relopts->vacuum_ins_scale_factor >= 0)
		? relopts->vacuum_ins_scale_factor
		: autovacuum_vac_ins_scale;

	/* -1 is used to disable insert vacuums */
	vac_ins_base_thresh = (relopts && relopts->vacuum_ins_threshold >= -1)
		? relopts->vacuum_ins_threshold
		: autovacuum_vac_ins_thresh;

	anl_scale_factor = (relopts && relopts->analyze_scale_factor >= 0)
		? relopts->analyze_scale_factor
		: autovacuum_anl_scale;

	anl_base_thresh = (relopts && relopts->analyze_threshold >= 0)
		? relopts->analyze_threshold
		: autovacuum_anl_thresh;

	freeze_max_age = (relopts && relopts->freeze_max_age >= 0)
		? Min(relopts->freeze_max_age, autovacuum_freeze_max_age)
		: autovacuum_freeze_max_age;

	multixact_freeze_max_age = (relopts && relopts->multixact_freeze_max_age >= 0)
		? Min(relopts->multixact_freeze_max_age, effective_multixact_freeze_max_age)
		: effective_multixact_freeze_max_age;

	av_enabled = (relopts ? relopts->enabled : true);

	/* Force vacuum if table is at risk of wraparound */
	xidForceLimit = recentXid - freeze_max_age;
	if (xidForceLimit < FirstNormalTransactionId)
		xidForceLimit -= FirstNormalTransactionId;
	force_vacuum = (TransactionIdIsNormal(classForm->relfrozenxid) &&
					TransactionIdPrecedes(classForm->relfrozenxid,
										  xidForceLimit));
	if (!force_vacuum)
	{
		multiForceLimit = recentMulti - multixact_freeze_max_age;
		if (multiForceLimit < FirstMultiXactId)
			multiForceLimit -= FirstMultiXactId;
		force_vacuum = MultiXactIdIsValid(classForm->relminmxid) &&
			MultiXactIdPrecedes(classForm->relminmxid, multiForceLimit);
	}
	*wraparound = force_vacuum;

	/* User disabled it in pg_class.reloptions?  (But ignore if at risk) */
	if (!av_enabled && !force_vacuum)
	{
		*doanalyze = false;
		*dovacuum = false;
		return;
	}

	/*
	 * If we found stats for the table, and autovacuum is currently enabled,
	 * make a threshold-based decision whether to vacuum and/or analyze.  If
	 * autovacuum is currently disabled, we must be here for anti-wraparound
	 * vacuuming only, so don't vacuum (or analyze) anything that's not being
	 * forced.
	 */
	if (PointerIsValid(tabentry) && AutoVacuumingActive())
	{
		reltuples = classForm->reltuples;
		vactuples = tabentry->n_dead_tuples;
		instuples = tabentry->inserts_since_vacuum;
		anltuples = tabentry->changes_since_analyze;

		/* If the table hasn't yet been vacuumed, take reltuples as zero */
		if (reltuples < 0)
			reltuples = 0;

		vacthresh = (float4) vac_base_thresh + vac_scale_factor * reltuples;
		vacinsthresh = (float4) vac_ins_base_thresh + vac_ins_scale_factor * reltuples;
		anlthresh = (float4) anl_base_thresh + anl_scale_factor * reltuples;

		/*
		 * Note that we don't need to take special consideration for stat
		 * reset, because if that happens, the last vacuum and analyze counts
		 * will be reset too.
		 */
		if (vac_ins_base_thresh >= 0)
			elog(DEBUG3, "%s: vac: %.0f (threshold %.0f), ins: %.0f (threshold %.0f), anl: %.0f (threshold %.0f)",
				 NameStr(classForm->relname),
				 vactuples, vacthresh, instuples, vacinsthresh, anltuples, anlthresh);
		else
			elog(DEBUG3, "%s: vac: %.0f (threshold %.0f), ins: (disabled), anl: %.0f (threshold %.0f)",
				 NameStr(classForm->relname),
				 vactuples, vacthresh, anltuples, anlthresh);

		/* Determine if this table needs vacuum or analyze. */
		*dovacuum = force_vacuum || (vactuples > vacthresh) ||
			(vac_ins_base_thresh >= 0 && instuples > vacinsthresh);
		*doanalyze = (anltuples > anlthresh);
	}
	else
	{
		/*
		 * Skip a table not found in stat hash, unless we have to force vacuum
		 * for anti-wrap purposes.  If it's not acted upon, there's no need to
		 * vacuum it.
		 */
		*dovacuum = force_vacuum;
		*doanalyze = false;
	}

	/* ANALYZE refuses to work with pg_statistic */
	if (relid == StatisticRelationId)
		*doanalyze = false;
}

/*
 * autovacuum_do_vac_analyze
 *		Vacuum and/or analyze the specified table
 */
static void
autovacuum_do_vac_analyze(autovac_table *tab, BufferAccessStrategy bstrategy)
{
	RangeVar   *rangevar;
	VacuumRelation *rel;
	List	   *rel_list;

	/* Let pgstat know what we're doing */
	autovac_report_activity(tab);

	/* Set up one VacuumRelation target, identified by OID, for vacuum() */
	rangevar = makeRangeVar(tab->at_nspname, tab->at_relname, -1);
	rel = makeVacuumRelation(rangevar, tab->at_relid, NIL);
	rel_list = list_make1(rel);

	vacuum(rel_list, &tab->at_params, bstrategy, true);
}

/*
 * autovac_report_activity
 *		Report to pgstat what autovacuum is doing
 *
 * We send a SQL string corresponding to what the user would see if the
 * equivalent command was to be issued manually.
 *
 * Note we assume that we are going to report the next command as soon as we're
 * done with the current one, and exit right after the last one, so we don't
 * bother to report "<IDLE>" or some such.
 */
static void
autovac_report_activity(autovac_table *tab)
{
#define MAX_AUTOVAC_ACTIV_LEN (NAMEDATALEN * 2 + 56)
	char		activity[MAX_AUTOVAC_ACTIV_LEN];
	int			len;

	/* Report the command and possible options */
	if (tab->at_params.options & VACOPT_VACUUM)
		snprintf(activity, MAX_AUTOVAC_ACTIV_LEN,
				 "autovacuum: VACUUM%s",
				 tab->at_params.options & VACOPT_ANALYZE ? " ANALYZE" : "");
	else
		snprintf(activity, MAX_AUTOVAC_ACTIV_LEN,
				 "autovacuum: ANALYZE");

	/*
	 * Report the qualified name of the relation.
	 */
	len = strlen(activity);

	snprintf(activity + len, MAX_AUTOVAC_ACTIV_LEN - len,
			 " %s.%s%s", tab->at_nspname, tab->at_relname,
			 tab->at_params.is_wraparound ? " (to prevent wraparound)" : "");

	/* Set statement_timestamp() to current time for pg_stat_activity */
	SetCurrentStatementStartTimestamp();

	pgstat_report_activity(STATE_RUNNING, activity);
}

/*
 * autovac_report_workitem
 *		Report to pgstat that autovacuum is processing a work item
 */
static void
autovac_report_workitem(AutoVacuumWorkItem *workitem,
						const char *nspname, const char *relname)
{
	char		activity[MAX_AUTOVAC_ACTIV_LEN + 12 + 2];
	char		blk[12 + 2];
	int			len;

	switch (workitem->avw_type)
	{
		case AVW_BRINSummarizeRange:
			snprintf(activity, MAX_AUTOVAC_ACTIV_LEN,
					 "autovacuum: BRIN summarize");
			break;
	}

	/*
	 * Report the qualified name of the relation, and the block number if any
	 */
	len = strlen(activity);

	if (BlockNumberIsValid(workitem->avw_blockNumber))
		snprintf(blk, sizeof(blk), " %u", workitem->avw_blockNumber);
	else
		blk[0] = '\0';

	snprintf(activity + len, MAX_AUTOVAC_ACTIV_LEN - len,
			 " %s.%s%s", nspname, relname, blk);

	/* Set statement_timestamp() to current time for pg_stat_activity */
	SetCurrentStatementStartTimestamp();

	pgstat_report_activity(STATE_RUNNING, activity);
}

/*
 * AutoVacuumingActive
 *		Check GUC vars and report whether the autovacuum process should be
 *		running.
 */
bool
AutoVacuumingActive(void)
{
	if (!autovacuum_start_daemon || !pgstat_track_counts)
		return false;
	return true;
}

/*
 * Request one work item to the next autovacuum run processing our database.
 * Return false if the request can't be recorded.
 */
bool
AutoVacuumRequestWork(AutoVacuumWorkItemType type, Oid relationId,
					  BlockNumber blkno)
{
	int			i;
	bool		result = false;

	LWLockAcquire(AutovacuumLock, LW_EXCLUSIVE);

	/*
	 * Locate an unused work item and fill it with the given data.
	 */
	for (i = 0; i < NUM_WORKITEMS; i++)
	{
		AutoVacuumWorkItem *workitem = &AutoVacuumShmem->av_workItems[i];

		if (workitem->avw_used)
			continue;

		workitem->avw_used = true;
		workitem->avw_active = false;
		workitem->avw_type = type;
		workitem->avw_database = MyDatabaseId;
		workitem->avw_relation = relationId;
		workitem->avw_blockNumber = blkno;
		result = true;

		/* done */
		break;
	}

	LWLockRelease(AutovacuumLock);

	return result;
}

/*
 * autovac_init
 *		This is called at postmaster initialization.
 *
 * All we do here is annoy the user if he got it wrong.
 */
void
autovac_init(void)
{
	if (autovacuum_start_daemon && !pgstat_track_counts)
		ereport(WARNING,
				(errmsg("autovacuum not started because of misconfiguration"),
				 errhint("Enable the \"track_counts\" option.")));
}

/*
 * IsAutoVacuum functions
 *		Return whether this is either a launcher autovacuum process or a worker
 *		process.
 */
bool
IsAutoVacuumLauncherProcess(void)
{
	return am_autovacuum_launcher;
}

bool
IsAutoVacuumWorkerProcess(void)
{
	return am_autovacuum_worker;
}


/*
 * AutoVacuumShmemSize
 *		Compute space needed for autovacuum-related shared memory
 */
Size
AutoVacuumShmemSize(void)
{
	Size		size;

	/*
	 * Need the fixed struct and the array of WorkerInfoData.
	 */
	size = sizeof(AutoVacuumShmemStruct);
	size = MAXALIGN(size);
	size = add_size(size, mul_size(autovacuum_max_workers,
								   sizeof(WorkerInfoData)));
	return size;
}

/*
 * AutoVacuumShmemInit
 *		Allocate and initialize autovacuum-related shared memory
 */
void
AutoVacuumShmemInit(void)
{
	bool		found;

	AutoVacuumShmem = (AutoVacuumShmemStruct *)
		ShmemInitStruct("AutoVacuum Data",
						AutoVacuumShmemSize(),
						&found);

	if (!IsUnderPostmaster)
	{
		WorkerInfo	worker;
		int			i;

		Assert(!found);

		AutoVacuumShmem->av_launcherpid = 0;
		dlist_init(&AutoVacuumShmem->av_freeWorkers);
		dlist_init(&AutoVacuumShmem->av_runningWorkers);
		AutoVacuumShmem->av_startingWorker = NULL;
		memset(AutoVacuumShmem->av_workItems, 0,
			   sizeof(AutoVacuumWorkItem) * NUM_WORKITEMS);

		worker = (WorkerInfo) ((char *) AutoVacuumShmem +
							   MAXALIGN(sizeof(AutoVacuumShmemStruct)));

		/* initialize the WorkerInfo free list */
		for (i = 0; i < autovacuum_max_workers; i++)
			dlist_push_head(&AutoVacuumShmem->av_freeWorkers,
							&worker[i].wi_links);
	}
	else
		Assert(found);
}<|MERGE_RESOLUTION|>--- conflicted
+++ resolved
@@ -472,14 +472,10 @@
 	InitProcess();
 #endif
 
-<<<<<<< HEAD
 	/* Early initialization */
 	BaseInit();
 
-	InitPostgres(NULL, InvalidOid, NULL, InvalidOid, false, false, NULL);
-=======
-	InitPostgres(NULL, InvalidOid, NULL, InvalidOid, NULL, NULL, false);
->>>>>>> 340212f0
+	InitPostgres(NULL, InvalidOid, NULL, InvalidOid, false, false, NULL, NULL);
 
 	SetProcessingMode(NormalProcessing);
 
@@ -1703,12 +1699,8 @@
 		 * Note: if we have selected a just-deleted database (due to using
 		 * stale stats info), we'll fail and exit here.
 		 */
-<<<<<<< HEAD
 		InitPostgres(NULL, dbid, NULL, InvalidOid, false, false,
-					 dbname);
-=======
-		InitPostgres(NULL, dbid, NULL, InvalidOid, dbname, NULL, false);
->>>>>>> 340212f0
+					 dbname, NULL);
 		SetProcessingMode(NormalProcessing);
 		set_ps_display(dbname);
 		ereport(DEBUG1,
