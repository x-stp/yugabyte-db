--- conflicted
+++ resolved
@@ -2259,25 +2259,8 @@
 	pg_strtok(&length);
 	for (int i = 0; i < local_node->num_hashClauseInfos; i++)
 	{
-<<<<<<< HEAD
-		const char *tok = pg_strtok(&length);
-		(void) tok;
-		tok = pg_strtok(&length);
-		current_hinfo->hashOp = atoi(tok);
-
-		tok = pg_strtok(&length);
-		(void) tok;
-		tok = pg_strtok(&length);
-		current_hinfo->innerHashAttNo = atoi(tok);
-
-		tok = pg_strtok(&length);
-		(void) tok;
-		current_hinfo->outerParamExpr = nodeRead(NULL, 0);
-		current_hinfo++;
-=======
 		token = pg_strtok(&length);
 		local_node->hashClauseInfos[i].innerHashAttNo = atoi(token);
->>>>>>> ffccc8e1
 	}
 
 	/* Ignore :outerParamExprs */
