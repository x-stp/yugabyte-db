/*-------------------------------------------------------------------------
 *
 * index.c
 *	  code to create and destroy POSTGRES index relations
 *
 * Portions Copyright (c) 1996-2022, PostgreSQL Global Development Group
 * Portions Copyright (c) 1994, Regents of the University of California
 *
 *
 * IDENTIFICATION
 *	  src/backend/catalog/index.c
 *
 *
 * INTERFACE ROUTINES
 *		index_create()			- Create a cataloged index relation
 *		index_drop()			- Removes index relation from catalogs
 *		BuildIndexInfo()		- Prepare to insert index tuples
 *		FormIndexDatum()		- Construct datum vector for one index tuple
 *
 *-------------------------------------------------------------------------
 */
#include "postgres.h"

#include <unistd.h>

#include "access/amapi.h"
#include "access/heapam.h"
#include "access/multixact.h"
#include "access/reloptions.h"
#include "access/relscan.h"
#include "access/sysattr.h"
#include "access/tableam.h"
#include "access/toast_compression.h"
#include "access/transam.h"
#include "access/visibilitymap.h"
#include "access/xact.h"
#include "bootstrap/bootstrap.h"
#include "catalog/binary_upgrade.h"
#include "catalog/catalog.h"
#include "catalog/dependency.h"
#include "catalog/heap.h"
#include "catalog/index.h"
#include "catalog/objectaccess.h"
#include "catalog/partition.h"
#include "catalog/pg_am.h"
#include "catalog/pg_collation.h"
#include "catalog/pg_constraint.h"
#include "catalog/pg_depend.h"
#include "catalog/pg_description.h"
#include "catalog/pg_inherits.h"
#include "catalog/pg_opclass.h"
#include "catalog/pg_operator.h"
#include "catalog/pg_tablespace.h"
#include "catalog/pg_trigger.h"
#include "catalog/pg_type.h"
#include "catalog/storage.h"
#include "commands/event_trigger.h"
#include "commands/progress.h"
#include "commands/tablecmds.h"
#include "commands/tablespace.h"
#include "commands/trigger.h"
#include "executor/executor.h"
#include "miscadmin.h"
#include "nodes/makefuncs.h"
#include "nodes/nodeFuncs.h"
#include "optimizer/optimizer.h"
#include "parser/parser.h"
#include "pgstat.h"
#include "rewrite/rewriteManip.h"
#include "storage/bufmgr.h"
#include "storage/lmgr.h"
#include "storage/predicate.h"
#include "storage/procarray.h"
#include "storage/smgr.h"
#include "utils/builtins.h"
#include "utils/datum.h"
#include "utils/fmgroids.h"
#include "utils/guc.h"
#include "utils/inval.h"
#include "utils/lsyscache.h"
#include "utils/memutils.h"
#include "utils/pg_rusage.h"
#include "utils/rel.h"
#include "utils/snapmgr.h"
#include "utils/syscache.h"
#include "utils/tuplesort.h"

/*  YB includes. */
<<<<<<< HEAD
#include "commands/defrem.h"
=======
#include "commands/progress.h"
>>>>>>> f5f84e2f
#include "commands/ybccmds.h"
#include "parser/parse_utilcmd.h"
#include "pg_yb_utils.h"
#include "pgstat.h"

/* Potentially set by pg_upgrade_support functions */
Oid			binary_upgrade_next_index_pg_class_oid = InvalidOid;
Oid			binary_upgrade_next_index_pg_class_relfilenode = InvalidOid;

/*
 * Pointer-free representation of variables used when reindexing system
 * catalogs; we use this to propagate those values to parallel workers.
 */
typedef struct
{
	Oid			currentlyReindexedHeap;
	Oid			currentlyReindexedIndex;
	int			numPendingReindexedIndexes;
	Oid			pendingReindexedIndexes[FLEXIBLE_ARRAY_MEMBER];
} SerializedReindexState;

/* non-export function prototypes */
static bool relationHasPrimaryKey(Relation rel);
static TupleDesc ConstructTupleDescriptor(Relation heapRelation,
										  IndexInfo *indexInfo,
										  List *indexColNames,
										  Oid accessMethodObjectId,
										  Oid *collationObjectId,
										  Oid *classObjectId);
static void InitializeAttributeOids(Relation indexRelation,
									int numatts, Oid indexoid);
static void AppendAttributeTuples(Relation indexRelation, Datum *attopts, bool yb_relisshared);
static void UpdateIndexRelation(Oid indexoid, Oid heapoid,
								Oid parentIndexId,
								IndexInfo *indexInfo,
								Oid *collationOids,
								Oid *classOids,
								int16 *coloptions,
								bool primary,
								bool isexclusion,
								bool immediate,
								bool isvalid,
								bool isready,
								bool yb_relisshared);
static void index_update_stats(Relation rel,
							   bool hasindex,
							   double reltuples);
static void IndexCheckExclusion(Relation heapRelation,
								Relation indexRelation,
								IndexInfo *indexInfo);
static bool validate_index_callback(ItemPointer itemptr, void *opaque);
static bool ReindexIsCurrentlyProcessingIndex(Oid indexOid);
static void SetReindexProcessing(Oid heapOid, Oid indexOid);
static void ResetReindexProcessing(void);
static void SetReindexPending(List *indexes);
static void RemoveReindexPending(Oid indexOid);


/*
 * relationHasPrimaryKey
 *		See whether an existing relation has a primary key.
 *
 * Caller must have suitable lock on the relation.
 *
 * Note: we intentionally do not check indisvalid here; that's because this
 * is used to enforce the rule that there can be only one indisprimary index,
 * and we want that to be true even if said index is invalid.
 */
static bool
relationHasPrimaryKey(Relation rel)
{
	bool		result = false;
	List	   *indexoidlist;
	ListCell   *indexoidscan;

	/*
	 * Get the list of index OIDs for the table from the relcache, and look up
	 * each one in the pg_index syscache until we find one marked primary key
	 * (hopefully there isn't more than one such).
	 */
	indexoidlist = RelationGetIndexList(rel);

	foreach(indexoidscan, indexoidlist)
	{
		Oid			indexoid = lfirst_oid(indexoidscan);
		HeapTuple	indexTuple;

		indexTuple = SearchSysCache1(INDEXRELID, ObjectIdGetDatum(indexoid));
		if (!HeapTupleIsValid(indexTuple))	/* should not happen */
			elog(ERROR, "cache lookup failed for index %u", indexoid);
		result = ((Form_pg_index) GETSTRUCT(indexTuple))->indisprimary;
		ReleaseSysCache(indexTuple);
		if (result)
			break;
	}

	list_free(indexoidlist);

	return result;
}

/*
 * index_check_primary_key
 *		Apply special checks needed before creating a PRIMARY KEY index
 *
 * This processing used to be in DefineIndex(), but has been split out
 * so that it can be applied during ALTER TABLE ADD PRIMARY KEY USING INDEX.
 *
 * We check for a pre-existing primary key, and that all columns of the index
 * are simple column references (not expressions), and that all those
 * columns are marked NOT NULL.  If not, fail.
 *
 * We used to automatically change unmarked columns to NOT NULL here by doing
 * our own local ALTER TABLE command.  But that doesn't work well if we're
 * executing one subcommand of an ALTER TABLE: the operations may not get
 * performed in the right order overall.  Now we expect that the parser
 * inserted any required ALTER TABLE SET NOT NULL operations before trying
 * to create a primary-key index.
 *
 * Caller had better have at least ShareLock on the table, else the not-null
 * checking isn't trustworthy.
 */
void
index_check_primary_key(Relation heapRel,
						IndexInfo *indexInfo,
						bool is_alter_table,
						IndexStmt *stmt)
{
	int			i;

	/*
	 * If ALTER TABLE or CREATE TABLE .. PARTITION OF, check that there isn't
	 * already a PRIMARY KEY.  In CREATE TABLE for an ordinary relation, we
	 * have faith that the parser rejected multiple pkey clauses; and CREATE
	 * INDEX doesn't have a way to say PRIMARY KEY, so it's no problem either.
	 */
	if ((is_alter_table || heapRel->rd_rel->relispartition) &&
		relationHasPrimaryKey(heapRel))
	{
		ereport(ERROR,
				(errcode(ERRCODE_INVALID_TABLE_DEFINITION),
				 errmsg("multiple primary keys for table \"%s\" are not allowed",
						RelationGetRelationName(heapRel))));
	}

	/*
	 * Check that all of the attributes in a primary key are marked as not
	 * null.  (We don't really expect to see that; it'd mean the parser messed
	 * up.  But it seems wise to check anyway.)
	 */
	for (i = 0; i < indexInfo->ii_NumIndexKeyAttrs; i++)
	{
		AttrNumber	attnum = indexInfo->ii_IndexAttrNumbers[i];
		HeapTuple	atttuple;
		Form_pg_attribute attform;

		if (attnum == 0)
			ereport(ERROR,
					(errcode(ERRCODE_FEATURE_NOT_SUPPORTED),
					 errmsg("primary keys cannot be expressions")));

		/* System attributes are never null, so no need to check */
		if (attnum < 0)
			continue;

		atttuple = SearchSysCache2(ATTNUM,
								   ObjectIdGetDatum(RelationGetRelid(heapRel)),
								   Int16GetDatum(attnum));
		if (!HeapTupleIsValid(atttuple))
			elog(ERROR, "cache lookup failed for attribute %d of relation %u",
				 attnum, RelationGetRelid(heapRel));
		attform = (Form_pg_attribute) GETSTRUCT(atttuple);

		if (!attform->attnotnull)
			ereport(ERROR,
					(errcode(ERRCODE_INVALID_TABLE_DEFINITION),
					 errmsg("primary key column \"%s\" is not marked NOT NULL",
							NameStr(attform->attname))));

		ReleaseSysCache(atttuple);
	}
}

/*
 *		ConstructTupleDescriptor
 *
 * Build an index tuple descriptor for a new index
 */
static TupleDesc
ConstructTupleDescriptor(Relation heapRelation,
						 IndexInfo *indexInfo,
						 List *indexColNames,
						 Oid accessMethodObjectId,
						 Oid *collationObjectId,
						 Oid *classObjectId)
{
	int			numatts = indexInfo->ii_NumIndexAttrs;
	int			numkeyatts = indexInfo->ii_NumIndexKeyAttrs;
	ListCell   *colnames_item = list_head(indexColNames);
	ListCell   *indexpr_item = list_head(indexInfo->ii_Expressions);
	IndexAmRoutine *amroutine;
	TupleDesc	heapTupDesc;
	TupleDesc	indexTupDesc;
	int			natts;			/* #atts in heap rel --- for error checks */
	int			i;

	/* We need access to the index AM's API struct */
	amroutine = GetIndexAmRoutineByAmId(accessMethodObjectId, false);

	/* ... and to the table's tuple descriptor */
	heapTupDesc = RelationGetDescr(heapRelation);
	natts = RelationGetForm(heapRelation)->relnatts;

	/*
	 * allocate the new tuple descriptor
	 */
	indexTupDesc = CreateTemplateTupleDesc(numatts);

	/*
	 * Fill in the pg_attribute row.
	 */
	for (i = 0; i < numatts; i++)
	{
		AttrNumber	atnum = indexInfo->ii_IndexAttrNumbers[i];
		Form_pg_attribute to = TupleDescAttr(indexTupDesc, i);
		HeapTuple	tuple;
		Form_pg_type typeTup;
		Form_pg_opclass opclassTup;
		Oid			keyType;

		MemSet(to, 0, ATTRIBUTE_FIXED_PART_SIZE);
		to->attnum = i + 1;
		to->attstattarget = -1;
		to->attcacheoff = -1;
		to->attislocal = true;
		to->attcollation = (i < numkeyatts) ?
			collationObjectId[i] : InvalidOid;

		/*
		 * Set the attribute name as specified by caller.
		 */
		if (colnames_item == NULL)	/* shouldn't happen */
			elog(ERROR, "too few entries in colnames list");
		namestrcpy(&to->attname, (const char *) lfirst(colnames_item));
		colnames_item = lnext(indexColNames, colnames_item);

		/*
		 * For simple index columns, we copy some pg_attribute fields from the
		 * parent relation.  For expressions we have to look at the expression
		 * result.
		 */
		if (atnum != 0)
		{
			/* Simple index column */
			const FormData_pg_attribute *from;

			Assert(atnum > 0);	/* should've been caught above */

			if (atnum > natts)	/* safety check */
				elog(ERROR, "invalid column number %d", atnum);
			from = TupleDescAttr(heapTupDesc,
								 AttrNumberGetAttrOffset(atnum));

			to->atttypid = from->atttypid;
			to->attlen = from->attlen;
			to->attndims = from->attndims;
			to->atttypmod = from->atttypmod;
			to->attbyval = from->attbyval;
			to->attalign = from->attalign;
			to->attstorage = from->attstorage;
			to->attcompression = from->attcompression;
		}
		else
		{
			/* Expressional index */
			Node	   *indexkey;

			if (indexpr_item == NULL)	/* shouldn't happen */
				elog(ERROR, "too few entries in indexprs list");
			indexkey = (Node *) lfirst(indexpr_item);
			indexpr_item = lnext(indexInfo->ii_Expressions, indexpr_item);

			/*
			 * Lookup the expression type in pg_type for the type length etc.
			 */
			keyType = exprType(indexkey);
			tuple = SearchSysCache1(TYPEOID, ObjectIdGetDatum(keyType));
			if (!HeapTupleIsValid(tuple))
				elog(ERROR, "cache lookup failed for type %u", keyType);
			typeTup = (Form_pg_type) GETSTRUCT(tuple);

			/*
			 * Assign some of the attributes values. Leave the rest.
			 */
			to->atttypid = keyType;
			to->attlen = typeTup->typlen;
			to->atttypmod = exprTypmod(indexkey);
			to->attbyval = typeTup->typbyval;
			to->attalign = typeTup->typalign;
			to->attstorage = typeTup->typstorage;

			/*
			 * For expression columns, set attcompression invalid, since
			 * there's no table column from which to copy the value. Whenever
			 * we actually need to compress a value, we'll use whatever the
			 * current value of default_toast_compression is at that point in
			 * time.
			 */
			to->attcompression = InvalidCompressionMethod;

			ReleaseSysCache(tuple);

			/*
			 * Make sure the expression yields a type that's safe to store in
			 * an index.  We need this defense because we have index opclasses
			 * for pseudo-types such as "record", and the actually stored type
			 * had better be safe; eg, a named composite type is okay, an
			 * anonymous record type is not.  The test is the same as for
			 * whether a table column is of a safe type (which is why we
			 * needn't check for the non-expression case).
			 */
			CheckAttributeType(NameStr(to->attname),
							   to->atttypid, to->attcollation,
							   NIL, 0);
		}

		/*
		 * We do not yet have the correct relation OID for the index, so just
		 * set it invalid for now.  InitializeAttributeOids() will fix it
		 * later.
		 */
		to->attrelid = InvalidOid;

		/*
		 * Check the opclass and index AM to see if either provides a keytype
		 * (overriding the attribute type).  Opclass (if exists) takes
		 * precedence.
		 */
		keyType = amroutine->amkeytype;

		if (i < indexInfo->ii_NumIndexKeyAttrs)
		{
			tuple = SearchSysCache1(CLAOID, ObjectIdGetDatum(classObjectId[i]));
			if (!HeapTupleIsValid(tuple))
				elog(ERROR, "cache lookup failed for opclass %u",
					 classObjectId[i]);
			opclassTup = (Form_pg_opclass) GETSTRUCT(tuple);
			if (OidIsValid(opclassTup->opckeytype))
				keyType = opclassTup->opckeytype;

			/*
			 * If keytype is specified as ANYELEMENT, and opcintype is
			 * ANYARRAY, then the attribute type must be an array (else it'd
			 * not have matched this opclass); use its element type.
			 *
			 * We could also allow ANYCOMPATIBLE/ANYCOMPATIBLEARRAY here, but
			 * there seems no need to do so; there's no reason to declare an
			 * opclass as taking ANYCOMPATIBLEARRAY rather than ANYARRAY.
			 */
			if (keyType == ANYELEMENTOID && opclassTup->opcintype == ANYARRAYOID)
			{
				keyType = get_base_element_type(to->atttypid);
				if (!OidIsValid(keyType))
					elog(ERROR, "could not get element type of array type %u",
						 to->atttypid);
			}

			ReleaseSysCache(tuple);
		}

		/*
		 * If a key type different from the heap value is specified, update
		 * the type-related fields in the index tupdesc.
		 */
		if (OidIsValid(keyType) && keyType != to->atttypid)
		{
			tuple = SearchSysCache1(TYPEOID, ObjectIdGetDatum(keyType));
			if (!HeapTupleIsValid(tuple))
				elog(ERROR, "cache lookup failed for type %u", keyType);
			typeTup = (Form_pg_type) GETSTRUCT(tuple);

			to->atttypid = keyType;
			to->atttypmod = -1;
			to->attlen = typeTup->typlen;
			to->attbyval = typeTup->typbyval;
			to->attalign = typeTup->typalign;
			to->attstorage = typeTup->typstorage;
			/* As above, use the default compression method in this case */
			to->attcompression = InvalidCompressionMethod;

			ReleaseSysCache(tuple);
		}
	}

	pfree(amroutine);

	return indexTupDesc;
}

/* ----------------------------------------------------------------
 *		InitializeAttributeOids
 * ----------------------------------------------------------------
 */
static void
InitializeAttributeOids(Relation indexRelation,
						int numatts,
						Oid indexoid)
{
	TupleDesc	tupleDescriptor;
	int			i;

	tupleDescriptor = RelationGetDescr(indexRelation);

	for (i = 0; i < numatts; i += 1)
		TupleDescAttr(tupleDescriptor, i)->attrelid = indexoid;
}

/* ----------------------------------------------------------------
 *		AppendAttributeTuples
 * ----------------------------------------------------------------
 */
static void
AppendAttributeTuples(Relation indexRelation, Datum *attopts, bool yb_relisshared)
{
	Relation	pg_attribute;
	CatalogIndexState indstate;
	TupleDesc	indexTupDesc;

	/*
	 * open the attribute relation and its indexes
	 */
	pg_attribute = table_open(AttributeRelationId, RowExclusiveLock);

	indstate = CatalogOpenIndexes(pg_attribute);

	/*
	 * insert data from new index's tupdesc into pg_attribute
	 */
	indexTupDesc = RelationGetDescr(indexRelation);

	InsertPgAttributeTuples(pg_attribute, indexTupDesc, InvalidOid, attopts, indstate, yb_relisshared);

	CatalogCloseIndexes(indstate);

	table_close(pg_attribute, RowExclusiveLock);
}

/* ----------------------------------------------------------------
 *		UpdateIndexRelation
 *
 * Construct and insert a new entry in the pg_index catalog
 * ----------------------------------------------------------------
 */
static void
UpdateIndexRelation(Oid indexoid,
					Oid heapoid,
					Oid parentIndexId,
					IndexInfo *indexInfo,
					Oid *collationOids,
					Oid *classOids,
					int16 *coloptions,
					bool primary,
					bool isexclusion,
					bool immediate,
					bool isvalid,
					bool isready,
					bool yb_relisshared)
{
	int2vector *indkey;
	oidvector  *indcollation;
	oidvector  *indclass;
	int2vector *indoption;
	Datum		exprsDatum;
	Datum		predDatum;
	Datum		values[Natts_pg_index];
	bool		nulls[Natts_pg_index];
	Relation	pg_index;
	HeapTuple	tuple;
	int			i;

	/*
	 * Copy the index key, opclass, and indoption info into arrays (should we
	 * make the caller pass them like this to start with?)
	 */
	indkey = buildint2vector(NULL, indexInfo->ii_NumIndexAttrs);
	for (i = 0; i < indexInfo->ii_NumIndexAttrs; i++)
		indkey->values[i] = indexInfo->ii_IndexAttrNumbers[i];
	indcollation = buildoidvector(collationOids, indexInfo->ii_NumIndexKeyAttrs);
	indclass = buildoidvector(classOids, indexInfo->ii_NumIndexKeyAttrs);
	indoption = buildint2vector(coloptions, indexInfo->ii_NumIndexKeyAttrs);

	/*
	 * Convert the index expressions (if any) to a text datum
	 */
	if (indexInfo->ii_Expressions != NIL)
	{
		char	   *exprsString;

		exprsString = nodeToString(indexInfo->ii_Expressions);
		exprsDatum = CStringGetTextDatum(exprsString);
		pfree(exprsString);
	}
	else
		exprsDatum = (Datum) 0;

	/*
	 * Convert the index predicate (if any) to a text datum.  Note we convert
	 * implicit-AND format to normal explicit-AND for storage.
	 */
	if (indexInfo->ii_Predicate != NIL)
	{
		char	   *predString;

		predString = nodeToString(make_ands_explicit(indexInfo->ii_Predicate));
		predDatum = CStringGetTextDatum(predString);
		pfree(predString);
	}
	else
		predDatum = (Datum) 0;


	/*
	 * open the system catalog index relation
	 */
	pg_index = table_open(IndexRelationId, RowExclusiveLock);

	/*
	 * Build a pg_index tuple
	 */
	MemSet(nulls, false, sizeof(nulls));

	values[Anum_pg_index_indexrelid - 1] = ObjectIdGetDatum(indexoid);
	values[Anum_pg_index_indrelid - 1] = ObjectIdGetDatum(heapoid);
	values[Anum_pg_index_indnatts - 1] = Int16GetDatum(indexInfo->ii_NumIndexAttrs);
	values[Anum_pg_index_indnkeyatts - 1] = Int16GetDatum(indexInfo->ii_NumIndexKeyAttrs);
	values[Anum_pg_index_indisunique - 1] = BoolGetDatum(indexInfo->ii_Unique);
	values[Anum_pg_index_indnullsnotdistinct - 1] = BoolGetDatum(indexInfo->ii_NullsNotDistinct);
	values[Anum_pg_index_indisprimary - 1] = BoolGetDatum(primary);
	values[Anum_pg_index_indisexclusion - 1] = BoolGetDatum(isexclusion);
	values[Anum_pg_index_indimmediate - 1] = BoolGetDatum(immediate);
	values[Anum_pg_index_indisclustered - 1] = BoolGetDatum(false);
	values[Anum_pg_index_indisvalid - 1] = BoolGetDatum(isvalid);
	values[Anum_pg_index_indcheckxmin - 1] = BoolGetDatum(false);
	values[Anum_pg_index_indisready - 1] = BoolGetDatum(isready);
	values[Anum_pg_index_indislive - 1] = BoolGetDatum(true);
	values[Anum_pg_index_indisreplident - 1] = BoolGetDatum(false);
	values[Anum_pg_index_indkey - 1] = PointerGetDatum(indkey);
	values[Anum_pg_index_indcollation - 1] = PointerGetDatum(indcollation);
	values[Anum_pg_index_indclass - 1] = PointerGetDatum(indclass);
	values[Anum_pg_index_indoption - 1] = PointerGetDatum(indoption);
	values[Anum_pg_index_indexprs - 1] = exprsDatum;
	if (exprsDatum == (Datum) 0)
		nulls[Anum_pg_index_indexprs - 1] = true;
	values[Anum_pg_index_indpred - 1] = predDatum;
	if (predDatum == (Datum) 0)
		nulls[Anum_pg_index_indpred - 1] = true;

	tuple = heap_form_tuple(RelationGetDescr(pg_index), values, nulls);

	/*
	 * insert the tuple into the pg_index catalog
	 */
	YBCatalogTupleInsert(pg_index, tuple, yb_relisshared && !IsBootstrapProcessingMode());

	/*
	 * close the relation and free the tuple
	 */
	table_close(pg_index, RowExclusiveLock);
	heap_freetuple(tuple);
}


/*
 * index_create
 *
 * heapRelation: table to build index on (suitably locked by caller)
 * indexRelationName: what it say
 * indexRelationId: normally, pass InvalidOid to let this routine
 *		generate an OID for the index.  During bootstrap this may be
 *		nonzero to specify a preselected OID.
 * parentIndexRelid: if creating an index partition, the OID of the
 *		parent index; otherwise InvalidOid.
 * parentConstraintId: if creating a constraint on a partition, the OID
 *		of the constraint in the parent; otherwise InvalidOid.
 * relFileNode: normally, pass InvalidOid to get new storage.  May be
 *		nonzero to attach an existing valid build.
 * indexInfo: same info executor uses to insert into the index
 * indexColNames: column names to use for index (List of char *)
 * accessMethodObjectId: OID of index AM to use
 * tableSpaceId: OID of tablespace to use
 * collationObjectId: array of collation OIDs, one per index column
 * classObjectId: array of index opclass OIDs, one per index column
 * coloptions: array of per-index-column indoption settings
 * reloptions: AM-specific options
 * flags: bitmask that can include any combination of these bits:
 *		INDEX_CREATE_IS_PRIMARY
 *			the index is a primary key
 *		INDEX_CREATE_ADD_CONSTRAINT:
 *			invoke index_constraint_create also
 *		INDEX_CREATE_SKIP_BUILD:
 *			skip the index_build() step for the moment; caller must do it
 *			later (typically via reindex_index())
 *		INDEX_CREATE_CONCURRENT:
 *			do not lock the table against writers.  The index will be
 *			marked "invalid" and the caller must take additional steps
 *			to fix it up.
 *		INDEX_CREATE_IF_NOT_EXISTS:
 *			do not throw an error if a relation with the same name
 *			already exists.
 *		INDEX_CREATE_PARTITIONED:
 *			create a partitioned index (table must be partitioned)
 * constr_flags: flags passed to index_constraint_create
 *		(only if INDEX_CREATE_ADD_CONSTRAINT is set)
 * allow_system_table_mods: allow table to be a system catalog
 * is_internal: if true, post creation hook for new index
 * constraintId: if not NULL, receives OID of created constraint
 *
 * Returns the OID of the created index.
 */
Oid
index_create(Relation heapRelation,
			 const char *indexRelationName,
			 Oid indexRelationId,
			 Oid parentIndexRelid,
			 Oid parentConstraintId,
			 Oid relFileNode,
			 IndexInfo *indexInfo,
			 List *indexColNames,
			 Oid accessMethodObjectId,
			 Oid tableSpaceId,
			 Oid *collationObjectId,
			 Oid *classObjectId,
			 int16 *coloptions,
			 Datum reloptions,
			 bits16 flags,
			 bits16 constr_flags,
			 bool allow_system_table_mods,
			 bool is_internal,
			 Oid *constraintId,
			 OptSplit *split_options,
			 const bool skip_index_backfill,
			 bool is_colocated,
			 Oid tablegroupId,
			 Oid colocationId)
{
	Oid			heapRelationId = RelationGetRelid(heapRelation);
	Relation	pg_class;
	Relation	indexRelation;
	TupleDesc	indexTupDesc;
	bool		shared_relation;
	bool		mapped_relation;
	bool		is_exclusion;
	Oid			namespaceId;
	int			i;
	char		relpersistence;
	bool		isprimary = (flags & INDEX_CREATE_IS_PRIMARY) != 0;
	bool		invalid = (flags & INDEX_CREATE_INVALID) != 0;
	bool		concurrent = (flags & INDEX_CREATE_CONCURRENT) != 0;
	bool		partitioned = (flags & INDEX_CREATE_PARTITIONED) != 0;
	char		relkind;
	TransactionId relfrozenxid;
	MultiXactId relminmxid;
	bool		create_storage = !OidIsValid(relFileNode);

	/* constraint flags can only be set when a constraint is requested */
	Assert((constr_flags == 0) ||
		   ((flags & INDEX_CREATE_ADD_CONSTRAINT) != 0));
	/* partitioned indexes must never be "built" by themselves */
	Assert(!partitioned || (flags & INDEX_CREATE_SKIP_BUILD));

	relkind = partitioned ? RELKIND_PARTITIONED_INDEX : RELKIND_INDEX;
	is_exclusion = (indexInfo->ii_ExclusionOps != NULL);

	pg_class = table_open(RelationRelationId, RowExclusiveLock);

	/*
	 * The index will be in the same namespace as its parent table, and is
	 * shared across databases if and only if the parent is.  Likewise, it
	 * will use the relfilenode map if and only if the parent does; and it
	 * inherits the parent's relpersistence.
	 */
	namespaceId = RelationGetNamespace(heapRelation);
	shared_relation = heapRelation->rd_rel->relisshared;
	mapped_relation = RelationIsMapped(heapRelation);
	relpersistence = heapRelation->rd_rel->relpersistence;

	/*
	 * check parameters
	 */
	if (indexInfo->ii_NumIndexAttrs < 1)
		elog(ERROR, "must index at least one column");

	if (!allow_system_table_mods &&
		IsSystemRelation(heapRelation) &&
		IsNormalProcessingMode())
		ereport(ERROR,
				(errcode(ERRCODE_FEATURE_NOT_SUPPORTED),
				 errmsg("user-defined indexes on system catalog tables are not supported")));

	/*
	 * Btree text_pattern_ops uses text_eq as the equality operator, which is
	 * fine as long as the collation is deterministic; text_eq then reduces to
	 * bitwise equality and so it is semantically compatible with the other
	 * operators and functions in that opclass.  But with a nondeterministic
	 * collation, text_eq could yield results that are incompatible with the
	 * actual behavior of the index (which is determined by the opclass's
	 * comparison function).  We prevent such problems by refusing creation of
	 * an index with that opclass and a nondeterministic collation.
	 *
	 * The same applies to varchar_pattern_ops and bpchar_pattern_ops.  If we
	 * find more cases, we might decide to create a real mechanism for marking
	 * opclasses as incompatible with nondeterminism; but for now, this small
	 * hack suffices.
	 *
	 * Another solution is to use a special operator, not text_eq, as the
	 * equality opclass member; but that is undesirable because it would
	 * prevent index usage in many queries that work fine today.
	 */
	for (i = 0; i < indexInfo->ii_NumIndexKeyAttrs; i++)
	{
		Oid			collation = collationObjectId[i];
		Oid			opclass = classObjectId[i];

		if (collation)
		{
			if ((opclass == TEXT_BTREE_PATTERN_OPS_OID ||
				 opclass == VARCHAR_BTREE_PATTERN_OPS_OID ||
				 opclass == BPCHAR_BTREE_PATTERN_OPS_OID) &&
				!get_collation_isdeterministic(collation))
			{
				HeapTuple	classtup;

				classtup = SearchSysCache1(CLAOID, ObjectIdGetDatum(opclass));
				if (!HeapTupleIsValid(classtup))
					elog(ERROR, "cache lookup failed for operator class %u", opclass);
				ereport(ERROR,
						(errcode(ERRCODE_FEATURE_NOT_SUPPORTED),
						 errmsg("nondeterministic collations are not supported for operator class \"%s\"",
								NameStr(((Form_pg_opclass) GETSTRUCT(classtup))->opcname))));
				ReleaseSysCache(classtup);
			}
		}
	}

	/*
	 * Concurrent index build on a system catalog is unsafe because we tend to
	 * release locks before committing in catalogs.
	 */
	if (concurrent &&
		IsCatalogRelation(heapRelation))
		ereport(ERROR,
				(errcode(ERRCODE_FEATURE_NOT_SUPPORTED),
				 errmsg("concurrent index creation on system catalog tables is not supported")));

	/*
	 * This case is currently not supported.  There's no way to ask for it in
	 * the grammar with CREATE INDEX, but it can happen with REINDEX.
	 */
	if (concurrent && is_exclusion)
		ereport(ERROR,
				(errcode(ERRCODE_FEATURE_NOT_SUPPORTED),
				 errmsg("concurrent index creation for exclusion constraints is not supported")));

	/*
	 * We cannot allow indexing a shared relation after initdb (because
	 * there's no way to make the entry in other databases' pg_class).
	 *
	 * YB NOTE:
	 * Not totally true anymore, we're using a hacky way to do that.
	 */
	if (shared_relation && !IsBootstrapProcessingMode() && !IsYsqlUpgrade)
		ereport(ERROR,
				(errcode(ERRCODE_OBJECT_NOT_IN_PREREQUISITE_STATE),
				 errmsg("shared indexes cannot be created after initdb")));

	/*
	 * Shared relations must be in pg_global, too (last-ditch check)
	 */
	if (shared_relation && tableSpaceId != GLOBALTABLESPACE_OID)
		elog(ERROR, "shared relations must be placed in pg_global tablespace");

	/*
	 * In YB mode, during bootstrap, a relation lookup by name will be a full-table scan
	 * and slow because secondary indexes are not available yet. So we will skip this
	 * duplicate name check as it will error later anyway when the indexes are created.
	 */
	if (!IsYugaByteEnabled() || !IsBootstrapProcessingMode())
	{
		/*
		 * Check for duplicate name (both as to the index, and as to the
		 * associated constraint if any).  Such cases would fail on the relevant
		 * catalogs' unique indexes anyway, but we prefer to give a friendlier
		 * error message.
		 */
		if (get_relname_relid(indexRelationName, namespaceId))
		{
			if ((flags & INDEX_CREATE_IF_NOT_EXISTS) != 0)
			{
				ereport(NOTICE,
						(errcode(ERRCODE_DUPLICATE_TABLE),
						 errmsg("relation \"%s\" already exists, skipping",
								indexRelationName)));
				table_close(pg_class, RowExclusiveLock);
				return InvalidOid;
			}

			ereport(ERROR,
					(errcode(ERRCODE_DUPLICATE_TABLE),
					 errmsg("relation \"%s\" already exists",
							indexRelationName)));
		}
	}

	if ((flags & INDEX_CREATE_ADD_CONSTRAINT) != 0 &&
		ConstraintNameIsUsed(CONSTRAINT_RELATION, heapRelationId,
							 indexRelationName))
	{
		/*
		 * INDEX_CREATE_IF_NOT_EXISTS does not apply here, since the
		 * conflicting constraint is not an index.
		 */
		ereport(ERROR,
				(errcode(ERRCODE_DUPLICATE_OBJECT),
				 errmsg("constraint \"%s\" for relation \"%s\" already exists",
						indexRelationName, RelationGetRelationName(heapRelation))));
	}

	/*
	 * construct tuple descriptor for index tuples
	 */
	indexTupDesc = ConstructTupleDescriptor(heapRelation,
											indexInfo,
											indexColNames,
											accessMethodObjectId,
											collationObjectId,
											classObjectId);

	/*
	 * Allocate an OID for the index, unless we were told what to use.
	 *
	 * The OID will be the relfilenode as well, so make sure it doesn't
	 * collide with either pg_class OIDs or existing physical files.
	 */
	if (!OidIsValid(indexRelationId))
	{
		/* Use binary-upgrade override for pg_class.oid and relfilenode */
		if (IsBinaryUpgrade && !yb_binary_restore)
		{
			if (!OidIsValid(binary_upgrade_next_index_pg_class_oid))
				ereport(ERROR,
						(errcode(ERRCODE_INVALID_PARAMETER_VALUE),
						 errmsg("pg_class index OID value not set when in binary upgrade mode")));

			indexRelationId = binary_upgrade_next_index_pg_class_oid;
			binary_upgrade_next_index_pg_class_oid = InvalidOid;

			/* Override the index relfilenode */
			if ((relkind == RELKIND_INDEX) &&
				(!OidIsValid(binary_upgrade_next_index_pg_class_relfilenode)))
				ereport(ERROR,
						(errcode(ERRCODE_INVALID_PARAMETER_VALUE),
						 errmsg("index relfilenode value not set when in binary upgrade mode")));
			relFileNode = binary_upgrade_next_index_pg_class_relfilenode;
			binary_upgrade_next_index_pg_class_relfilenode = InvalidOid;

			/*
			 * Note that we want create_storage = true for binary upgrade. The
			 * storage we create here will be replaced later, but we need to
			 * have something on disk in the meanwhile.
			 */
			Assert(create_storage);
		}
		else if (IsYBRelation(heapRelation) && IsCatalogRelation(heapRelation))
		{
			ereport(ERROR,
					(errcode(ERRCODE_INVALID_OBJECT_DEFINITION),
					 errmsg("system index must have an explicit OID")));
		}
		else
		{
			indexRelationId =
				GetNewRelFileNode(tableSpaceId, pg_class, relpersistence);
		}
	}

	/*
	 * create the index relation's relcache entry and, if necessary, the
	 * physical disk file. (If we fail further down, it's the smgr's
	 * responsibility to remove the disk file again, if any.)
	 */
	indexRelation = heap_create(indexRelationName,
								namespaceId,
								tableSpaceId,
								tablegroupId,
								indexRelationId,
								relFileNode,
								accessMethodObjectId,
								indexTupDesc,
								relkind,
								relpersistence,
								shared_relation,
								mapped_relation,
								allow_system_table_mods,
								&relfrozenxid,
								&relminmxid,
								create_storage);

	Assert(relfrozenxid == InvalidTransactionId);
	Assert(relminmxid == InvalidMultiXactId);
	Assert(indexRelationId == RelationGetRelid(indexRelation));

	/*
	 * Create index in YugaByte only if it is a secondary index. Primary key is
	 * an implicit part of the base table in YugaByte and doesn't need to be created.
	 */
	if (IsYBRelation(indexRelation) && !isprimary)
	{
		YBCCreateIndex(indexRelationName,
					   indexInfo,
					   indexTupDesc,
					   coloptions,
					   reloptions,
					   indexRelationId,
					   heapRelation,
					   split_options,
					   skip_index_backfill,
					   is_colocated,
					   tablegroupId,
					   colocationId,
					   tableSpaceId);
	}

	/*
	 * Obtain exclusive lock on it.  Although no other transactions can see it
	 * until we commit, this prevents deadlock-risk complaints from lock
	 * manager in cases such as CLUSTER.
	 */
	LockRelation(indexRelation, AccessExclusiveLock);

	/*
	 * Fill in fields of the index's pg_class entry that are not set correctly
	 * by heap_create.
	 *
	 * XXX should have a cleaner way to create cataloged indexes
	 */
	indexRelation->rd_rel->relowner = heapRelation->rd_rel->relowner;
	indexRelation->rd_rel->relam = accessMethodObjectId;
	indexRelation->rd_rel->relispartition = OidIsValid(parentIndexRelid);

	/*
	 * YSQL upgrade notes:
	 * -------------------
	 * At this point, reloptions no longer affects the index
	 * creation process, the only remaining use for them is to be
	 * stored in pg_class. ybTransformRelOptions has already
	 * removed all temporary reloptions.
	 *
	 * We want system tables and indexes to not have any reloptions
	 * stored to imitate BKI processing, so we don't allow any reloption
	 * not removed by ybTransformRelOptions.
	 */
	if (IsYsqlUpgrade && IsCatalogRelation(heapRelation) &&
		reloptions != (Datum) 0)
	{
		ereport(ERROR,
				(errcode(ERRCODE_INVALID_TABLE_DEFINITION),
				 errmsg("unsuppored reloptions were used for a system index "
				        "during YSQL upgrade"),
				 errhint("Only a small subset is allowed due to BKI restrictions.")));
	}

	/*
	 * store index's pg_class entry
	 */
	InsertPgClassTuple(pg_class, indexRelation,
					   RelationGetRelid(indexRelation),
					   (Datum) 0,
					   reloptions);

	/* done with pg_class */
	table_close(pg_class, RowExclusiveLock);

	/*
	 * now update the object id's of all the attribute tuple forms in the
	 * index relation's tuple descriptor
	 */
	InitializeAttributeOids(indexRelation,
							indexInfo->ii_NumIndexAttrs,
							indexRelationId);

	/*
	 * append ATTRIBUTE tuples for the index
	 */
	AppendAttributeTuples(indexRelation, indexInfo->ii_OpclassOptions, shared_relation);

	/* ----------------
	 *	  update pg_index
	 *	  (append INDEX tuple)
	 *
	 *	  Note that this stows away a representation of "predicate".
	 *	  (Or, could define a rule to maintain the predicate) --Nels, Feb '92
	 * ----------------
	 */
	UpdateIndexRelation(indexRelationId, heapRelationId, parentIndexRelid,
						indexInfo,
						collationObjectId, classObjectId, coloptions,
						isprimary, is_exclusion,
						(constr_flags & INDEX_CONSTR_CREATE_DEFERRABLE) == 0,
						!concurrent && !invalid,
						!concurrent,
						shared_relation);

	/*
	 * Register relcache invalidation on the indexes' heap relation, to
	 * maintain consistency of its index list
	 */
	CacheInvalidateRelcache(heapRelation);

	/* update pg_inherits and the parent's relhassubclass, if needed */
	if (OidIsValid(parentIndexRelid))
	{
		StoreSingleInheritance(indexRelationId, parentIndexRelid, 1);
		SetRelationHasSubclass(parentIndexRelid, true);
	}

	/*
	 * Register constraint and dependencies for the index.
	 *
	 * If the index is from a CONSTRAINT clause, construct a pg_constraint
	 * entry.  The index will be linked to the constraint, which in turn is
	 * linked to the table.  If it's not a CONSTRAINT, we need to make a
	 * dependency directly on the table.
	 *
	 * We don't need a dependency on the namespace, because there'll be an
	 * indirect dependency via our parent table.
	 *
	 * During bootstrap we can't register any dependencies, and we don't try
	 * to make a constraint either.
	 *
	 * YB NOTE:
	 * For system relations, we only need to record a pin dependency,
	 * nothing else.
	 */
	if (!IsBootstrapProcessingMode())
	{
		ObjectAddress myself,
					referenced;
		ObjectAddresses *addrs;

		ObjectAddressSet(myself, RelationRelationId, indexRelationId);
		if (IsYBRelation(heapRelation) && IsCatalogRelation(heapRelation))
		{
			YbRecordPinDependency(&myself, shared_relation);
		}
		else
		{
			if ((flags & INDEX_CREATE_ADD_CONSTRAINT) != 0)
			{
				char		constraintType;
				ObjectAddress localaddr;

				if (isprimary)
					constraintType = CONSTRAINT_PRIMARY;
				else if (indexInfo->ii_Unique)
					constraintType = CONSTRAINT_UNIQUE;
				else if (is_exclusion)
					constraintType = CONSTRAINT_EXCLUSION;
				else
				{
					elog(ERROR, "constraint must be PRIMARY, UNIQUE or EXCLUDE");
					constraintType = 0; /* keep compiler quiet */
				}

				localaddr = index_constraint_create(heapRelation,
													indexRelationId,
													parentConstraintId,
													indexInfo,
													indexRelationName,
													constraintType,
													constr_flags,
													allow_system_table_mods,
													is_internal);
				if (constraintId)
					*constraintId = localaddr.objectId;
			}
			else
			{
				bool		have_simple_col = false;

				addrs = new_object_addresses();

				/* Create auto dependencies on simply-referenced columns */
				for (i = 0; i < indexInfo->ii_NumIndexAttrs; i++)
				{
					if (indexInfo->ii_IndexAttrNumbers[i] != 0)
					{
						ObjectAddressSubSet(referenced, RelationRelationId,
											heapRelationId,
											indexInfo->ii_IndexAttrNumbers[i]);
						add_exact_object_address(&referenced, addrs);
						have_simple_col = true;
					}
				}

				/*
				 * If there are no simply-referenced columns, give the index an
				 * auto dependency on the whole table.  In most cases, this will
				 * be redundant, but it might not be if the index expressions and
				 * predicate contain no Vars or only whole-row Vars.
				 */
				if (!have_simple_col)
				{
					ObjectAddressSet(referenced, RelationRelationId,
									 heapRelationId);
					add_exact_object_address(&referenced, addrs);
				}

				record_object_address_dependencies(&myself, addrs, DEPENDENCY_AUTO);
				free_object_addresses(addrs);
			}

			/*
			 * If this is an index partition, create partition dependencies on
			 * both the parent index and the table.  (Note: these must be *in
			 * addition to*, not instead of, all other dependencies.  Otherwise
			 * we'll be short some dependencies after DETACH PARTITION.)
			 */
			if (OidIsValid(parentIndexRelid))
			{
				ObjectAddressSet(referenced, RelationRelationId, parentIndexRelid);
				recordDependencyOn(&myself, &referenced, DEPENDENCY_PARTITION_PRI);

				ObjectAddressSet(referenced, RelationRelationId, heapRelationId);
				recordDependencyOn(&myself, &referenced, DEPENDENCY_PARTITION_SEC);
			}

			/* placeholder for normal dependencies */
			addrs = new_object_addresses();

			/* Store dependency on collations */

			/* The default collation is pinned, so don't bother recording it */
			for (i = 0; i < indexInfo->ii_NumIndexKeyAttrs; i++)
			{
				if (OidIsValid(collationObjectId[i]) &&
					collationObjectId[i] != DEFAULT_COLLATION_OID)
				{
					ObjectAddressSet(referenced, CollationRelationId,
									 collationObjectId[i]);
					add_exact_object_address(&referenced, addrs);
				}
			}

			/* Store dependency on operator classes */
			for (i = 0; i < indexInfo->ii_NumIndexKeyAttrs; i++)
			{
				ObjectAddressSet(referenced, OperatorClassRelationId, classObjectId[i]);
				add_exact_object_address(&referenced, addrs);
			}

			record_object_address_dependencies(&myself, addrs, DEPENDENCY_NORMAL);
			free_object_addresses(addrs);

			/* Store dependencies on anything mentioned in index expressions */
			if (indexInfo->ii_Expressions)
			{
				recordDependencyOnSingleRelExpr(&myself,
												(Node *) indexInfo->ii_Expressions,
												heapRelationId,
												DEPENDENCY_NORMAL,
												DEPENDENCY_AUTO, false);
			}

			/* Store dependencies on anything mentioned in predicate */
			if (indexInfo->ii_Predicate)
			{
				recordDependencyOnSingleRelExpr(&myself,
												(Node *) indexInfo->ii_Predicate,
												heapRelationId,
												DEPENDENCY_NORMAL,
												DEPENDENCY_AUTO, false);
			}
		}
	}
	else
	{
		/* Bootstrap mode - assert we weren't asked for constraint support */
		Assert((flags & INDEX_CREATE_ADD_CONSTRAINT) == 0);
	}

	/* Post creation hook for new index */
	InvokeObjectPostCreateHookArg(RelationRelationId,
								  indexRelationId, 0, is_internal);

	/*
	 * Advance the command counter so that we can see the newly-entered
	 * catalog tuples for the index.
	 */
	CommandCounterIncrement();

	/*
	 * In bootstrap mode, we have to fill in the index strategy structure with
	 * information from the catalogs.  If we aren't bootstrapping, then the
	 * relcache entry has already been rebuilt thanks to sinval update during
	 * CommandCounterIncrement.
	 */
	if (IsBootstrapProcessingMode() || IsYugaByteEnabled())
		RelationInitIndexAccessInfo(indexRelation);
	else
		Assert(indexRelation->rd_indexcxt != NULL);

	indexRelation->rd_index->indnkeyatts = indexInfo->ii_NumIndexKeyAttrs;

	/* Validate opclass-specific options */
	if (indexInfo->ii_OpclassOptions)
		for (i = 0; i < indexInfo->ii_NumIndexKeyAttrs; i++)
			(void) index_opclass_options(indexRelation, i + 1,
										 indexInfo->ii_OpclassOptions[i],
										 true);

	/*
	 * If this is bootstrap (initdb) time, then we don't actually fill in the
	 * index yet.  We'll be creating more indexes and classes later, so we
	 * delay filling them in until just before we're done with bootstrapping.
	 * Similarly, if the caller specified to skip the build then filling the
	 * index is delayed till later (ALTER TABLE can save work in some cases
	 * with this).  Otherwise, we call the AM routine that constructs the
	 * index.
	 */
	if (IsBootstrapProcessingMode())
	{
		index_register(heapRelationId, indexRelationId, indexInfo);
	}
	else if ((flags & INDEX_CREATE_SKIP_BUILD) != 0)
	{
		/*
		 * Caller is responsible for filling the index later on.  However,
		 * we'd better make sure that the heap relation is correctly marked as
		 * having an index.
		 */
		index_update_stats(heapRelation,
						   true,
						   -1.0);
		/* Make the above update visible */
		CommandCounterIncrement();
	}
	else
	{
<<<<<<< HEAD
		index_build(heapRelation, indexRelation, indexInfo, false, true);
=======
		if (IsYugaByteEnabled() && !concurrent && !invalid &&
			yb_test_block_index_phase[0] != '\0')
			YbTestGucBlockWhileStrEqual(&yb_test_block_index_phase,
										"backfill",
										"non-concurrent index backfill");
		index_build(heapRelation, indexRelation, indexInfo, isprimary, false,
					true);
>>>>>>> f5f84e2f
	}

	/*
	 * Close the index; but we keep the lock that we acquired above until end
	 * of transaction.  Closing the heap is caller's responsibility.
	 */
	index_close(indexRelation, NoLock);

	if (IsYugaByteEnabled() && !concurrent && !invalid &&
		yb_test_block_index_phase[0] != '\0')
		YbTestGucBlockWhileStrEqual(&yb_test_block_index_phase,
									"postbackfill",
									"operations after a non-concurrent "
									"index backfill");

	return indexRelationId;
}

/*
 * index_concurrently_create_copy
 *
 * Create concurrently an index based on the definition of the one provided by
 * caller.  The index is inserted into catalogs and needs to be built later
 * on.  This is called during concurrent reindex processing.
 *
 * "tablespaceOid" is the tablespace to use for this index.
 */
Oid
index_concurrently_create_copy(Relation heapRelation, Oid oldIndexId,
							   Oid tablespaceOid, const char *newName)
{
	Relation	indexRelation;
	IndexInfo  *oldInfo,
			   *newInfo;
	Oid			newIndexId = InvalidOid;
	HeapTuple	indexTuple,
				classTuple;
	Datum		indclassDatum,
				colOptionDatum,
				optionDatum;
	oidvector  *indclass;
	int2vector *indcoloptions;
	bool		isnull;
	List	   *indexColNames = NIL;
	List	   *indexExprs = NIL;
	List	   *indexPreds = NIL;

	indexRelation = index_open(oldIndexId, RowExclusiveLock);

	/* The new index needs some information from the old index */
	oldInfo = BuildIndexInfo(indexRelation);

	/*
	 * Concurrent build of an index with exclusion constraints is not
	 * supported.
	 */
	if (oldInfo->ii_ExclusionOps != NULL)
		ereport(ERROR,
				(errcode(ERRCODE_FEATURE_NOT_SUPPORTED),
				 errmsg("concurrent index creation for exclusion constraints is not supported")));

	/* Get the array of class and column options IDs from index info */
	indexTuple = SearchSysCache1(INDEXRELID, ObjectIdGetDatum(oldIndexId));
	if (!HeapTupleIsValid(indexTuple))
		elog(ERROR, "cache lookup failed for index %u", oldIndexId);
	indclassDatum = SysCacheGetAttr(INDEXRELID, indexTuple,
									Anum_pg_index_indclass, &isnull);
	Assert(!isnull);
	indclass = (oidvector *) DatumGetPointer(indclassDatum);

	colOptionDatum = SysCacheGetAttr(INDEXRELID, indexTuple,
									 Anum_pg_index_indoption, &isnull);
	Assert(!isnull);
	indcoloptions = (int2vector *) DatumGetPointer(colOptionDatum);

	/* Fetch options of index if any */
	classTuple = SearchSysCache1(RELOID, oldIndexId);
	if (!HeapTupleIsValid(classTuple))
		elog(ERROR, "cache lookup failed for relation %u", oldIndexId);
	optionDatum = SysCacheGetAttr(RELOID, classTuple,
								  Anum_pg_class_reloptions, &isnull);

	/*
	 * Fetch the list of expressions and predicates directly from the
	 * catalogs.  This cannot rely on the information from IndexInfo of the
	 * old index as these have been flattened for the planner.
	 */
	if (oldInfo->ii_Expressions != NIL)
	{
		Datum		exprDatum;
		char	   *exprString;

		exprDatum = SysCacheGetAttr(INDEXRELID, indexTuple,
									Anum_pg_index_indexprs, &isnull);
		Assert(!isnull);
		exprString = TextDatumGetCString(exprDatum);
		indexExprs = (List *) stringToNode(exprString);
		pfree(exprString);
	}
	if (oldInfo->ii_Predicate != NIL)
	{
		Datum		predDatum;
		char	   *predString;

		predDatum = SysCacheGetAttr(INDEXRELID, indexTuple,
									Anum_pg_index_indpred, &isnull);
		Assert(!isnull);
		predString = TextDatumGetCString(predDatum);
		indexPreds = (List *) stringToNode(predString);

		/* Also convert to implicit-AND format */
		indexPreds = make_ands_implicit((Expr *) indexPreds);
		pfree(predString);
	}

	/*
	 * Build the index information for the new index.  Note that rebuild of
	 * indexes with exclusion constraints is not supported, hence there is no
	 * need to fill all the ii_Exclusion* fields.
	 */
	newInfo = makeIndexInfo(oldInfo->ii_NumIndexAttrs,
							oldInfo->ii_NumIndexKeyAttrs,
							oldInfo->ii_Am,
							indexExprs,
							indexPreds,
							oldInfo->ii_Unique,
							oldInfo->ii_NullsNotDistinct,
							false,	/* not ready for inserts */
							true);

	/*
	 * Extract the list of column names and the column numbers for the new
	 * index information.  All this information will be used for the index
	 * creation.
	 */
	for (int i = 0; i < oldInfo->ii_NumIndexAttrs; i++)
	{
		TupleDesc	indexTupDesc = RelationGetDescr(indexRelation);
		Form_pg_attribute att = TupleDescAttr(indexTupDesc, i);

		indexColNames = lappend(indexColNames, NameStr(att->attname));
		newInfo->ii_IndexAttrNumbers[i] = oldInfo->ii_IndexAttrNumbers[i];
	}

	/* Extract opclass parameters for each attribute, if any */
	if (oldInfo->ii_OpclassOptions != NULL)
	{
		newInfo->ii_OpclassOptions = palloc0(sizeof(Datum) *
											 newInfo->ii_NumIndexAttrs);
		for (int i = 0; i < newInfo->ii_NumIndexAttrs; i++)
			newInfo->ii_OpclassOptions[i] = get_attoptions(oldIndexId, i + 1);
	}

	/*
	 * Now create the new index.
	 *
	 * For a partition index, we adjust the partition dependency later, to
	 * ensure a consistent state at all times.  That is why parentIndexRelid
	 * is not set here.
	 */
	newIndexId = index_create(heapRelation,
							  newName,
							  InvalidOid,	/* indexRelationId */
							  InvalidOid,	/* parentIndexRelid */
							  InvalidOid,	/* parentConstraintId */
							  InvalidOid,	/* relFileNode */
							  newInfo,
							  indexColNames,
							  indexRelation->rd_rel->relam,
							  tablespaceOid,
							  indexRelation->rd_indcollation,
							  indclass->values,
							  indcoloptions->values,
							  optionDatum,
							  INDEX_CREATE_SKIP_BUILD | INDEX_CREATE_CONCURRENT,
							  0,
							  true, /* allow table to be a system catalog? */
							  false,	/* is_internal? */
							  NULL,
							  NULL,
							  true /* skip_index_backfill */,
							  InvalidOid /* tablegroupId */,
							  InvalidOid /* colocationId */);

	/* Close the relations used and clean up */
	index_close(indexRelation, NoLock);
	ReleaseSysCache(indexTuple);
	ReleaseSysCache(classTuple);

	return newIndexId;
}

/*
 * index_concurrently_build
 *
 * Build index for a concurrent operation.  Low-level locks are taken when
 * this operation is performed to prevent only schema changes, but they need
 * to be kept until the end of the transaction performing this operation.
 * 'indexOid' refers to an index relation OID already created as part of
 * previous processing, and 'heapOid' refers to its parent heap relation.
 */
void
index_concurrently_build(Oid heapRelationId,
						 Oid indexRelationId)
{
	Relation	heapRel;
	Oid			save_userid;
	int			save_sec_context;
	int			save_nestlevel;
	Relation	indexRelation;
	IndexInfo  *indexInfo;

	/* This had better make sure that a snapshot is active */
	Assert(ActiveSnapshotSet());

	/* Open and lock the parent heap relation */
	heapRel = table_open(heapRelationId, ShareUpdateExclusiveLock);

	/*
	 * Switch to the table owner's userid, so that any index functions are run
	 * as that user.  Also lock down security-restricted operations and
	 * arrange to make GUC variable changes local to this command.
	 */
	GetUserIdAndSecContext(&save_userid, &save_sec_context);
	SetUserIdAndSecContext(heapRel->rd_rel->relowner,
						   save_sec_context | SECURITY_RESTRICTED_OPERATION);
	save_nestlevel = NewGUCNestLevel();

	indexRelation = index_open(indexRelationId, RowExclusiveLock);

	/*
	 * We have to re-build the IndexInfo struct, since it was lost in the
	 * commit of the transaction where this concurrent index was created at
	 * the catalog level.
	 */
	indexInfo = BuildIndexInfo(indexRelation);
	Assert(!indexInfo->ii_ReadyForInserts);
	indexInfo->ii_Concurrent = true;
	indexInfo->ii_BrokenHotChain = false;

	/* Now build the index */
	index_build(heapRel, indexRelation, indexInfo, false, true);

	/* Roll back any GUC changes executed by index functions */
	AtEOXact_GUC(false, save_nestlevel);

	/* Restore userid and security context */
	SetUserIdAndSecContext(save_userid, save_sec_context);

	/* Close both the relations, but keep the locks */
	table_close(heapRel, NoLock);
	index_close(indexRelation, NoLock);

	/*
	 * Update the pg_index row to mark the index as ready for inserts. Once we
	 * commit this transaction, any new transactions that open the table must
	 * insert new entries into the index for insertions and non-HOT updates.
	 */
	index_set_state_flags(indexRelationId, INDEX_CREATE_SET_READY);
}

/*
 * index_concurrently_swap
 *
 * Swap name, dependencies, and constraints of the old index over to the new
 * index, while marking the old index as invalid and the new as valid.
 */
void
index_concurrently_swap(Oid newIndexId, Oid oldIndexId, const char *oldName)
{
	Relation	pg_class,
				pg_index,
				pg_constraint,
				pg_trigger;
	Relation	oldClassRel,
				newClassRel;
	HeapTuple	oldClassTuple,
				newClassTuple;
	Form_pg_class oldClassForm,
				newClassForm;
	HeapTuple	oldIndexTuple,
				newIndexTuple;
	Form_pg_index oldIndexForm,
				newIndexForm;
	bool		isPartition;
	Oid			indexConstraintOid;
	List	   *constraintOids = NIL;
	ListCell   *lc;

	/*
	 * Take a necessary lock on the old and new index before swapping them.
	 */
	oldClassRel = relation_open(oldIndexId, ShareUpdateExclusiveLock);
	newClassRel = relation_open(newIndexId, ShareUpdateExclusiveLock);

	/* Now swap names and dependencies of those indexes */
	pg_class = table_open(RelationRelationId, RowExclusiveLock);

	oldClassTuple = SearchSysCacheCopy1(RELOID,
										ObjectIdGetDatum(oldIndexId));
	if (!HeapTupleIsValid(oldClassTuple))
		elog(ERROR, "could not find tuple for relation %u", oldIndexId);
	newClassTuple = SearchSysCacheCopy1(RELOID,
										ObjectIdGetDatum(newIndexId));
	if (!HeapTupleIsValid(newClassTuple))
		elog(ERROR, "could not find tuple for relation %u", newIndexId);

	oldClassForm = (Form_pg_class) GETSTRUCT(oldClassTuple);
	newClassForm = (Form_pg_class) GETSTRUCT(newClassTuple);

	/* Swap the names */
	namestrcpy(&newClassForm->relname, NameStr(oldClassForm->relname));
	namestrcpy(&oldClassForm->relname, oldName);

	/* Swap the partition flags to track inheritance properly */
	isPartition = newClassForm->relispartition;
	newClassForm->relispartition = oldClassForm->relispartition;
	oldClassForm->relispartition = isPartition;

	CatalogTupleUpdate(pg_class, &oldClassTuple->t_self, oldClassTuple);
	CatalogTupleUpdate(pg_class, &newClassTuple->t_self, newClassTuple);

	heap_freetuple(oldClassTuple);
	heap_freetuple(newClassTuple);

	/* Now swap index info */
	pg_index = table_open(IndexRelationId, RowExclusiveLock);

	oldIndexTuple = SearchSysCacheCopy1(INDEXRELID,
										ObjectIdGetDatum(oldIndexId));
	if (!HeapTupleIsValid(oldIndexTuple))
		elog(ERROR, "could not find tuple for relation %u", oldIndexId);
	newIndexTuple = SearchSysCacheCopy1(INDEXRELID,
										ObjectIdGetDatum(newIndexId));
	if (!HeapTupleIsValid(newIndexTuple))
		elog(ERROR, "could not find tuple for relation %u", newIndexId);

	oldIndexForm = (Form_pg_index) GETSTRUCT(oldIndexTuple);
	newIndexForm = (Form_pg_index) GETSTRUCT(newIndexTuple);

	/*
	 * Copy constraint flags from the old index. This is safe because the old
	 * index guaranteed uniqueness.
	 */
	newIndexForm->indisprimary = oldIndexForm->indisprimary;
	oldIndexForm->indisprimary = false;
	newIndexForm->indisexclusion = oldIndexForm->indisexclusion;
	oldIndexForm->indisexclusion = false;
	newIndexForm->indimmediate = oldIndexForm->indimmediate;
	oldIndexForm->indimmediate = true;

	/* Preserve indisreplident in the new index */
	newIndexForm->indisreplident = oldIndexForm->indisreplident;

	/* Preserve indisclustered in the new index */
	newIndexForm->indisclustered = oldIndexForm->indisclustered;

	/*
	 * Mark the new index as valid, and the old index as invalid similarly to
	 * what index_set_state_flags() does.
	 */
	newIndexForm->indisvalid = true;
	oldIndexForm->indisvalid = false;
	oldIndexForm->indisclustered = false;
	oldIndexForm->indisreplident = false;

	CatalogTupleUpdate(pg_index, &oldIndexTuple->t_self, oldIndexTuple);
	CatalogTupleUpdate(pg_index, &newIndexTuple->t_self, newIndexTuple);

	heap_freetuple(oldIndexTuple);
	heap_freetuple(newIndexTuple);

	/*
	 * Move constraints and triggers over to the new index
	 */

	constraintOids = get_index_ref_constraints(oldIndexId);

	indexConstraintOid = get_index_constraint(oldIndexId);

	if (OidIsValid(indexConstraintOid))
		constraintOids = lappend_oid(constraintOids, indexConstraintOid);

	pg_constraint = table_open(ConstraintRelationId, RowExclusiveLock);
	pg_trigger = table_open(TriggerRelationId, RowExclusiveLock);

	foreach(lc, constraintOids)
	{
		HeapTuple	constraintTuple,
					triggerTuple;
		Form_pg_constraint conForm;
		ScanKeyData key[1];
		SysScanDesc scan;
		Oid			constraintOid = lfirst_oid(lc);

		/* Move the constraint from the old to the new index */
		constraintTuple = SearchSysCacheCopy1(CONSTROID,
											  ObjectIdGetDatum(constraintOid));
		if (!HeapTupleIsValid(constraintTuple))
			elog(ERROR, "could not find tuple for constraint %u", constraintOid);

		conForm = ((Form_pg_constraint) GETSTRUCT(constraintTuple));

		if (conForm->conindid == oldIndexId)
		{
			conForm->conindid = newIndexId;

			CatalogTupleUpdate(pg_constraint, &constraintTuple->t_self, constraintTuple);
		}

		heap_freetuple(constraintTuple);

		/* Search for trigger records */
		ScanKeyInit(&key[0],
					Anum_pg_trigger_tgconstraint,
					BTEqualStrategyNumber, F_OIDEQ,
					ObjectIdGetDatum(constraintOid));

		scan = systable_beginscan(pg_trigger, TriggerConstraintIndexId, true,
								  NULL, 1, key);

		while (HeapTupleIsValid((triggerTuple = systable_getnext(scan))))
		{
			Form_pg_trigger tgForm = (Form_pg_trigger) GETSTRUCT(triggerTuple);

			if (tgForm->tgconstrindid != oldIndexId)
				continue;

			/* Make a modifiable copy */
			triggerTuple = heap_copytuple(triggerTuple);
			tgForm = (Form_pg_trigger) GETSTRUCT(triggerTuple);

			tgForm->tgconstrindid = newIndexId;

			CatalogTupleUpdate(pg_trigger, &triggerTuple->t_self, triggerTuple);

			heap_freetuple(triggerTuple);
		}

		systable_endscan(scan);
	}

	/*
	 * Move comment if any
	 */
	{
		Relation	description;
		ScanKeyData skey[3];
		SysScanDesc sd;
		HeapTuple	tuple;
		Datum		values[Natts_pg_description] = {0};
		bool		nulls[Natts_pg_description] = {0};
		bool		replaces[Natts_pg_description] = {0};

		values[Anum_pg_description_objoid - 1] = ObjectIdGetDatum(newIndexId);
		replaces[Anum_pg_description_objoid - 1] = true;

		ScanKeyInit(&skey[0],
					Anum_pg_description_objoid,
					BTEqualStrategyNumber, F_OIDEQ,
					ObjectIdGetDatum(oldIndexId));
		ScanKeyInit(&skey[1],
					Anum_pg_description_classoid,
					BTEqualStrategyNumber, F_OIDEQ,
					ObjectIdGetDatum(RelationRelationId));
		ScanKeyInit(&skey[2],
					Anum_pg_description_objsubid,
					BTEqualStrategyNumber, F_INT4EQ,
					Int32GetDatum(0));

		description = table_open(DescriptionRelationId, RowExclusiveLock);

		sd = systable_beginscan(description, DescriptionObjIndexId, true,
								NULL, 3, skey);

		while ((tuple = systable_getnext(sd)) != NULL)
		{
			tuple = heap_modify_tuple(tuple, RelationGetDescr(description),
									  values, nulls, replaces);
			CatalogTupleUpdate(description, &tuple->t_self, tuple);

			break;				/* Assume there can be only one match */
		}

		systable_endscan(sd);
		table_close(description, NoLock);
	}

	/*
	 * Swap inheritance relationship with parent index
	 */
	if (get_rel_relispartition(oldIndexId))
	{
		List	   *ancestors = get_partition_ancestors(oldIndexId);
		Oid			parentIndexRelid = linitial_oid(ancestors);

		DeleteInheritsTuple(oldIndexId, parentIndexRelid, false, NULL);
		StoreSingleInheritance(newIndexId, parentIndexRelid, 1);

		list_free(ancestors);
	}

	/*
	 * Swap all dependencies of and on the old index to the new one, and
	 * vice-versa.  Note that a call to CommandCounterIncrement() would cause
	 * duplicate entries in pg_depend, so this should not be done.
	 */
	changeDependenciesOf(RelationRelationId, newIndexId, oldIndexId);
	changeDependenciesOn(RelationRelationId, newIndexId, oldIndexId);

	changeDependenciesOf(RelationRelationId, oldIndexId, newIndexId);
	changeDependenciesOn(RelationRelationId, oldIndexId, newIndexId);

	/* copy over statistics from old to new index */
	pgstat_copy_relation_stats(newClassRel, oldClassRel);

	/* Copy data of pg_statistic from the old index to the new one */
	CopyStatistics(oldIndexId, newIndexId);

	/* Copy pg_attribute.attstattarget for each index attribute */
	{
		HeapTuple	attrTuple;
		Relation	pg_attribute;
		SysScanDesc scan;
		ScanKeyData key[1];

		pg_attribute = table_open(AttributeRelationId, RowExclusiveLock);
		ScanKeyInit(&key[0],
					Anum_pg_attribute_attrelid,
					BTEqualStrategyNumber, F_OIDEQ,
					ObjectIdGetDatum(newIndexId));
		scan = systable_beginscan(pg_attribute, AttributeRelidNumIndexId,
								  true, NULL, 1, key);

		while (HeapTupleIsValid((attrTuple = systable_getnext(scan))))
		{
			Form_pg_attribute att = (Form_pg_attribute) GETSTRUCT(attrTuple);
			Datum		repl_val[Natts_pg_attribute];
			bool		repl_null[Natts_pg_attribute];
			bool		repl_repl[Natts_pg_attribute];
			int			attstattarget;
			HeapTuple	newTuple;

			/* Ignore dropped columns */
			if (att->attisdropped)
				continue;

			/*
			 * Get attstattarget from the old index and refresh the new value.
			 */
			attstattarget = get_attstattarget(oldIndexId, att->attnum);

			/* no need for a refresh if both match */
			if (attstattarget == att->attstattarget)
				continue;

			memset(repl_val, 0, sizeof(repl_val));
			memset(repl_null, false, sizeof(repl_null));
			memset(repl_repl, false, sizeof(repl_repl));

			repl_repl[Anum_pg_attribute_attstattarget - 1] = true;
			repl_val[Anum_pg_attribute_attstattarget - 1] = Int32GetDatum(attstattarget);

			newTuple = heap_modify_tuple(attrTuple,
										 RelationGetDescr(pg_attribute),
										 repl_val, repl_null, repl_repl);
			CatalogTupleUpdate(pg_attribute, &newTuple->t_self, newTuple);

			heap_freetuple(newTuple);
		}

		systable_endscan(scan);
		table_close(pg_attribute, RowExclusiveLock);
	}

	/* Close relations */
	table_close(pg_class, RowExclusiveLock);
	table_close(pg_index, RowExclusiveLock);
	table_close(pg_constraint, RowExclusiveLock);
	table_close(pg_trigger, RowExclusiveLock);

	/* The lock taken previously is not released until the end of transaction */
	relation_close(oldClassRel, NoLock);
	relation_close(newClassRel, NoLock);
}

/*
 * index_concurrently_set_dead
 *
 * Perform the last invalidation stage of DROP INDEX CONCURRENTLY or REINDEX
 * CONCURRENTLY before actually dropping the index.  After calling this
 * function, the index is seen by all the backends as dead.  Low-level locks
 * taken here are kept until the end of the transaction calling this function.
 */
void
index_concurrently_set_dead(Oid heapId, Oid indexId)
{
	Relation	userHeapRelation;
	Relation	userIndexRelation;

	/*
	 * No more predicate locks will be acquired on this index, and we're about
	 * to stop doing inserts into the index which could show conflicts with
	 * existing predicate locks, so now is the time to move them to the heap
	 * relation.
	 */
	userHeapRelation = table_open(heapId, ShareUpdateExclusiveLock);
	userIndexRelation = index_open(indexId, ShareUpdateExclusiveLock);
	TransferPredicateLocksToHeapRelation(userIndexRelation);

	/*
	 * Now we are sure that nobody uses the index for queries; they just might
	 * have it open for updating it.  So now we can unset indisready and
	 * indislive, then wait till nobody could be using it at all anymore.
	 */
	index_set_state_flags(indexId, INDEX_DROP_SET_DEAD);

	/*
	 * Invalidate the relcache for the table, so that after this commit all
	 * sessions will refresh the table's index list.  Forgetting just the
	 * index's relcache entry is not enough.
	 */
	CacheInvalidateRelcache(userHeapRelation);

	/*
	 * Close the relations again, though still holding session lock.
	 */
	table_close(userHeapRelation, NoLock);
	index_close(userIndexRelation, NoLock);
}

/*
 * index_constraint_create
 *
 * Set up a constraint associated with an index.  Return the new constraint's
 * address.
 *
 * heapRelation: table owning the index (must be suitably locked by caller)
 * indexRelationId: OID of the index
 * parentConstraintId: if constraint is on a partition, the OID of the
 *		constraint in the parent.
 * indexInfo: same info executor uses to insert into the index
 * constraintName: what it say (generally, should match name of index)
 * constraintType: one of CONSTRAINT_PRIMARY, CONSTRAINT_UNIQUE, or
 *		CONSTRAINT_EXCLUSION
 * flags: bitmask that can include any combination of these bits:
 *		INDEX_CONSTR_CREATE_MARK_AS_PRIMARY: index is a PRIMARY KEY
 *		INDEX_CONSTR_CREATE_DEFERRABLE: constraint is DEFERRABLE
 *		INDEX_CONSTR_CREATE_INIT_DEFERRED: constraint is INITIALLY DEFERRED
 *		INDEX_CONSTR_CREATE_UPDATE_INDEX: update the pg_index row
 *		INDEX_CONSTR_CREATE_REMOVE_OLD_DEPS: remove existing dependencies
 *			of index on table's columns
 * allow_system_table_mods: allow table to be a system catalog
 * is_internal: index is constructed due to internal process
 */
ObjectAddress
index_constraint_create(Relation heapRelation,
						Oid indexRelationId,
						Oid parentConstraintId,
						IndexInfo *indexInfo,
						const char *constraintName,
						char constraintType,
						bits16 constr_flags,
						bool allow_system_table_mods,
						bool is_internal)
{
	Oid			namespaceId = RelationGetNamespace(heapRelation);
	ObjectAddress myself,
				idxaddr;
	Oid			conOid;
	bool		deferrable;
	bool		initdeferred;
	bool		mark_as_primary;
	bool		islocal;
	bool		noinherit;
	int			inhcount;

	deferrable = (constr_flags & INDEX_CONSTR_CREATE_DEFERRABLE) != 0;
	initdeferred = (constr_flags & INDEX_CONSTR_CREATE_INIT_DEFERRED) != 0;
	mark_as_primary = (constr_flags & INDEX_CONSTR_CREATE_MARK_AS_PRIMARY) != 0;

	/* constraint creation support doesn't work while bootstrapping */
	Assert(!IsBootstrapProcessingMode());

	/* enforce system-table restriction */
	if (!allow_system_table_mods &&
		IsSystemRelation(heapRelation) &&
		IsNormalProcessingMode())
		ereport(ERROR,
				(errcode(ERRCODE_FEATURE_NOT_SUPPORTED),
				 errmsg("user-defined indexes on system catalog tables are not supported")));

	/* primary/unique constraints shouldn't have any expressions */
	if (indexInfo->ii_Expressions &&
		constraintType != CONSTRAINT_EXCLUSION)
		elog(ERROR, "constraints cannot have index expressions");

	/*
	 * If we're manufacturing a constraint for a pre-existing index, we need
	 * to get rid of the existing auto dependencies for the index (the ones
	 * that index_create() would have made instead of calling this function).
	 *
	 * Note: this code would not necessarily do the right thing if the index
	 * has any expressions or predicate, but we'd never be turning such an
	 * index into a UNIQUE or PRIMARY KEY constraint.
	 */
	if (constr_flags & INDEX_CONSTR_CREATE_REMOVE_OLD_DEPS)
		deleteDependencyRecordsForClass(RelationRelationId, indexRelationId,
										RelationRelationId, DEPENDENCY_AUTO);

	if (OidIsValid(parentConstraintId))
	{
		islocal = false;
		inhcount = 1;
		noinherit = false;
	}
	else
	{
		islocal = true;
		inhcount = 0;
		noinherit = true;
	}

	/*
	 * Construct a pg_constraint entry.
	 */
	conOid = CreateConstraintEntry(constraintName,
								   namespaceId,
								   constraintType,
								   deferrable,
								   initdeferred,
								   true,
								   parentConstraintId,
								   RelationGetRelid(heapRelation),
								   indexInfo->ii_IndexAttrNumbers,
								   indexInfo->ii_NumIndexKeyAttrs,
								   indexInfo->ii_NumIndexAttrs,
								   InvalidOid,	/* no domain */
								   indexRelationId, /* index OID */
								   InvalidOid,	/* no foreign key */
								   NULL,
								   NULL,
								   NULL,
								   NULL,
								   0,
								   ' ',
								   ' ',
								   NULL,
								   0,
								   ' ',
								   indexInfo->ii_ExclusionOps,
								   NULL,	/* no check constraint */
								   NULL,
								   islocal,
								   inhcount,
								   noinherit,
								   is_internal);

	/*
	 * Register the index as internally dependent on the constraint.
	 *
	 * Note that the constraint has a dependency on the table, so we don't
	 * need (or want) any direct dependency from the index to the table.
	 */
	ObjectAddressSet(myself, ConstraintRelationId, conOid);
	ObjectAddressSet(idxaddr, RelationRelationId, indexRelationId);
	recordDependencyOn(&idxaddr, &myself, DEPENDENCY_INTERNAL);

	/*
	 * Also, if this is a constraint on a partition, give it partition-type
	 * dependencies on the parent constraint as well as the table.
	 */
	if (OidIsValid(parentConstraintId))
	{
		ObjectAddress referenced;

		ObjectAddressSet(referenced, ConstraintRelationId, parentConstraintId);
		recordDependencyOn(&myself, &referenced, DEPENDENCY_PARTITION_PRI);
		ObjectAddressSet(referenced, RelationRelationId,
						 RelationGetRelid(heapRelation));
		recordDependencyOn(&myself, &referenced, DEPENDENCY_PARTITION_SEC);
	}

	/*
	 * If the constraint is deferrable, create the deferred uniqueness
	 * checking trigger.  (The trigger will be given an internal dependency on
	 * the constraint by CreateTrigger.)
	 */
	if (deferrable)
	{
		CreateTrigStmt *trigger = makeNode(CreateTrigStmt);

		trigger->replace = false;
		trigger->isconstraint = true;
		trigger->trigname = (constraintType == CONSTRAINT_PRIMARY) ?
			"PK_ConstraintTrigger" :
			"Unique_ConstraintTrigger";
		trigger->relation = NULL;
		trigger->funcname = SystemFuncName("unique_key_recheck");
		trigger->args = NIL;
		trigger->row = true;
		trigger->timing = TRIGGER_TYPE_AFTER;
		trigger->events = TRIGGER_TYPE_INSERT | TRIGGER_TYPE_UPDATE;
		trigger->columns = NIL;
		trigger->whenClause = NULL;
		trigger->transitionRels = NIL;
		trigger->deferrable = true;
		trigger->initdeferred = initdeferred;
		trigger->constrrel = NULL;

		(void) CreateTrigger(trigger, NULL, RelationGetRelid(heapRelation),
							 InvalidOid, conOid, indexRelationId, InvalidOid,
							 InvalidOid, NULL, true, false);
	}

	/*
	 * If needed, mark the index as primary and/or deferred in pg_index.
	 *
	 * Note: When making an existing index into a constraint, caller must have
	 * a table lock that prevents concurrent table updates; otherwise, there
	 * is a risk that concurrent readers of the table will miss seeing this
	 * index at all.
	 */
	if ((constr_flags & INDEX_CONSTR_CREATE_UPDATE_INDEX) &&
		(mark_as_primary || deferrable))
	{
		Relation	pg_index;
		HeapTuple	indexTuple;
		Form_pg_index indexForm;
		bool		dirty = false;
		bool		marked_as_primary = false;

		pg_index = table_open(IndexRelationId, RowExclusiveLock);

		indexTuple = SearchSysCacheCopy1(INDEXRELID,
										 ObjectIdGetDatum(indexRelationId));
		if (!HeapTupleIsValid(indexTuple))
			elog(ERROR, "cache lookup failed for index %u", indexRelationId);
		indexForm = (Form_pg_index) GETSTRUCT(indexTuple);

		if (mark_as_primary && !indexForm->indisprimary)
		{
			indexForm->indisprimary = true;
			dirty = true;
			marked_as_primary = true;
		}

		if (deferrable && indexForm->indimmediate)
		{
			indexForm->indimmediate = false;
			dirty = true;
		}

		if (dirty)
		{
			CatalogTupleUpdate(pg_index, &indexTuple->t_self, indexTuple);

			/*
			 * When we mark an existing index as primary, force a relcache
			 * flush on its parent table, so that all sessions will become
			 * aware that the table now has a primary key.  This is important
			 * because it affects some replication behaviors.
			 */
			if (marked_as_primary)
				CacheInvalidateRelcache(heapRelation);

			InvokeObjectPostAlterHookArg(IndexRelationId, indexRelationId, 0,
										 InvalidOid, is_internal);
		}

		heap_freetuple(indexTuple);
		table_close(pg_index, RowExclusiveLock);
	}

	return myself;
}

/*
 *		index_drop
 *
 * NOTE: this routine should now only be called through performDeletion(),
 * else associated dependencies won't be cleaned up.
 *
 * If concurrent is true, do a DROP INDEX CONCURRENTLY.  If concurrent is
 * false but concurrent_lock_mode is true, then do a normal DROP INDEX but
 * take a lock for CONCURRENTLY processing.  That is used as part of REINDEX
 * CONCURRENTLY.
 */
void
index_drop(Oid indexId, bool concurrent, bool concurrent_lock_mode)
{
	Oid			heapId;
	Relation	userHeapRelation;
	Relation	userIndexRelation;
	Relation	indexRelation;
	HeapTuple	tuple;
	bool		hasexprs;
	LockRelId	heaprelid,
				indexrelid;
	LOCKTAG		heaplocktag;
	LOCKMODE	lockmode;

	/*
	 * A temporary relation uses a non-concurrent DROP.  Other backends can't
	 * access a temporary relation, so there's no harm in grabbing a stronger
	 * lock (see comments in RemoveRelations), and a non-concurrent DROP is
	 * more efficient.
	 */
	Assert(get_rel_persistence(indexId) != RELPERSISTENCE_TEMP ||
		   (!concurrent && !concurrent_lock_mode));

	/*
	 * To drop an index safely, we must grab exclusive lock on its parent
	 * table.  Exclusive lock on the index alone is insufficient because
	 * another backend might be about to execute a query on the parent table.
	 * If it relies on a previously cached list of index OIDs, then it could
	 * attempt to access the just-dropped index.  We must therefore take a
	 * table lock strong enough to prevent all queries on the table from
	 * proceeding until we commit and send out a shared-cache-inval notice
	 * that will make them update their index lists.
	 *
	 * In the concurrent case we avoid this requirement by disabling index use
	 * in multiple steps and waiting out any transactions that might be using
	 * the index, so we don't need exclusive lock on the parent table. Instead
	 * we take ShareUpdateExclusiveLock, to ensure that two sessions aren't
	 * doing CREATE/DROP INDEX CONCURRENTLY on the same index.  (We will get
	 * AccessExclusiveLock on the index below, once we're sure nobody else is
	 * using it.)
	 */
	heapId = IndexGetRelation(indexId, false);
	lockmode = (concurrent || concurrent_lock_mode) ? ShareUpdateExclusiveLock : AccessExclusiveLock;
	userHeapRelation = table_open(heapId, lockmode);
	userIndexRelation = index_open(indexId, lockmode);

	/*
	 * We might still have open queries using it in our own session, which the
	 * above locking won't prevent, so test explicitly.
	 */
	CheckTableNotInUse(userIndexRelation, "DROP INDEX");

	/*
	 * Drop Index Concurrently is more or less the reverse process of Create
	 * Index Concurrently.
	 *
	 * First we unset indisvalid so queries starting afterwards don't use the
	 * index to answer queries anymore.  We have to keep indisready = true so
	 * transactions that are still scanning the index can continue to see
	 * valid index contents.  For instance, if they are using READ COMMITTED
	 * mode, and another transaction makes changes and commits, they need to
	 * see those new tuples in the index.
	 *
	 * After all transactions that could possibly have used the index for
	 * queries end, we can unset indisready and indislive, then wait till
	 * nobody could be touching it anymore.  (Note: we need indislive because
	 * this state must be distinct from the initial state during CREATE INDEX
	 * CONCURRENTLY, which has indislive true while indisready and indisvalid
	 * are false.  That's because in that state, transactions must examine the
	 * index for HOT-safety decisions, while in this state we don't want them
	 * to open it at all.)
	 *
	 * Since all predicate locks on the index are about to be made invalid, we
	 * must promote them to predicate locks on the heap.  In the
	 * non-concurrent case we can just do that now.  In the concurrent case
	 * it's a bit trickier.  The predicate locks must be moved when there are
	 * no index scans in progress on the index and no more can subsequently
	 * start, so that no new predicate locks can be made on the index.  Also,
	 * they must be moved before heap inserts stop maintaining the index, else
	 * the conflict with the predicate lock on the index gap could be missed
	 * before the lock on the heap relation is in place to detect a conflict
	 * based on the heap tuple insert.
	 */
	if (concurrent)
	{
		/*
		 * We must commit our transaction in order to make the first pg_index
		 * state update visible to other sessions.  If the DROP machinery has
		 * already performed any other actions (removal of other objects,
		 * pg_depend entries, etc), the commit would make those actions
		 * permanent, which would leave us with inconsistent catalog state if
		 * we fail partway through the following sequence.  Since DROP INDEX
		 * CONCURRENTLY is restricted to dropping just one index that has no
		 * dependencies, we should get here before anything's been done ---
		 * but let's check that to be sure.  We can verify that the current
		 * transaction has not executed any transactional updates by checking
		 * that no XID has been assigned.
		 */
		if (GetTopTransactionIdIfAny() != InvalidTransactionId)
			ereport(ERROR,
					(errcode(ERRCODE_FEATURE_NOT_SUPPORTED),
					 errmsg("DROP INDEX CONCURRENTLY must be first action in transaction")));

		/*
		 * Mark index invalid by updating its pg_index entry
		 */
		index_set_state_flags(indexId, INDEX_DROP_CLEAR_VALID);

		/*
		 * Invalidate the relcache for the table, so that after this commit
		 * all sessions will refresh any cached plans that might reference the
		 * index.
		 */
		CacheInvalidateRelcache(userHeapRelation);

		/* save lockrelid and locktag for below, then close but keep locks */
		heaprelid = userHeapRelation->rd_lockInfo.lockRelId;
		SET_LOCKTAG_RELATION(heaplocktag, heaprelid.dbId, heaprelid.relId);
		indexrelid = userIndexRelation->rd_lockInfo.lockRelId;

		table_close(userHeapRelation, NoLock);
		index_close(userIndexRelation, NoLock);

		/*
		 * We must commit our current transaction so that the indisvalid
		 * update becomes visible to other transactions; then start another.
		 * Note that any previously-built data structures are lost in the
		 * commit.  The only data we keep past here are the relation IDs.
		 *
		 * Before committing, get a session-level lock on the table, to ensure
		 * that neither it nor the index can be dropped before we finish. This
		 * cannot block, even if someone else is waiting for access, because
		 * we already have the same lock within our transaction.
		 */
		LockRelationIdForSession(&heaprelid, ShareUpdateExclusiveLock);
		LockRelationIdForSession(&indexrelid, ShareUpdateExclusiveLock);

		PopActiveSnapshot();
		CommitTransactionCommand();
		StartTransactionCommand();

		/*
		 * Now we must wait until no running transaction could be using the
		 * index for a query.  Use AccessExclusiveLock here to check for
		 * running transactions that hold locks of any kind on the table. Note
		 * we do not need to worry about xacts that open the table for reading
		 * after this point; they will see the index as invalid when they open
		 * the relation.
		 *
		 * Note: the reason we use actual lock acquisition here, rather than
		 * just checking the ProcArray and sleeping, is that deadlock is
		 * possible if one of the transactions in question is blocked trying
		 * to acquire an exclusive lock on our table.  The lock code will
		 * detect deadlock and error out properly.
		 *
		 * Note: we report progress through WaitForLockers() unconditionally
		 * here, even though it will only be used when we're called by REINDEX
		 * CONCURRENTLY and not when called by DROP INDEX CONCURRENTLY.
		 */
		WaitForLockers(heaplocktag, AccessExclusiveLock, true);

		/* Finish invalidation of index and mark it as dead */
		index_concurrently_set_dead(heapId, indexId);

		/*
		 * Again, commit the transaction to make the pg_index update visible
		 * to other sessions.
		 */
		CommitTransactionCommand();
		StartTransactionCommand();

		/*
		 * Wait till every transaction that saw the old index state has
		 * finished.  See above about progress reporting.
		 */
		WaitForLockers(heaplocktag, AccessExclusiveLock, true);

		/*
		 * Re-open relations to allow us to complete our actions.
		 *
		 * At this point, nothing should be accessing the index, but lets
		 * leave nothing to chance and grab AccessExclusiveLock on the index
		 * before the physical deletion.
		 */
		userHeapRelation = table_open(heapId, ShareUpdateExclusiveLock);
		userIndexRelation = index_open(indexId, AccessExclusiveLock);
	}
	else
	{
		/* Not concurrent, so just transfer predicate locks and we're good */
		TransferPredicateLocksToHeapRelation(userIndexRelation);
	}

	/*
	 * Schedule physical removal of the files (if any)
	 * If the relation is a Yugabyte relation, there aren't any physical files to
	 * remove.
	 */
	if (RELKIND_HAS_STORAGE(userIndexRelation->rd_rel->relkind) &&
		!IsYBRelation(userIndexRelation))
		RelationDropStorage(userIndexRelation);

	/* ensure that stats are dropped if transaction commits */
	pgstat_drop_relation(userIndexRelation);

	/*
	 * Close and flush the index's relcache entry, to ensure relcache doesn't
	 * try to rebuild it while we're deleting catalog entries. We keep the
	 * lock though.
	 */
	index_close(userIndexRelation, NoLock);

	RelationForgetRelation(indexId);

	/*
	 * fix INDEX relation, and check for expressional index
	 */
	indexRelation = table_open(IndexRelationId, RowExclusiveLock);

	tuple = SearchSysCache1(INDEXRELID, ObjectIdGetDatum(indexId));
	if (!HeapTupleIsValid(tuple))
		elog(ERROR, "cache lookup failed for index %u", indexId);

	hasexprs = !heap_attisnull(tuple, Anum_pg_index_indexprs,
							   RelationGetDescr(indexRelation));

	CatalogTupleDelete(indexRelation, tuple);

	ReleaseSysCache(tuple);
	table_close(indexRelation, RowExclusiveLock);

	/*
	 * if it has any expression columns, we might have stored statistics about
	 * them.
	 */
	if (hasexprs)
		RemoveStatistics(indexId, 0);

	/*
	 * fix ATTRIBUTE relation
	 */
	DeleteAttributeTuples(indexId);

	/*
	 * fix RELATION relation
	 */
	DeleteRelationTuple(indexId);

	/*
	 * fix INHERITS relation
	 */
	DeleteInheritsTuple(indexId, InvalidOid, false, NULL);

	/*
	 * We are presently too lazy to attempt to compute the new correct value
	 * of relhasindex (the next VACUUM will fix it if necessary). So there is
	 * no need to update the pg_class tuple for the owning relation. But we
	 * must send out a shared-cache-inval notice on the owning relation to
	 * ensure other backends update their relcache lists of indexes.  (In the
	 * concurrent case, this is redundant but harmless.)
	 */
	CacheInvalidateRelcache(userHeapRelation);

	/*
	 * Close owning rel, but keep lock
	 */
	table_close(userHeapRelation, NoLock);

	/*
	 * Release the session locks before we go.
	 */
	if (concurrent)
	{
		UnlockRelationIdForSession(&heaprelid, ShareUpdateExclusiveLock);
		UnlockRelationIdForSession(&indexrelid, ShareUpdateExclusiveLock);
	}
}

/* ----------------------------------------------------------------
 *						index_build support
 * ----------------------------------------------------------------
 */

/* ----------------
 *		BuildIndexInfo
 *			Construct an IndexInfo record for an open index
 *
 * IndexInfo stores the information about the index that's needed by
 * FormIndexDatum, which is used for both index_build() and later insertion
 * of individual index tuples.  Normally we build an IndexInfo for an index
 * just once per command, and then use it for (potentially) many tuples.
 * ----------------
 */
IndexInfo *
BuildIndexInfo(Relation index)
{
	IndexInfo  *ii;
	Form_pg_index indexStruct = index->rd_index;
	int			i;
	int			numAtts;

	/* check the number of keys, and copy attr numbers into the IndexInfo */
	numAtts = indexStruct->indnatts;
	if (numAtts < 1 || numAtts > INDEX_MAX_KEYS)
		elog(ERROR, "invalid indnatts %d for index %u",
			 numAtts, RelationGetRelid(index));

	/*
	 * Create the node, fetching any expressions needed for expressional
	 * indexes and index predicate if any.
	 */
	ii = makeIndexInfo(indexStruct->indnatts,
					   indexStruct->indnkeyatts,
					   index->rd_rel->relam,
					   RelationGetIndexExpressions(index),
					   RelationGetIndexPredicate(index),
					   indexStruct->indisunique,
					   indexStruct->indnullsnotdistinct,
					   indexStruct->indisready,
					   false);

	/* fill in attribute numbers */
	for (i = 0; i < numAtts; i++)
		ii->ii_IndexAttrNumbers[i] = indexStruct->indkey.values[i];

	/* fetch exclusion constraint info if any */
	if (indexStruct->indisexclusion)
	{
		RelationGetExclusionInfo(index,
								 &ii->ii_ExclusionOps,
								 &ii->ii_ExclusionProcs,
								 &ii->ii_ExclusionStrats);
	}

	ii->ii_OpclassOptions = RelationGetIndexRawAttOptions(index);

	return ii;
}

/* ----------------
 *		BuildDummyIndexInfo
 *			Construct a dummy IndexInfo record for an open index
 *
 * This differs from the real BuildIndexInfo in that it will never run any
 * user-defined code that might exist in index expressions or predicates.
 * Instead of the real index expressions, we return null constants that have
 * the right types/typmods/collations.  Predicates and exclusion clauses are
 * just ignored.  This is sufficient for the purpose of truncating an index,
 * since we will not need to actually evaluate the expressions or predicates;
 * the only thing that's likely to be done with the data is construction of
 * a tupdesc describing the index's rowtype.
 * ----------------
 */
IndexInfo *
BuildDummyIndexInfo(Relation index)
{
	IndexInfo  *ii;
	Form_pg_index indexStruct = index->rd_index;
	int			i;
	int			numAtts;

	/* check the number of keys, and copy attr numbers into the IndexInfo */
	numAtts = indexStruct->indnatts;
	if (numAtts < 1 || numAtts > INDEX_MAX_KEYS)
		elog(ERROR, "invalid indnatts %d for index %u",
			 numAtts, RelationGetRelid(index));

	/*
	 * Create the node, using dummy index expressions, and pretending there is
	 * no predicate.
	 */
	ii = makeIndexInfo(indexStruct->indnatts,
					   indexStruct->indnkeyatts,
					   index->rd_rel->relam,
					   RelationGetDummyIndexExpressions(index),
					   NIL,
					   indexStruct->indisunique,
					   indexStruct->indnullsnotdistinct,
					   indexStruct->indisready,
					   false);

	/* fill in attribute numbers */
	for (i = 0; i < numAtts; i++)
		ii->ii_IndexAttrNumbers[i] = indexStruct->indkey.values[i];

	/* We ignore the exclusion constraint if any */

	return ii;
}

/*
 * CompareIndexInfo
 *		Return whether the properties of two indexes (in different tables)
 *		indicate that they have the "same" definitions.
 *
 * Note: passing collations and opfamilies separately is a kludge.  Adding
 * them to IndexInfo may result in better coding here and elsewhere.
 *
 * Use build_attrmap_by_name(index2, index1) to build the attmap.
 */
bool
CompareIndexInfo(IndexInfo *info1, IndexInfo *info2,
				 Oid *collations1, Oid *collations2,
				 Oid *opfamilies1, Oid *opfamilies2,
				 AttrMap *attmap)
{
	int			i;

	if (info1->ii_Unique != info2->ii_Unique)
		return false;

	if (info1->ii_NullsNotDistinct != info2->ii_NullsNotDistinct)
		return false;

	/* indexes are only equivalent if they have the same access method */
	if (info1->ii_Am != info2->ii_Am)
		return false;

	/* and same number of attributes */
	if (info1->ii_NumIndexAttrs != info2->ii_NumIndexAttrs)
		return false;

	/* and same number of key attributes */
	if (info1->ii_NumIndexKeyAttrs != info2->ii_NumIndexKeyAttrs)
		return false;

	/*
	 * and columns match through the attribute map (actual attribute numbers
	 * might differ!)  Note that this implies that index columns that are
	 * expressions appear in the same positions.  We will next compare the
	 * expressions themselves.
	 */
	for (i = 0; i < info1->ii_NumIndexAttrs; i++)
	{
		if (attmap->maplen < info2->ii_IndexAttrNumbers[i])
			elog(ERROR, "incorrect attribute map");

		/* ignore expressions at this stage */
		if ((info1->ii_IndexAttrNumbers[i] != InvalidAttrNumber) &&
			(attmap->attnums[info2->ii_IndexAttrNumbers[i] - 1] !=
			 info1->ii_IndexAttrNumbers[i]))
			return false;

		/* collation and opfamily is not valid for including columns */
		if (i >= info1->ii_NumIndexKeyAttrs)
			continue;

		if (collations1[i] != collations2[i])
			return false;
		if (opfamilies1[i] != opfamilies2[i])
			return false;
	}

	/*
	 * For expression indexes: either both are expression indexes, or neither
	 * is; if they are, make sure the expressions match.
	 */
	if ((info1->ii_Expressions != NIL) != (info2->ii_Expressions != NIL))
		return false;
	if (info1->ii_Expressions != NIL)
	{
		bool		found_whole_row;
		Node	   *mapped;

		mapped = map_variable_attnos((Node *) info2->ii_Expressions,
									 1, 0, attmap,
									 InvalidOid, &found_whole_row);
		if (found_whole_row)
		{
			/*
			 * we could throw an error here, but seems out of scope for this
			 * routine.
			 */
			return false;
		}

		if (!equal(info1->ii_Expressions, mapped))
			return false;
	}

	/* Partial index predicates must be identical, if they exist */
	if ((info1->ii_Predicate == NULL) != (info2->ii_Predicate == NULL))
		return false;
	if (info1->ii_Predicate != NULL)
	{
		bool		found_whole_row;
		Node	   *mapped;

		mapped = map_variable_attnos((Node *) info2->ii_Predicate,
									 1, 0, attmap,
									 InvalidOid, &found_whole_row);
		if (found_whole_row)
		{
			/*
			 * we could throw an error here, but seems out of scope for this
			 * routine.
			 */
			return false;
		}
		if (!equal(info1->ii_Predicate, mapped))
			return false;
	}

	/* No support currently for comparing exclusion indexes. */
	if (info1->ii_ExclusionOps != NULL || info2->ii_ExclusionOps != NULL)
		return false;

	return true;
}

/* ----------------
 *		BuildSpeculativeIndexInfo
 *			Add extra state to IndexInfo record
 *
 * For unique indexes, we usually don't want to add info to the IndexInfo for
 * checking uniqueness, since the B-Tree AM handles that directly.  However,
 * in the case of speculative insertion, additional support is required.
 *
 * Do this processing here rather than in BuildIndexInfo() to not incur the
 * overhead in the common non-speculative cases.
 * ----------------
 */
void
BuildSpeculativeIndexInfo(Relation index, IndexInfo *ii)
{
	int			indnkeyatts;
	int			i;

	indnkeyatts = IndexRelationGetNumberOfKeyAttributes(index);

	/*
	 * fetch info for checking unique indexes
	 */
	Assert(ii->ii_Unique);

	if (index->rd_rel->relam != BTREE_AM_OID &&
		index->rd_rel->relam != LSM_AM_OID)
		elog(ERROR, "unexpected non-btree/lsm speculative unique index");

	ii->ii_UniqueOps = (Oid *) palloc(sizeof(Oid) * indnkeyatts);
	ii->ii_UniqueProcs = (Oid *) palloc(sizeof(Oid) * indnkeyatts);
	ii->ii_UniqueStrats = (uint16 *) palloc(sizeof(uint16) * indnkeyatts);

	/*
	 * We have to look up the operator's strategy number.  This provides a
	 * cross-check that the operator does match the index.
	 */
	/* We need the func OIDs and strategy numbers too */
	for (i = 0; i < indnkeyatts; i++)
	{
		ii->ii_UniqueStrats[i] = BTEqualStrategyNumber;
		ii->ii_UniqueOps[i] =
			get_opfamily_member(index->rd_opfamily[i],
								index->rd_opcintype[i],
								index->rd_opcintype[i],
								ii->ii_UniqueStrats[i]);
		if (!OidIsValid(ii->ii_UniqueOps[i]))
			elog(ERROR, "missing operator %d(%u,%u) in opfamily %u",
				 ii->ii_UniqueStrats[i], index->rd_opcintype[i],
				 index->rd_opcintype[i], index->rd_opfamily[i]);
		ii->ii_UniqueProcs[i] = get_opcode(ii->ii_UniqueOps[i]);
	}
}

/* ----------------
 *		FormIndexDatum
 *			Construct values[] and isnull[] arrays for a new index tuple.
 *
 *	indexInfo		Info about the index
 *	slot			Heap tuple for which we must prepare an index entry
 *	estate			executor state for evaluating any index expressions
 *	values			Array of index Datums (output area)
 *	isnull			Array of is-null indicators (output area)
 *
 * When there are no index expressions, estate may be NULL.  Otherwise it
 * must be supplied, *and* the ecxt_scantuple slot of its per-tuple expr
 * context must point to the heap tuple passed in.
 *
 * Notice we don't actually call index_form_tuple() here; we just prepare
 * its input arrays values[] and isnull[].  This is because the index AM
 * may wish to alter the data before storage.
 * ----------------
 */
void
FormIndexDatum(IndexInfo *indexInfo,
			   TupleTableSlot *slot,
			   EState *estate,
			   Datum *values,
			   bool *isnull)
{
	ListCell   *indexpr_item;
	int			i;

	if (indexInfo->ii_Expressions != NIL &&
		indexInfo->ii_ExpressionsState == NIL)
	{
		/* First time through, set up expression evaluation state */
		indexInfo->ii_ExpressionsState =
			ExecPrepareExprList(indexInfo->ii_Expressions, estate);
		/* Check caller has set up context correctly */
		Assert(GetPerTupleExprContext(estate)->ecxt_scantuple == slot);
	}
	indexpr_item = list_head(indexInfo->ii_ExpressionsState);

	for (i = 0; i < indexInfo->ii_NumIndexAttrs; i++)
	{
		int			keycol = indexInfo->ii_IndexAttrNumbers[i];
		Datum		iDatum;
		bool		isNull;

		if (keycol < 0)
			iDatum = slot_getsysattr(slot, keycol, &isNull);
		else if (keycol != 0)
		{
			/*
			 * Plain index column; get the value we need directly from the
			 * heap tuple.
			 */
			iDatum = slot_getattr(slot, keycol, &isNull);
		}
		else
		{
			/*
			 * Index expression --- need to evaluate it.
			 */
			if (indexpr_item == NULL)
				elog(ERROR, "wrong number of index expressions");
			iDatum = ExecEvalExprSwitchContext((ExprState *) lfirst(indexpr_item),
											   GetPerTupleExprContext(estate),
											   &isNull);
			indexpr_item = lnext(indexInfo->ii_ExpressionsState, indexpr_item);
		}
		values[i] = iDatum;
		isnull[i] = isNull;
	}

	if (indexpr_item != NULL)
		elog(ERROR, "wrong number of index expressions");
}


/*
 * index_update_stats --- update pg_class entry after CREATE INDEX or REINDEX
 *
 * This routine updates the pg_class row of either an index or its parent
 * relation after CREATE INDEX or REINDEX.  Its rather bizarre API is designed
 * to ensure we can do all the necessary work in just one update.
 *
 * hasindex: set relhasindex to this value
 * reltuples: if >= 0, set reltuples to this value; else no change
 *
 * If reltuples >= 0, relpages and relallvisible are also updated (using
 * RelationGetNumberOfBlocks() and visibilitymap_count()).
 *
 * NOTE: an important side-effect of this operation is that an SI invalidation
 * message is sent out to all backends --- including me --- causing relcache
 * entries to be flushed or updated with the new data.  This must happen even
 * if we find that no change is needed in the pg_class row.  When updating
 * a heap entry, this ensures that other backends find out about the new
 * index.  When updating an index, it's important because some index AMs
 * expect a relcache flush to occur after REINDEX.
 */
static void
index_update_stats(Relation rel,
				   bool hasindex,
				   double reltuples)
{
	Oid			relid = RelationGetRelid(rel);
	Relation	pg_class;
	HeapTuple	tuple;
	Form_pg_class rd_rel;
	bool		dirty;

	/*
	 * We always update the pg_class row using a non-transactional,
	 * overwrite-in-place update.  There are several reasons for this:
	 *
	 * 1. In bootstrap mode, we have no choice --- UPDATE wouldn't work.
	 *
	 * 2. We could be reindexing pg_class itself, in which case we can't move
	 * its pg_class row because CatalogTupleInsert/CatalogTupleUpdate might
	 * not know about all the indexes yet (see reindex_relation).
	 *
	 * 3. Because we execute CREATE INDEX with just share lock on the parent
	 * rel (to allow concurrent index creations), an ordinary update could
	 * suffer a tuple-concurrently-updated failure against another CREATE
	 * INDEX committing at about the same time.  We can avoid that by having
	 * them both do nontransactional updates (we assume they will both be
	 * trying to change the pg_class row to the same thing, so it doesn't
	 * matter which goes first).
	 *
	 * It is safe to use a non-transactional update even though our
	 * transaction could still fail before committing.  Setting relhasindex
	 * true is safe even if there are no indexes (VACUUM will eventually fix
	 * it).  And of course the new relpages and reltuples counts are correct
	 * regardless.  However, we don't want to change relpages (or
	 * relallvisible) if the caller isn't providing an updated reltuples
	 * count, because that would bollix the reltuples/relpages ratio which is
	 * what's really important.
	 */

	pg_class = table_open(RelationRelationId, RowExclusiveLock);

	/*
	 * Make a copy of the tuple to update.  Normally we use the syscache, but
	 * we can't rely on that during bootstrap or while reindexing pg_class
	 * itself.
	 */
	if (IsBootstrapProcessingMode() ||
		ReindexIsProcessingHeap(RelationRelationId))
	{
		/* don't assume syscache will work */
		TableScanDesc pg_class_scan;
		ScanKeyData key[1];

		ScanKeyInit(&key[0],
					Anum_pg_class_oid,
					BTEqualStrategyNumber, F_OIDEQ,
					ObjectIdGetDatum(relid));

		pg_class_scan = table_beginscan_catalog(pg_class, 1, key);
		tuple = heap_getnext(pg_class_scan, ForwardScanDirection);
		tuple = heap_copytuple(tuple);
		table_endscan(pg_class_scan);
	}
	else
	{
		/* normal case, use syscache */
		tuple = SearchSysCacheCopy1(RELOID, ObjectIdGetDatum(relid));
	}

	if (!HeapTupleIsValid(tuple))
		elog(ERROR, "could not find tuple for relation %u", relid);
	rd_rel = (Form_pg_class) GETSTRUCT(tuple);

	/* Should this be a more comprehensive test? */
	Assert(rd_rel->relkind != RELKIND_PARTITIONED_INDEX);

	/*
	 * As a special hack, if we are dealing with an empty table and the
	 * existing reltuples is -1, we leave that alone.  This ensures that
	 * creating an index as part of CREATE TABLE doesn't cause the table to
	 * prematurely look like it's been vacuumed.
	 */
	if (reltuples == 0 && rd_rel->reltuples < 0)
		reltuples = -1;

	/* Apply required updates, if any, to copied tuple */

	dirty = false;
	if (rd_rel->relhasindex != hasindex)
	{
		rd_rel->relhasindex = hasindex;
		dirty = true;
	}

	if (reltuples >= 0)
	{
		BlockNumber relpages = IsYBRelation(rel) ? 0 : RelationGetNumberOfBlocks(rel);
		BlockNumber relallvisible;

		if (rd_rel->relkind != RELKIND_INDEX)
			visibilitymap_count(rel, &relallvisible, NULL);
		else					/* don't bother for indexes */
			relallvisible = 0;

		if (rd_rel->relpages != (int32) relpages)
		{
			rd_rel->relpages = (int32) relpages;
			dirty = true;
		}
		if (rd_rel->reltuples != (float4) reltuples)
		{
			rd_rel->reltuples = (float4) reltuples;
			dirty = true;
		}
		if (rd_rel->relallvisible != (int32) relallvisible)
		{
			rd_rel->relallvisible = (int32) relallvisible;
			dirty = true;
		}
	}

	/*
	 * If anything changed, write out the tuple
	 */
	if (dirty)
	{
		heap_inplace_update(pg_class, tuple,
							rd_rel->relisshared && !IsBootstrapProcessingMode());
		/* the above sends a cache inval message */
	}
	else
	{
		/* no need to change tuple, but force relcache inval anyway */
		CacheInvalidateRelcacheByTuple(tuple);
	}

	heap_freetuple(tuple);

	table_close(pg_class, RowExclusiveLock);
}


/*
 * index_build - invoke access-method-specific index build procedure
 *
 * On entry, the index's catalog entries are valid, and its physical disk
 * file has been created but is empty.  We call the AM-specific build
 * procedure to fill in the index contents.  We then update the pg_class
 * entries of the index and heap relation as needed, using statistics
 * returned by ambuild as well as data passed by the caller.
 *
 * isreindex indicates we are recreating a previously-existing index.
 * parallel indicates if parallelism may be useful.
 *
 * Note: before Postgres 8.2, the passed-in heap and index Relations
 * were automatically closed by this routine.  This is no longer the case.
 * The caller opened 'em, and the caller should close 'em.
 */
void
index_build(Relation heapRelation,
			Relation indexRelation,
			IndexInfo *indexInfo,
			bool isreindex,
			bool parallel)
{
	IndexBuildResult *stats;
	Oid			save_userid;
	int			save_sec_context;
	int			save_nestlevel;

	/*
	 * sanity checks
	 */
	Assert(RelationIsValid(indexRelation));
	Assert(PointerIsValid(indexRelation->rd_indam));
	Assert(PointerIsValid(indexRelation->rd_indam->ambuild));
	Assert(PointerIsValid(indexRelation->rd_indam->ambuildempty));

	/*
	 * Determine worker process details for parallel CREATE INDEX.  Currently,
	 * only btree has support for parallel builds.
	 *
	 * Note that planner considers parallel safety for us.
	 */
	if (parallel && IsNormalProcessingMode() &&
		indexRelation->rd_rel->relam == BTREE_AM_OID)
		indexInfo->ii_ParallelWorkers =
			plan_create_index_workers(RelationGetRelid(heapRelation),
									  RelationGetRelid(indexRelation));

	if (indexInfo->ii_ParallelWorkers == 0)
		ereport(DEBUG1,
				(errmsg_internal("building index \"%s\" on table \"%s\" serially",
								 RelationGetRelationName(indexRelation),
								 RelationGetRelationName(heapRelation))));
	else
		ereport(DEBUG1,
				(errmsg_internal("building index \"%s\" on table \"%s\" with request for %d parallel workers",
								 RelationGetRelationName(indexRelation),
								 RelationGetRelationName(heapRelation),
								 indexInfo->ii_ParallelWorkers)));

	/*
	 * Switch to the table owner's userid, so that any index functions are run
	 * as that user.  Also lock down security-restricted operations and
	 * arrange to make GUC variable changes local to this command.
	 */
	GetUserIdAndSecContext(&save_userid, &save_sec_context);
	SetUserIdAndSecContext(heapRelation->rd_rel->relowner,
						   save_sec_context | SECURITY_RESTRICTED_OPERATION);
	save_nestlevel = NewGUCNestLevel();

<<<<<<< HEAD
	/* Set up initial progress report status */
	{
		const int	progress_index[] = {
			PROGRESS_CREATEIDX_PHASE,
			PROGRESS_CREATEIDX_SUBPHASE,
			PROGRESS_CREATEIDX_TUPLES_DONE,
			PROGRESS_CREATEIDX_TUPLES_TOTAL,
			PROGRESS_SCAN_BLOCKS_DONE,
			PROGRESS_SCAN_BLOCKS_TOTAL
		};
		const int64 progress_vals[] = {
			PROGRESS_CREATEIDX_PHASE_BUILD,
			PROGRESS_CREATEIDX_SUBPHASE_INITIALIZE,
			0, 0, 0, 0
		};

		pgstat_progress_update_multi_param(6, progress_index, progress_vals);
	}
=======
	if (IsYugaByteEnabled())
		pgstat_progress_update_param(PROGRESS_CREATEIDX_PHASE,
									 YB_PROGRESS_CREATEIDX_BACKFILLING);
>>>>>>> f5f84e2f

	/*
	 * Call the access method's build procedure
	 */
	stats = indexRelation->rd_indam->ambuild(heapRelation, indexRelation,
											 indexInfo);
	Assert(PointerIsValid(stats));

	/*
	 * If this is an unlogged index, we may need to write out an init fork for
	 * it -- but we must first check whether one already exists.  If, for
	 * example, an unlogged relation is truncated in the transaction that
	 * created it, or truncated twice in a subsequent transaction, the
	 * relfilenode won't change, and nothing needs to be done here.
	 */
	if (indexRelation->rd_rel->relpersistence == RELPERSISTENCE_UNLOGGED &&
		!smgrexists(RelationGetSmgr(indexRelation), INIT_FORKNUM))
	{
		smgrcreate(RelationGetSmgr(indexRelation), INIT_FORKNUM, false);
		indexRelation->rd_indam->ambuildempty(indexRelation);
	}

	/*
	 * If we found any potentially broken HOT chains, mark the index as not
	 * being usable until the current transaction is below the event horizon.
	 * See src/backend/access/heap/README.HOT for discussion.  Also set this
	 * if early pruning/vacuuming is enabled for the heap relation.  While it
	 * might become safe to use the index earlier based on actual cleanup
	 * activity and other active transactions, the test for that would be much
	 * more complex and would require some form of blocking, so keep it simple
	 * and fast by just using the current transaction.
	 *
	 * However, when reindexing an existing index, we should do nothing here.
	 * Any HOT chains that are broken with respect to the index must predate
	 * the index's original creation, so there is no need to change the
	 * index's usability horizon.  Moreover, we *must not* try to change the
	 * index's pg_index entry while reindexing pg_index itself, and this
	 * optimization nicely prevents that.  The more complex rules needed for a
	 * reindex are handled separately after this function returns.
	 *
	 * We also need not set indcheckxmin during a concurrent index build,
	 * because we won't set indisvalid true until all transactions that care
	 * about the broken HOT chains or early pruning/vacuuming are gone.
	 *
	 * Therefore, this code path can only be taken during non-concurrent
	 * CREATE INDEX.  Thus the fact that heap_update will set the pg_index
	 * tuple's xmin doesn't matter, because that tuple was created in the
	 * current transaction anyway.  That also means we don't need to worry
	 * about any concurrent readers of the tuple; no other transaction can see
	 * it yet.
	 */
	if ((indexInfo->ii_BrokenHotChain || EarlyPruningEnabled(heapRelation)) &&
		!isreindex &&
		!indexInfo->ii_Concurrent)
	{
		Oid			indexId = RelationGetRelid(indexRelation);
		Relation	pg_index;
		HeapTuple	indexTuple;
		Form_pg_index indexForm;

		pg_index = table_open(IndexRelationId, RowExclusiveLock);

		indexTuple = SearchSysCacheCopy1(INDEXRELID,
										 ObjectIdGetDatum(indexId));
		if (!HeapTupleIsValid(indexTuple))
			elog(ERROR, "cache lookup failed for index %u", indexId);
		indexForm = (Form_pg_index) GETSTRUCT(indexTuple);

		/* If it's a new index, indcheckxmin shouldn't be set ... */
		Assert(!indexForm->indcheckxmin);

		indexForm->indcheckxmin = true;
		CatalogTupleUpdate(pg_index, &indexTuple->t_self, indexTuple);

		heap_freetuple(indexTuple);
		table_close(pg_index, RowExclusiveLock);
	}

	/*
	 * Sanity check to ensure concurrent index builds don't reach this
	 * code-path. In YB, we don't compute stats during a concurrent index build
	 * so we shouldn't update them here.
	 */
	if (IsYugaByteEnabled())
		Assert(!indexInfo->ii_Concurrent);

	/*
	 * Update heap and index pg_class rows
	 *
	 * YB TODO(fizaa): Properly update reltuples for the indexed table
	 * (see GH #16506). Currently, we don't compute this statistic during a
	 * non-concurrent index build so we should not update it here.
	 */

	index_update_stats(heapRelation,
					   true,
					   IsYBRelation(heapRelation) ? -1 : stats->heap_tuples);

	index_update_stats(indexRelation,
					   false,
					   stats->index_tuples);

	/* Make the updated catalog row versions visible */
	CommandCounterIncrement();

	/*
	 * If it's for an exclusion constraint, make a second pass over the heap
	 * to verify that the constraint is satisfied.  We must not do this until
	 * the index is fully valid.  (Broken HOT chains shouldn't matter, though;
	 * see comments for IndexCheckExclusion.)
	 */
	if (indexInfo->ii_ExclusionOps != NULL)
		IndexCheckExclusion(heapRelation, indexRelation, indexInfo);

	/* Roll back any GUC changes executed by index functions */
	AtEOXact_GUC(false, save_nestlevel);

	/* Restore userid and security context */
	SetUserIdAndSecContext(save_userid, save_sec_context);
}

/*
 * index_backfill - invoke access-method-specific index backfill procedure
 *
 * This is mainly a copy of index_build.  index_build is used for
 * non-multi-stage index creation; index_backfill is used for multi-stage index
 * creation.
 */
void
index_backfill(Relation heapRelation,
			   Relation indexRelation,
			   IndexInfo *indexInfo,
			   bool isprimary,
			   YbBackfillInfo *bfinfo,
			   YbPgExecOutParam *bfresult)
{
	Oid			save_userid;
	int			save_sec_context;
	int			save_nestlevel;

	/*
	 * sanity checks
	 */
	Assert(RelationIsValid(indexRelation));
	Assert(PointerIsValid(indexRelation->rd_indam));
	Assert(PointerIsValid(indexRelation->rd_indam->yb_ambackfill));

	ereport(DEBUG1,
			(errmsg("backfilling index \"%s\" on table \"%s\"",
					RelationGetRelationName(indexRelation),
					RelationGetRelationName(heapRelation))));

	/*
	 * Switch to the table owner's userid, so that any index functions are run
	 * as that user.  Also lock down security-restricted operations and
	 * arrange to make GUC variable changes local to this command.
	 */
	GetUserIdAndSecContext(&save_userid, &save_sec_context);
	SetUserIdAndSecContext(heapRelation->rd_rel->relowner,
						   save_sec_context | SECURITY_RESTRICTED_OPERATION);
	save_nestlevel = NewGUCNestLevel();

	/*
	 * Call the access method's build procedure
	 */
	indexRelation->rd_indam->yb_ambackfill(heapRelation,
										   indexRelation,
										   indexInfo,
										   bfinfo,
										   bfresult);

	/*
	 * I don't think we should be backfilling unlogged indexes.
	 */
	Assert(indexRelation->rd_rel->relpersistence != RELPERSISTENCE_UNLOGGED);

	/*
	 * Update heap and index pg_class rows
	 * TODO(jason): properly update reltuples.  They can't be set here because
	 * this backfill func is called for each backfill chunk request from
	 * master, and we need some way to sum up the tuple numbers.  We also don't
	 * even collect stats properly for heapRelation anyway, at the moment.
	 */
	index_update_stats(heapRelation,
					   true,
					   -1);

	index_update_stats(indexRelation,
					   false,
					   -1);

	/* Make the updated catalog row versions visible */
	CommandCounterIncrement();

	/* Roll back any GUC changes executed by index functions */
	AtEOXact_GUC(false, save_nestlevel);

	/* Restore userid and security context */
	SetUserIdAndSecContext(save_userid, save_sec_context);
}

double
IndexBackfillHeapRangeScan(Relation table_rel,
						   Relation index_rel,
						   IndexInfo *index_info,
						   IndexBuildCallback callback,
						   void *callback_state,
						   YbBackfillInfo *bfinfo,
						   YbPgExecOutParam *bfresult)
{
<<<<<<< HEAD
	/* YB_TODO(neil@yugabyte)
	 * - Need to pass bfinfo and bfresult to table.h
	 * - Check for the value of the new flag "progress".
	 */
	Assert(0);
	return table_rel->rd_tableam->index_build_range_scan(table_rel,
														 index_rel,
														 index_info,
														 true /* allow_sync */,
														 false /* any_visible */,
														 false /* progress */,
														 0 /* start_blockno */,
														 InvalidBlockNumber /* num_blocks */,
														 callback,
														 callback_state,
														 NULL /* scan */);
=======
	return IndexBuildHeapRangeScanInternal(heapRelation,
										   indexRelation,
										   indexInfo,
										   true /* allow_sync */,
										   false /* any_visible */,
										   0 /* start_blockno */,
										   InvalidBlockNumber /* num_blocks */,
										   callback,
										   callback_state,
										   NULL /* scan */,
										   bfinfo,
										   bfresult);
}

/*
 * As above, except that instead of scanning the complete heap, only the given
 * number of blocks are scanned.  Scan to end-of-rel can be signalled by
 * passing InvalidBlockNumber as numblocks.  Note that restricting the range
 * to scan cannot be done when requesting syncscan.
 *
 * When "anyvisible" mode is requested, all tuples visible to any transaction
 * are indexed and counted as live, including those inserted or deleted by
 * transactions that are still in progress.
 */
static double
IndexBuildHeapRangeScanInternal(Relation heapRelation,
								Relation indexRelation,
								IndexInfo *indexInfo,
								bool allow_sync,
								bool anyvisible,
								BlockNumber start_blockno,
								BlockNumber numblocks,
								IndexBuildCallback callback,
								void *callback_state,
								HeapScanDesc scan,
								YbBackfillInfo *bfinfo,
								YbPgExecOutParam *bfresult)
{
	bool		is_system_catalog;
	bool		checking_uniqueness;
	HeapTuple	heapTuple;
	Datum		values[INDEX_MAX_KEYS];
	bool		isnull[INDEX_MAX_KEYS];
	double		reltuples;
	ExprState  *predicate;
	TupleTableSlot *slot;
	EState	   *estate;
	ExprContext *econtext;
	Snapshot	snapshot;
	bool		need_unregister_snapshot = false;
	TransactionId OldestXmin;
	BlockNumber root_blkno = InvalidBlockNumber;
	OffsetNumber root_offsets[MaxHeapTuplesPerPage];
	MemoryContext oldcontext = GetCurrentMemoryContext();
	int			yb_tuples_done = 0;

	/*
	 * sanity checks
	 */
	Assert(OidIsValid(indexRelation->rd_rel->relam));

	/* Remember if it's a system catalog */
	is_system_catalog = IsSystemRelation(heapRelation);

	/* See whether we're verifying uniqueness/exclusion properties */
	checking_uniqueness = (indexInfo->ii_Unique ||
						   indexInfo->ii_ExclusionOps != NULL);

	/*
	 * "Any visible" mode is not compatible with uniqueness checks; make sure
	 * only one of those is requested.
	 */
	Assert(!(anyvisible && checking_uniqueness));

	/*
	 * Need an EState for evaluation of index expressions and partial-index
	 * predicates.  Also a slot to hold the current tuple.
	 */
	estate = CreateExecutorState();
	econtext = GetPerTupleExprContext(estate);
	slot = MakeSingleTupleTableSlot(RelationGetDescr(heapRelation));

	/* Arrange for econtext's scan tuple to be the tuple under test */
	econtext->ecxt_scantuple = slot;

	/* Set up execution state for predicate, if any. */
	predicate = ExecPrepareQual(indexInfo->ii_Predicate, estate);

	/*
	 * Prepare for scan of the base relation.  In a normal index build, we use
	 * SnapshotAny because we must retrieve all tuples and do our own time
	 * qual checks (because we have to index RECENTLY_DEAD tuples). In a
	 * concurrent build, or during bootstrap, we take a regular MVCC snapshot
	 * and index whatever's live according to that.
	 */
	OldestXmin = InvalidTransactionId;

	/* okay to ignore lazy VACUUMs here */
	if (!IsBootstrapProcessingMode() && !indexInfo->ii_Concurrent)
		OldestXmin = GetOldestXmin(heapRelation, PROCARRAY_FLAGS_VACUUM);

	if (!scan)
	{
		/*
		 * Serial index build.
		 *
		 * Must begin our own heap scan in this case.  We may also need to
		 * register a snapshot whose lifetime is under our direct control.
		 */
		if (!TransactionIdIsValid(OldestXmin))
		{
			snapshot = RegisterSnapshot(GetTransactionSnapshot());
			need_unregister_snapshot = true;
		}
		else
			snapshot = SnapshotAny;

		scan = heap_beginscan_strat(heapRelation,	/* relation */
									snapshot,	/* snapshot */
									0,	/* number of keys */
									NULL,	/* scan key */
									true,	/* buffer access strategy OK */
									allow_sync);	/* syncscan OK? */
		if (IsYBRelation(heapRelation))
		{
			YBCPgExecParameters *exec_params = &estate->yb_exec_params;
			if (bfinfo)
			{
				if (bfinfo->bfinstr)
					exec_params->bfinstr = pstrdup(bfinfo->bfinstr);
				exec_params->backfill_read_time = bfinfo->read_time;
				exec_params->partition_key = pstrdup(bfinfo->row_bounds->partition_key);
				exec_params->out_param = bfresult;
				exec_params->is_index_backfill = true;
			}

			scan->ybscan->exec_params = exec_params;
		}
	}
	else
	{
		/*
		 * Parallel index build.
		 *
		 * Parallel case never registers/unregisters own snapshot.  Snapshot
		 * is taken from parallel heap scan, and is SnapshotAny or an MVCC
		 * snapshot, based on same criteria as serial case.
		 */
		Assert(!IsBootstrapProcessingMode());
		Assert(allow_sync);
		snapshot = scan->rs_snapshot;
	}

	/*
	 * Must call GetOldestXmin() with SnapshotAny.  Should never call
	 * GetOldestXmin() with MVCC snapshot. (It's especially worth checking
	 * this for parallel builds, since yb_ambackfill routines that support
	 * parallel builds must work these details out for themselves.)
	 */
	Assert(snapshot == SnapshotAny || IsMVCCSnapshot(snapshot));
	Assert(snapshot == SnapshotAny ? TransactionIdIsValid(OldestXmin) :
		   !TransactionIdIsValid(OldestXmin));
	Assert(snapshot == SnapshotAny || !anyvisible);

	/* set our scan endpoints */
	if (!allow_sync)
		heap_setscanlimits(scan, start_blockno, numblocks);
	else
	{
		/* syncscan can only be requested on whole relation */
		Assert(start_blockno == 0);
		Assert(numblocks == InvalidBlockNumber);
	}

	reltuples = 0;

	if (IsYBRelation(indexRelation))
		MemoryContextSwitchTo(econtext->ecxt_per_tuple_memory);

	/*
	 * Scan all tuples in the base relation.
	 */
	while ((heapTuple = heap_getnext(scan, ForwardScanDirection)) != NULL)
	{
		bool    tupleIsAlive;

		CHECK_FOR_INTERRUPTS();

		/*
		 * Skip handling of HOT-chained tuples which does not apply to YugaByte-based
		 * tables.
		 */
		if (!IsYBRelation(heapRelation))
		{
			/*
			 * When dealing with a HOT-chain of updated tuples, we want to index
			 * the values of the live tuple (if any), but index it under the TID
			 * of the chain's root tuple.  This approach is necessary to preserve
			 * the HOT-chain structure in the heap. So we need to be able to find
			 * the root item offset for every tuple that's in a HOT-chain.  When
			 * first reaching a new page of the relation, call
			 * heap_get_root_tuples() to build a map of root item offsets on the
			 * page.
			 *
			 * It might look unsafe to use this information across buffer
			 * lock/unlock.  However, we hold ShareLock on the table so no
			 * ordinary insert/update/delete should occur; and we hold pin on the
			 * buffer continuously while visiting the page, so no pruning
			 * operation can occur either.
			 *
			 * Also, although our opinions about tuple liveness could change while
			 * we scan the page (due to concurrent transaction commits/aborts),
			 * the chain root locations won't, so this info doesn't need to be
			 * rebuilt after waiting for another transaction.
			 *
			 * Note the implied assumption that there is no more than one live
			 * tuple per HOT-chain --- else we could create more than one index
			 * entry pointing to the same root tuple.
			 */
			if (scan->rs_cblock != root_blkno)
			{
				Page    page = BufferGetPage(scan->rs_cbuf);

				LockBuffer(scan->rs_cbuf, BUFFER_LOCK_SHARE);
				heap_get_root_tuples(page, root_offsets);
				LockBuffer(scan->rs_cbuf, BUFFER_LOCK_UNLOCK);

				root_blkno = scan->rs_cblock;
			}

			if (snapshot == SnapshotAny)
			{
				/* do our own time qual check */
				bool    indexIt;
				TransactionId xwait;

				recheck:

				/*
				 * We could possibly get away with not locking the buffer here,
				 * since caller should hold ShareLock on the relation, but let's
				 * be conservative about it.  (This remark is still correct even
				 * with HOT-pruning: our pin on the buffer prevents pruning.)
				 */
				LockBuffer(scan->rs_cbuf, BUFFER_LOCK_SHARE);

				/*
				 * The criteria for counting a tuple as live in this block need to
				 * match what analyze.c's acquire_sample_rows() does, otherwise
				 * CREATE INDEX and ANALYZE may produce wildly different reltuples
				 * values, e.g. when there are many recently-dead tuples.
				 */
				switch (HeapTupleSatisfiesVacuum(heapTuple, OldestXmin,
												scan->rs_cbuf))
				{
					case HEAPTUPLE_DEAD:
						/* Definitely dead, we can ignore it */
						indexIt = false;
						tupleIsAlive = false;
						break;
					case HEAPTUPLE_LIVE:
						/* Normal case, index and unique-check it */
						indexIt = true;
						tupleIsAlive = true;
						/* Count it as live, too */
						reltuples += 1;
						break;
					case HEAPTUPLE_RECENTLY_DEAD:
						/*
						 * If tuple is recently deleted then we must index it
						 * anyway to preserve MVCC semantics.  (Pre-existing
						 * transactions could try to use the index after we finish
						 * building it, and may need to see such tuples.)
						 *
						 * However, if it was HOT-updated then we must only index
						 * the live tuple at the end of the HOT-chain.  Since this
						 * breaks semantics for pre-existing snapshots, mark the
						 * index as unusable for them.
						 *
						 * We don't count recently-dead tuples in reltuples, even
						 * if we index them; see acquire_sample_rows().
						 */
						if (HeapTupleIsHotUpdated(heapTuple))
						{
							indexIt = false;
							/* mark the index as unsafe for old snapshots */
							indexInfo->ii_BrokenHotChain = true;
						}
						else
							indexIt = true;
						/* In any case, exclude the tuple from unique-checking */
						tupleIsAlive = false;
						break;
					case HEAPTUPLE_INSERT_IN_PROGRESS:
						/*
						 * In "anyvisible" mode, this tuple is visible and we
						 * don't need any further checks.
						 */
						if (anyvisible)
						{
							indexIt = true;
							tupleIsAlive = true;
							reltuples += 1;
							break;
						}

						/*
						 * Since caller should hold ShareLock or better, normally
						 * the only way to see this is if it was inserted earlier
						 * in our own transaction.  However, it can happen in
						 * system catalogs, since we tend to release write lock
						 * before commit there.  Give a warning if neither case
						 * applies.
						 */
						xwait = HeapTupleHeaderGetXmin(heapTuple->t_data);
						if (!TransactionIdIsCurrentTransactionId(xwait))
						{
							if (!is_system_catalog)
								elog(WARNING, "concurrent insert in progress within table \"%s\"",
									RelationGetRelationName(heapRelation));

							/*
							 * If we are performing uniqueness checks, indexing
							 * such a tuple could lead to a bogus uniqueness
							 * failure.  In that case we wait for the inserting
							 * transaction to finish and check again.
							 */
							if (checking_uniqueness)
							{
								/*
								 * Must drop the lock on the buffer before we wait
								 */
								LockBuffer(scan->rs_cbuf, BUFFER_LOCK_UNLOCK);
								XactLockTableWait(xwait, heapRelation,
												&heapTuple->t_self,
												XLTW_InsertIndexUnique);
								CHECK_FOR_INTERRUPTS();
								goto recheck;
							}
							else
							{
								/*
								 * For consistency with acquire_sample_rows(), count
								 * HEAPTUPLE_INSERT_IN_PROGRESS tuples as live only
								 * when inserted by our own transaction.
								 */
								reltuples += 1;
							}
						}

						/*
						 * We must index such tuples, since if the index build
						 * commits then they're good.
						 */
						indexIt = true;
						tupleIsAlive = true;
						break;
					case HEAPTUPLE_DELETE_IN_PROGRESS:

						/*
						 * As with INSERT_IN_PROGRESS case, this is unexpected
						 * unless it's our own deletion or a system catalog; but
						 * in anyvisible mode, this tuple is visible.
						 */
						if (anyvisible)
						{
							indexIt = true;
							tupleIsAlive = false;
							reltuples += 1;
							break;
						}

						xwait = HeapTupleHeaderGetUpdateXid(heapTuple->t_data);
						if (!TransactionIdIsCurrentTransactionId(xwait))
						{
							if (!is_system_catalog)
								elog(WARNING, "concurrent delete in progress within table \"%s\"",
									RelationGetRelationName(heapRelation));

							/*
							 * If we are performing uniqueness checks, assuming
							 * the tuple is dead could lead to missing a
							 * uniqueness violation.  In that case we wait for the
							 * deleting transaction to finish and check again.
							 *
							 * Also, if it's a HOT-updated tuple, we should not
							 * index it but rather the live tuple at the end of
							 * the HOT-chain.  However, the deleting transaction
							 * could abort, possibly leaving this tuple as live
							 * after all, in which case it has to be indexed. The
							 * only way to know what to do is to wait for the
							 * deleting transaction to finish and check again.
							 */
							if (checking_uniqueness ||
								HeapTupleIsHotUpdated(heapTuple))
							{
								/*
								 * Must drop the lock on the buffer before we wait
								 */
								LockBuffer(scan->rs_cbuf, BUFFER_LOCK_UNLOCK);
								XactLockTableWait(xwait, heapRelation,
												&heapTuple->t_self,
												XLTW_InsertIndexUnique);
								CHECK_FOR_INTERRUPTS();
								goto recheck;
							}

							/*
							 * Otherwise index it but don't check for uniqueness,
							 * the same as a RECENTLY_DEAD tuple.
							 */
							indexIt = true;

							/*
							 * Count HEAPTUPLE_DELETE_IN_PROGRESS tuples as live,
							 * if they were not deleted by the current
							 * transaction.  That's what acquire_sample_rows()
							 * does, and we want the behavior to be consistent.
							 */
							reltuples += 1;
						}
						else if (HeapTupleIsHotUpdated(heapTuple))
						{
							/*
							 * It's a HOT-updated tuple deleted by our own xact.
							 * We can assume the deletion will commit (else the
							 * index contents don't matter), so treat the same as
							 * RECENTLY_DEAD HOT-updated tuples.
							 */
							indexIt = false;
							/* mark the index as unsafe for old snapshots */
							indexInfo->ii_BrokenHotChain = true;
						}
						else
						{
							/*
							 * It's a regular tuple deleted by our own xact. Index
							 * it, but don't check for uniqueness nor count in
							 * reltuples, the same as a RECENTLY_DEAD tuple.
							 */
							indexIt = true;
						}
						/* In any case, exclude the tuple from unique-checking */
						tupleIsAlive = false;
						break;
					default:
						elog(ERROR, "unexpected HeapTupleSatisfiesVacuum result");
						indexIt = tupleIsAlive = false; /* keep compiler quiet */
						break;
				}

				LockBuffer(scan->rs_cbuf, BUFFER_LOCK_UNLOCK);

				if (!indexIt)
					continue;
			}
			else
			{
				/* heap_getnext did the time qual check */
				tupleIsAlive = true;
				reltuples += 1;
			}
		}
		else
		{
			/* In YugaByte mode DocDB will only send live tuples. */
			tupleIsAlive = true;
			reltuples += 1;
		}

		if (!IsYBRelation(indexRelation))
			MemoryContextReset(econtext->ecxt_per_tuple_memory);

		/* Set up for predicate or expression evaluation */
		ExecStoreHeapTuple(heapTuple, slot, false);

		/*
		 * In a partial index, discard tuples that don't satisfy the
		 * predicate.
		 */
		if (predicate != NULL)
		{
			if (!ExecQual(predicate, econtext))
			{
				if (IsYBRelation(indexRelation) && !indexInfo->ii_Concurrent)
					pgstat_progress_update_param(PROGRESS_CREATEIDX_TUPLES_DONE,
												 ++yb_tuples_done);
				continue;
			}
		}

		/*
		 * For the current heap tuple, extract all the attributes we use in
		 * this index, and note which are null.  This also performs evaluation
		 * of any expressions needed.
		 */
		FormIndexDatum(indexInfo,
					   slot,
					   estate,
					   values,
					   isnull);

		/*
		 * You'd think we should go ahead and build the index tuple here, but
		 * some index AMs want to do further processing on the data first.  So
		 * pass the values[] and isnull[] arrays, instead.
		 * This is not needed and should be skipped for YugaByte enabled tables.
		 */

		if (!IsYugaByteEnabled() && HeapTupleIsHeapOnly(heapTuple))
		{
			/*
			 * For a heap-only tuple, pretend its TID is that of the root. See
			 * src/backend/access/heap/README.HOT for discussion.
			 */
			HeapTupleData rootTuple;
			OffsetNumber offnum;

			rootTuple = *heapTuple;
			offnum = ItemPointerGetOffsetNumber(&heapTuple->t_self);

			if (!OffsetNumberIsValid(root_offsets[offnum - 1]))
				ereport(ERROR,
						(errcode(ERRCODE_DATA_CORRUPTED),
						 errmsg_internal("failed to find parent tuple for heap-only tuple at (%u,%u) in table \"%s\"",
										 ItemPointerGetBlockNumber(&heapTuple->t_self),
										 offnum,
										 RelationGetRelationName(heapRelation))));

			ItemPointerSetOffsetNumber(&rootTuple.t_self,
									   root_offsets[offnum - 1]);

			/* Call the AM's callback routine to process the tuple */
			callback(indexRelation, &rootTuple, values, isnull, tupleIsAlive,
					 callback_state);
		}
		else
		{
			/* Call the AM's callback routine to process the tuple */
			callback(indexRelation, heapTuple, values, isnull, tupleIsAlive,
					 callback_state);
		}

		if (IsYBRelation(indexRelation))
		{
			MemoryContextReset(econtext->ecxt_per_tuple_memory);
			if (!indexInfo->ii_Concurrent)
				pgstat_progress_update_param(PROGRESS_CREATEIDX_TUPLES_DONE,
											 ++yb_tuples_done);
		}
	}

	if (IsYBRelation(indexRelation))
		MemoryContextSwitchTo(oldcontext);

	heap_endscan(scan);

	/* we can now forget our snapshot, if set and registered by us */
	if (need_unregister_snapshot)
		UnregisterSnapshot(snapshot);

	ExecDropSingleTupleTableSlot(slot);

	FreeExecutorState(estate);

	/* These may have been pointing to the now-gone estate */
	indexInfo->ii_ExpressionsState = NIL;
	indexInfo->ii_PredicateState = NULL;

	return reltuples;
>>>>>>> f5f84e2f
}

/*
 * IndexCheckExclusion - verify that a new exclusion constraint is satisfied
 *
 * When creating an exclusion constraint, we first build the index normally
 * and then rescan the heap to check for conflicts.  We assume that we only
 * need to validate tuples that are live according to an up-to-date snapshot,
 * and that these were correctly indexed even in the presence of broken HOT
 * chains.  This should be OK since we are holding at least ShareLock on the
 * table, meaning there can be no uncommitted updates from other transactions.
 * (Note: that wouldn't necessarily work for system catalogs, since many
 * operations release write lock early on the system catalogs.)
 */
static void
IndexCheckExclusion(Relation heapRelation,
					Relation indexRelation,
					IndexInfo *indexInfo)
{
	TableScanDesc scan;
	Datum		values[INDEX_MAX_KEYS];
	bool		isnull[INDEX_MAX_KEYS];
	ExprState  *predicate;
	TupleTableSlot *slot;
	EState	   *estate;
	ExprContext *econtext;
	Snapshot	snapshot;

	/*
	 * If we are reindexing the target index, mark it as no longer being
	 * reindexed, to forestall an Assert in index_beginscan when we try to use
	 * the index for probes.  This is OK because the index is now fully valid.
	 */
	if (ReindexIsCurrentlyProcessingIndex(RelationGetRelid(indexRelation)))
		ResetReindexProcessing();

	/*
	 * Need an EState for evaluation of index expressions and partial-index
	 * predicates.  Also a slot to hold the current tuple.
	 */
	estate = CreateExecutorState();
	econtext = GetPerTupleExprContext(estate);
	slot = table_slot_create(heapRelation, NULL);

	/* Arrange for econtext's scan tuple to be the tuple under test */
	econtext->ecxt_scantuple = slot;

	/* Set up execution state for predicate, if any. */
	predicate = ExecPrepareQual(indexInfo->ii_Predicate, estate);

	/*
	 * Scan all live tuples in the base relation.
	 */
	snapshot = RegisterSnapshot(GetLatestSnapshot());
	scan = table_beginscan_strat(heapRelation,	/* relation */
								 snapshot,	/* snapshot */
								 0, /* number of keys */
								 NULL,	/* scan key */
								 true,	/* buffer access strategy OK */
								 true); /* syncscan OK */

	while (table_scan_getnextslot(scan, ForwardScanDirection, slot))
	{
		CHECK_FOR_INTERRUPTS();

		/*
		 * In a partial index, ignore tuples that don't satisfy the predicate.
		 */
		if (predicate != NULL)
		{
			if (!ExecQual(predicate, econtext))
				continue;
		}

		/*
		 * Extract index column values, including computing expressions.
		 */
		FormIndexDatum(indexInfo,
					   slot,
					   estate,
					   values,
					   isnull);

		/*
		 * Check that this tuple has no conflicts.
		 */
		check_exclusion_constraint(heapRelation,
								   indexRelation, indexInfo,
								   &(slot->tts_tid), values, isnull,
								   estate, true);

		MemoryContextReset(econtext->ecxt_per_tuple_memory);
	}

	table_endscan(scan);
	UnregisterSnapshot(snapshot);

	ExecDropSingleTupleTableSlot(slot);

	FreeExecutorState(estate);

	/* These may have been pointing to the now-gone estate */
	indexInfo->ii_ExpressionsState = NIL;
	indexInfo->ii_PredicateState = NULL;
}


/*
 * validate_index - support code for concurrent index builds
 *
 * We do a concurrent index build by first inserting the catalog entry for the
 * index via index_create(), marking it not indisready and not indisvalid.
 * Then we commit our transaction and start a new one, then we wait for all
 * transactions that could have been modifying the table to terminate.  Now
 * we know that any subsequently-started transactions will see the index and
 * honor its constraints on HOT updates; so while existing HOT-chains might
 * be broken with respect to the index, no currently live tuple will have an
 * incompatible HOT update done to it.  We now build the index normally via
 * index_build(), while holding a weak lock that allows concurrent
 * insert/update/delete.  Also, we index only tuples that are valid
 * as of the start of the scan (see table_index_build_scan), whereas a normal
 * build takes care to include recently-dead tuples.  This is OK because
 * we won't mark the index valid until all transactions that might be able
 * to see those tuples are gone.  The reason for doing that is to avoid
 * bogus unique-index failures due to concurrent UPDATEs (we might see
 * different versions of the same row as being valid when we pass over them,
 * if we used HeapTupleSatisfiesVacuum).  This leaves us with an index that
 * does not contain any tuples added to the table while we built the index.
 *
 * Next, we mark the index "indisready" (but still not "indisvalid") and
 * commit the second transaction and start a third.  Again we wait for all
 * transactions that could have been modifying the table to terminate.  Now
 * we know that any subsequently-started transactions will see the index and
 * insert their new tuples into it.  We then take a new reference snapshot
 * which is passed to validate_index().  Any tuples that are valid according
 * to this snap, but are not in the index, must be added to the index.
 * (Any tuples committed live after the snap will be inserted into the
 * index by their originating transaction.  Any tuples committed dead before
 * the snap need not be indexed, because we will wait out all transactions
 * that might care about them before we mark the index valid.)
 *
 * validate_index() works by first gathering all the TIDs currently in the
 * index, using a bulkdelete callback that just stores the TIDs and doesn't
 * ever say "delete it".  (This should be faster than a plain indexscan;
 * also, not all index AMs support full-index indexscan.)  Then we sort the
 * TIDs, and finally scan the table doing a "merge join" against the TID list
 * to see which tuples are missing from the index.  Thus we will ensure that
 * all tuples valid according to the reference snapshot are in the index.
 *
 * Building a unique index this way is tricky: we might try to insert a
 * tuple that is already dead or is in process of being deleted, and we
 * mustn't have a uniqueness failure against an updated version of the same
 * row.  We could try to check the tuple to see if it's already dead and tell
 * index_insert() not to do the uniqueness check, but that still leaves us
 * with a race condition against an in-progress update.  To handle that,
 * we expect the index AM to recheck liveness of the to-be-inserted tuple
 * before it declares a uniqueness error.
 *
 * After completing validate_index(), we wait until all transactions that
 * were alive at the time of the reference snapshot are gone; this is
 * necessary to be sure there are none left with a transaction snapshot
 * older than the reference (and hence possibly able to see tuples we did
 * not index).  Then we mark the index "indisvalid" and commit.  Subsequent
 * transactions will be able to use it for queries.
 *
 * Doing two full table scans is a brute-force strategy.  We could try to be
 * cleverer, eg storing new tuples in a special area of the table (perhaps
 * making the table append-only by setting use_fsm).  However that would
 * add yet more locking issues.
 */
void
validate_index(Oid heapId, Oid indexId, Snapshot snapshot)
{
	Relation	heapRelation,
				indexRelation;
	IndexInfo  *indexInfo;
	IndexVacuumInfo ivinfo;
	ValidateIndexState state;
	Oid			save_userid;
	int			save_sec_context;
	int			save_nestlevel;

	{
		const int	progress_index[] = {
			PROGRESS_CREATEIDX_PHASE,
			PROGRESS_CREATEIDX_TUPLES_DONE,
			PROGRESS_CREATEIDX_TUPLES_TOTAL,
			PROGRESS_SCAN_BLOCKS_DONE,
			PROGRESS_SCAN_BLOCKS_TOTAL
		};
		const int64 progress_vals[] = {
			PROGRESS_CREATEIDX_PHASE_VALIDATE_IDXSCAN,
			0, 0, 0, 0
		};

		pgstat_progress_update_multi_param(5, progress_index, progress_vals);
	}

	/* Open and lock the parent heap relation */
	heapRelation = table_open(heapId, ShareUpdateExclusiveLock);

	/*
	 * Switch to the table owner's userid, so that any index functions are run
	 * as that user.  Also lock down security-restricted operations and
	 * arrange to make GUC variable changes local to this command.
	 */
	GetUserIdAndSecContext(&save_userid, &save_sec_context);
	SetUserIdAndSecContext(heapRelation->rd_rel->relowner,
						   save_sec_context | SECURITY_RESTRICTED_OPERATION);
	save_nestlevel = NewGUCNestLevel();

	/* And the target index relation */
	indexRelation = index_open(indexId, RowExclusiveLock);

	/*
	 * Fetch info needed for index_insert.  (You might think this should be
	 * passed in from DefineIndex, but its copy is long gone due to having
	 * been built in a previous transaction.)
	 */
	indexInfo = BuildIndexInfo(indexRelation);

	/* mark build is concurrent just for consistency */
	indexInfo->ii_Concurrent = true;

	/*
	 * Scan the index and gather up all the TIDs into a tuplesort object.
	 */
	ivinfo.index = indexRelation;
	ivinfo.analyze_only = false;
	ivinfo.report_progress = true;
	ivinfo.estimated_count = true;
	ivinfo.message_level = DEBUG2;
	ivinfo.num_heap_tuples = heapRelation->rd_rel->reltuples;
	ivinfo.strategy = NULL;

	/*
	 * Encode TIDs as int8 values for the sort, rather than directly sorting
	 * item pointers.  This can be significantly faster, primarily because TID
	 * is a pass-by-reference type on all platforms, whereas int8 is
	 * pass-by-value on most platforms.
	 */
	state.tuplesort = tuplesort_begin_datum(INT8OID, Int8LessOperator,
											InvalidOid, false,
											maintenance_work_mem,
											NULL, TUPLESORT_NONE);
	state.htups = state.itups = state.tups_inserted = 0;

	/* ambulkdelete updates progress metrics */
	(void) index_bulk_delete(&ivinfo, NULL,
							 validate_index_callback, (void *) &state);

	/* Execute the sort */
	{
		const int	progress_index[] = {
			PROGRESS_CREATEIDX_PHASE,
			PROGRESS_SCAN_BLOCKS_DONE,
			PROGRESS_SCAN_BLOCKS_TOTAL
		};
		const int64 progress_vals[] = {
			PROGRESS_CREATEIDX_PHASE_VALIDATE_SORT,
			0, 0
		};

		pgstat_progress_update_multi_param(3, progress_index, progress_vals);
	}
	tuplesort_performsort(state.tuplesort);

	/*
	 * Now scan the heap and "merge" it with the index
	 */
	pgstat_progress_update_param(PROGRESS_CREATEIDX_PHASE,
								 PROGRESS_CREATEIDX_PHASE_VALIDATE_TABLESCAN);
	table_index_validate_scan(heapRelation,
							  indexRelation,
							  indexInfo,
							  snapshot,
							  &state);

	/* Done with tuplesort object */
	tuplesort_end(state.tuplesort);

	elog(DEBUG2,
		 "validate_index found %.0f heap tuples, %.0f index tuples; inserted %.0f missing tuples",
		 state.htups, state.itups, state.tups_inserted);

	/* Roll back any GUC changes executed by index functions */
	AtEOXact_GUC(false, save_nestlevel);

	/* Restore userid and security context */
	SetUserIdAndSecContext(save_userid, save_sec_context);

	/* Close rels, but keep locks */
	index_close(indexRelation, NoLock);
	table_close(heapRelation, NoLock);
}

/*
 * validate_index_callback - bulkdelete callback to collect the index TIDs
 */
static bool
validate_index_callback(ItemPointer itemptr, void *opaque)
{
	ValidateIndexState *state = (ValidateIndexState *) opaque;
	int64		encoded = itemptr_encode(itemptr);

	tuplesort_putdatum(state->tuplesort, Int64GetDatum(encoded), false);
	state->itups += 1;
	return false;				/* never actually delete anything */
}

/*
 * index_set_state_flags - adjust pg_index state flags
 *
 * This is used during CREATE/DROP INDEX CONCURRENTLY to adjust the pg_index
 * flags that denote the index's state.
 *
 * Note that CatalogTupleUpdate() sends a cache invalidation message for the
 * tuple, so other sessions will hear about the update as soon as we commit.
 */
void
index_set_state_flags(Oid indexId, IndexStateFlagsAction action)
{
	Relation	pg_index;
	HeapTuple	indexTuple;
	Form_pg_index indexForm;

	/* Open pg_index and fetch a writable copy of the index's tuple */
	pg_index = table_open(IndexRelationId, RowExclusiveLock);

	indexTuple = SearchSysCacheCopy1(INDEXRELID,
									 ObjectIdGetDatum(indexId));
	if (!HeapTupleIsValid(indexTuple))
		elog(ERROR, "cache lookup failed for index %u", indexId);
	indexForm = (Form_pg_index) GETSTRUCT(indexTuple);

	/* Perform the requested state change on the copy */
	switch (action)
	{
		case INDEX_CREATE_SET_READY:
			/* Set indisready during a CREATE INDEX CONCURRENTLY sequence */
			Assert(indexForm->indislive);
			Assert(!indexForm->indisready);
			Assert(!indexForm->indisvalid);
			indexForm->indisready = true;
			break;
		case INDEX_CREATE_SET_VALID:
			/* Set indisvalid during a CREATE INDEX CONCURRENTLY sequence */
			Assert(indexForm->indislive);
			Assert(indexForm->indisready);
			Assert(!indexForm->indisvalid);
			indexForm->indisvalid = true;
			break;
		case INDEX_DROP_CLEAR_VALID:

			/*
			 * Clear indisvalid during a DROP INDEX CONCURRENTLY sequence
			 *
			 * If indisready == true we leave it set so the index still gets
			 * maintained by active transactions.  We only need to ensure that
			 * indisvalid is false.  (We don't assert that either is initially
			 * true, though, since we want to be able to retry a DROP INDEX
			 * CONCURRENTLY that failed partway through.)
			 *
			 * Note: the CLUSTER logic assumes that indisclustered cannot be
			 * set on any invalid index, so clear that flag too.  For
			 * cleanliness, also clear indisreplident.
			 */
			indexForm->indisvalid = false;
			indexForm->indisclustered = false;
			indexForm->indisreplident = false;
			break;
		case INDEX_DROP_SET_DEAD:

			/*
			 * Clear indisready/indislive during DROP INDEX CONCURRENTLY
			 *
			 * We clear both indisready and indislive, because we not only
			 * want to stop updates, we want to prevent sessions from touching
			 * the index at all.
			 */
			Assert(!indexForm->indisvalid);
			Assert(!indexForm->indisclustered);
			Assert(!indexForm->indisreplident);
			indexForm->indisready = false;
			indexForm->indislive = false;
			break;
	}

	/* ... and update it */
	CatalogTupleUpdate(pg_index, &indexTuple->t_self, indexTuple);

	table_close(pg_index, RowExclusiveLock);
}


/*
 * IndexGetRelation: given an index's relation OID, get the OID of the
 * relation it is an index on.  Uses the system cache.
 */
Oid
IndexGetRelation(Oid indexId, bool missing_ok)
{
	HeapTuple	tuple;
	Form_pg_index index;
	Oid			result;

	tuple = SearchSysCache1(INDEXRELID, ObjectIdGetDatum(indexId));
	if (!HeapTupleIsValid(tuple))
	{
		if (missing_ok)
			return InvalidOid;
		elog(ERROR, "cache lookup failed for index %u", indexId);
	}
	index = (Form_pg_index) GETSTRUCT(tuple);
	Assert(index->indexrelid == indexId);

	result = index->indrelid;
	ReleaseSysCache(tuple);
	return result;
}

/*
 * reindex_index - This routine is used to recreate a single index
 */
void
reindex_index(Oid indexId, bool skip_constraint_checks, char persistence,
			  ReindexParams *params)
{
	Relation	iRel,
				heapRelation;
	Oid			heapId;
	Oid			save_userid;
	int			save_sec_context;
	int			save_nestlevel;
	IndexInfo  *indexInfo;
	volatile bool skipped_constraint = false;
	PGRUsage	ru0;
	bool		progress = ((params->options & REINDEXOPT_REPORT_PROGRESS) != 0);
	bool		set_tablespace = false;

	pg_rusage_init(&ru0);

	/*
	 * Open and lock the parent heap relation.  ShareLock is sufficient since
	 * we only need to be sure no schema or data changes are going on.
	 */
	heapId = IndexGetRelation(indexId,
							  (params->options & REINDEXOPT_MISSING_OK) != 0);
	/* if relation is missing, leave */
	if (!OidIsValid(heapId))
		return;

	if ((params->options & REINDEXOPT_MISSING_OK) != 0)
		heapRelation = try_table_open(heapId, ShareLock);
	else
		heapRelation = table_open(heapId, ShareLock);

	/* if relation is gone, leave */
	if (!heapRelation)
		return;

	/*
	 * Switch to the table owner's userid, so that any index functions are run
	 * as that user.  Also lock down security-restricted operations and
	 * arrange to make GUC variable changes local to this command.
	 */
	GetUserIdAndSecContext(&save_userid, &save_sec_context);
	SetUserIdAndSecContext(heapRelation->rd_rel->relowner,
						   save_sec_context | SECURITY_RESTRICTED_OPERATION);
	save_nestlevel = NewGUCNestLevel();

	if (progress)
	{
		const int	progress_cols[] = {
			PROGRESS_CREATEIDX_COMMAND,
			PROGRESS_CREATEIDX_INDEX_OID
		};
		const int64 progress_vals[] = {
			PROGRESS_CREATEIDX_COMMAND_REINDEX,
			indexId
		};

		pgstat_progress_start_command(PROGRESS_COMMAND_CREATE_INDEX,
									  heapId);
		pgstat_progress_update_multi_param(2, progress_cols, progress_vals);
	}

	/*
	 * Switch to the table owner's userid, so that any index functions are run
	 * as that user.  Also lock down security-restricted operations and
	 * arrange to make GUC variable changes local to this command.
	 */
	GetUserIdAndSecContext(&save_userid, &save_sec_context);
	SetUserIdAndSecContext(heapRelation->rd_rel->relowner,
						   save_sec_context | SECURITY_RESTRICTED_OPERATION);
	save_nestlevel = NewGUCNestLevel();

	/*
	 * Open the target index relation and get an exclusive lock on it, to
	 * ensure that no one else is touching this particular index.
	 */
	iRel = index_open(indexId, AccessExclusiveLock);

	if (progress)
		pgstat_progress_update_param(PROGRESS_CREATEIDX_ACCESS_METHOD_OID,
									 iRel->rd_rel->relam);

	/*
	 * Partitioned indexes should never get processed here, as they have no
	 * physical storage.
	 */
	if (iRel->rd_rel->relkind == RELKIND_PARTITIONED_INDEX)
		elog(ERROR, "cannot reindex partitioned index \"%s.%s\"",
			 get_namespace_name(RelationGetNamespace(iRel)),
			 RelationGetRelationName(iRel));

	/*
	 * Don't allow reindex on temp tables of other backends ... their local
	 * buffer manager is not going to cope.
	 */
	if (RELATION_IS_OTHER_TEMP(iRel))
		ereport(ERROR,
				(errcode(ERRCODE_FEATURE_NOT_SUPPORTED),
				 errmsg("cannot reindex temporary tables of other sessions")));

	/*
	 * YB pk indexes share the same storage as their tables, so it is not
	 * possible to reindex them.
	 */
	if (iRel->rd_index->indisprimary && IsYBRelation(iRel))
		ereport(ERROR,
				(errcode(ERRCODE_FEATURE_NOT_SUPPORTED),
				 errmsg("cannot reindex nontemporary pk indexes"),
				 errdetail("Primary key indexes share the same storage as their"
						   " table for Yugabyte-backed relations.")));

	/*
	 * Supporting shared index could be complicated, so skip for now.
	 */
	if (iRel->rd_rel->relisshared)
		ereport(ERROR,
				(errcode(ERRCODE_FEATURE_NOT_SUPPORTED),
				 errmsg("cannot reindex shared system indexes")));

	/*
	 * Since YB REINDEX currently doesn't take locks, it is not a safe
	 * operation.  Chance of failure or corruption is relatively high.
	 * Mitigate negative affects by making it a two-step process:
	 * 1. run the reindex on nonpublic index
	 * 2. make the index public
	 * In case (1) fails (e.g. duplicate key violation), things can be fixed or
	 * changed then reindexed again.  After manually checking the reindex has
	 * no corruption (since the index build is not online), (2) can be done.
	 *
	 * Checking indisvalid helps catch reindex on public index, but it is not
	 * foolproof.  For example, the index could be made public while the
	 * reindex is happening.
	 *
	 * indisvalid and indisready should be true for best chance of avoiding
	 * corruption.
	 */
	if (iRel->rd_index->indisvalid && IsYBRelation(iRel))
		ereport(ERROR,
				(errcode(ERRCODE_FEATURE_NOT_SUPPORTED),
				 errmsg("cannot reindex public indexes"),
				 errdetail("For safety, indexes should not be serving reads"
						   " during REINDEX."),
				 errhint("Run UPDATE pg_index SET indisvalid = false WHERE"
						 " indexrelid = '<index_name>'::regclass.")));

	/*
	 * Don't allow reindex of an invalid index on TOAST table.  This is a
	 * leftover from a failed REINDEX CONCURRENTLY, and if rebuilt it would
	 * not be possible to drop it anymore.
	 */
	if (IsToastNamespace(RelationGetNamespace(iRel)) &&
		!get_index_isvalid(indexId))
		ereport(ERROR,
				(errcode(ERRCODE_FEATURE_NOT_SUPPORTED),
				 errmsg("cannot reindex invalid index on TOAST table")));

	/*
	 * System relations cannot be moved even if allow_system_table_mods is
	 * enabled to keep things consistent with the concurrent case where all
	 * the indexes of a relation are processed in series, including indexes of
	 * toast relations.
	 *
	 * Note that this check is not part of CheckRelationTableSpaceMove() as it
	 * gets used for ALTER TABLE SET TABLESPACE that could cascade across
	 * toast relations.
	 */
	if (OidIsValid(params->tablespaceOid) &&
		IsSystemRelation(iRel))
		ereport(ERROR,
				(errcode(ERRCODE_FEATURE_NOT_SUPPORTED),
				 errmsg("cannot move system relation \"%s\"",
						RelationGetRelationName(iRel))));

	/* Check if the tablespace of this index needs to be changed */
	if (OidIsValid(params->tablespaceOid) &&
		CheckRelationTableSpaceMove(iRel, params->tablespaceOid))
		set_tablespace = true;

	/*
	 * Also check for active uses of the index in the current transaction; we
	 * don't want to reindex underneath an open indexscan.
	 */
	CheckTableNotInUse(iRel, "REINDEX INDEX");

	/* Set new tablespace, if requested */
	if (set_tablespace)
	{
		/* Update its pg_class row */
		SetRelationTableSpace(iRel, params->tablespaceOid, InvalidOid);

		/*
		 * Schedule unlinking of the old index storage at transaction commit.
		 */
		RelationDropStorage(iRel);
		RelationAssumeNewRelfilenode(iRel);

		/* Make sure the reltablespace change is visible */
		CommandCounterIncrement();
	}

	/*
	 * All predicate locks on the index are about to be made invalid. Promote
	 * them to relation locks on the heap.
	 */
	TransferPredicateLocksToHeapRelation(iRel);

	/* Fetch info needed for index_build */
	indexInfo = BuildIndexInfo(iRel);

	/* If requested, skip checking uniqueness/exclusion constraints */
	if (skip_constraint_checks)
	{
		if (indexInfo->ii_Unique || indexInfo->ii_ExclusionOps != NULL)
			skipped_constraint = true;
		indexInfo->ii_Unique = false;
		indexInfo->ii_ExclusionOps = NULL;
		indexInfo->ii_ExclusionProcs = NULL;
		indexInfo->ii_ExclusionStrats = NULL;
	}

	/* Suppress use of the target index while rebuilding it */
	SetReindexProcessing(heapId, indexId);

	if (IsYBRelation(heapRelation))
		YbTruncate(iRel);
	else
	{
		/* Create a new physical relation for the index */
		RelationSetNewRelfilenode(iRel, persistence);
	}

	/* Initialize the index and rebuild */
	/* Note: we do not need to re-establish pkey setting */
	index_build(heapRelation, iRel, indexInfo, true, true);

	/* Re-allow use of target index */
	ResetReindexProcessing();

	/*
	 * If the index is marked invalid/not-ready/dead (ie, it's from a failed
	 * CREATE INDEX CONCURRENTLY, or a DROP INDEX CONCURRENTLY failed midway),
	 * and we didn't skip a uniqueness check, we can now mark it valid.  This
	 * allows REINDEX to be used to clean up in such cases.
	 *
	 * We can also reset indcheckxmin, because we have now done a
	 * non-concurrent index build, *except* in the case where index_build
	 * found some still-broken HOT chains. If it did, and we don't have to
	 * change any of the other flags, we just leave indcheckxmin alone (note
	 * that index_build won't have changed it, because this is a reindex).
	 * This is okay and desirable because not updating the tuple leaves the
	 * index's usability horizon (recorded as the tuple's xmin value) the same
	 * as it was.
	 *
	 * But, if the index was invalid/not-ready/dead and there were broken HOT
	 * chains, we had better force indcheckxmin true, because the normal
	 * argument that the HOT chains couldn't conflict with the index is
	 * suspect for an invalid index.  (A conflict is definitely possible if
	 * the index was dead.  It probably shouldn't happen otherwise, but let's
	 * be conservative.)  In this case advancing the usability horizon is
	 * appropriate.
	 *
	 * Another reason for avoiding unnecessary updates here is that while
	 * reindexing pg_index itself, we must not try to update tuples in it.
	 * pg_index's indexes should always have these flags in their clean state,
	 * so that won't happen.
	 *
	 * If early pruning/vacuuming is enabled for the heap relation, the
	 * usability horizon must be advanced to the current transaction on every
	 * build or rebuild.  pg_index is OK in this regard because catalog tables
	 * are not subject to early cleanup.
	 */
	if (!skipped_constraint)
	{
		Relation	pg_index;
		HeapTuple	indexTuple;
		Form_pg_index indexForm;
		bool		index_bad;
		bool		early_pruning_enabled = EarlyPruningEnabled(heapRelation);

		pg_index = table_open(IndexRelationId, RowExclusiveLock);

		indexTuple = SearchSysCacheCopy1(INDEXRELID,
										 ObjectIdGetDatum(indexId));
		if (!HeapTupleIsValid(indexTuple))
			elog(ERROR, "cache lookup failed for index %u", indexId);
		indexForm = (Form_pg_index) GETSTRUCT(indexTuple);

		index_bad = (!indexForm->indisvalid ||
					 !indexForm->indisready ||
					 !indexForm->indislive);
		if (index_bad ||
			(indexForm->indcheckxmin && !indexInfo->ii_BrokenHotChain) ||
			early_pruning_enabled)
		{
			if (!indexInfo->ii_BrokenHotChain && !early_pruning_enabled)
				indexForm->indcheckxmin = false;
			else if (index_bad || early_pruning_enabled)
				indexForm->indcheckxmin = true;
			indexForm->indisvalid = true;
			indexForm->indisready = true;
			indexForm->indislive = true;
			CatalogTupleUpdate(pg_index, &indexTuple->t_self, indexTuple);

			/*
			 * Invalidate the relcache for the table, so that after we commit
			 * all sessions will refresh the table's index list.  This ensures
			 * that if anyone misses seeing the pg_index row during this
			 * update, they'll refresh their list before attempting any update
			 * on the table.
			 */
			CacheInvalidateRelcache(heapRelation);
		}

		table_close(pg_index, RowExclusiveLock);
	}

	/* Log what we did */
	if ((params->options & REINDEXOPT_VERBOSE) != 0)
		ereport(INFO,
				(errmsg("index \"%s\" was reindexed",
						get_rel_name(indexId)),
				 errdetail_internal("%s",
									pg_rusage_show(&ru0))));

	/* Roll back any GUC changes executed by index functions */
	AtEOXact_GUC(false, save_nestlevel);

	/* Restore userid and security context */
	SetUserIdAndSecContext(save_userid, save_sec_context);

	/* Close rels, but keep locks */
	index_close(iRel, NoLock);
	table_close(heapRelation, NoLock);

	if (progress)
		pgstat_progress_end_command();
}

/*
 * reindex_relation - This routine is used to recreate all indexes
 * of a relation (and optionally its toast relation too, if any).
 *
 * "flags" is a bitmask that can include any combination of these bits:
 *
 * REINDEX_REL_PROCESS_TOAST: if true, process the toast table too (if any).
 *
 * REINDEX_REL_SUPPRESS_INDEX_USE: if true, the relation was just completely
 * rebuilt by an operation such as VACUUM FULL or CLUSTER, and therefore its
 * indexes are inconsistent with it.  This makes things tricky if the relation
 * is a system catalog that we might consult during the reindexing.  To deal
 * with that case, we mark all of the indexes as pending rebuild so that they
 * won't be trusted until rebuilt.  The caller is required to call us *without*
 * having made the rebuilt table visible by doing CommandCounterIncrement;
 * we'll do CCI after having collected the index list.  (This way we can still
 * use catalog indexes while collecting the list.)
 *
 * REINDEX_REL_CHECK_CONSTRAINTS: if true, recheck unique and exclusion
 * constraint conditions, else don't.  To avoid deadlocks, VACUUM FULL or
 * CLUSTER on a system catalog must omit this flag.  REINDEX should be used to
 * rebuild an index if constraint inconsistency is suspected.  For optimal
 * performance, other callers should include the flag only after transforming
 * the data in a manner that risks a change in constraint validity.
 *
 * REINDEX_REL_FORCE_INDEXES_UNLOGGED: if true, set the persistence of the
 * rebuilt indexes to unlogged.
 *
 * REINDEX_REL_FORCE_INDEXES_PERMANENT: if true, set the persistence of the
 * rebuilt indexes to permanent.
 *
 * Returns true if any indexes were rebuilt (including toast table's index
 * when relevant).  Note that a CommandCounterIncrement will occur after each
 * index rebuild.
 */
bool
reindex_relation(Oid relid, int flags, ReindexParams *params)
{
	Relation	rel;
	Oid			toast_relid;
	List	   *indexIds;
	char		persistence;
	bool		result;
	ListCell   *indexId;
	int			i;

	/*
	 * Open and lock the relation.  ShareLock is sufficient since we only need
	 * to prevent schema and data changes in it.  The lock level used here
	 * should match ReindexTable().
	 */
	if ((params->options & REINDEXOPT_MISSING_OK) != 0)
		rel = try_table_open(relid, ShareLock);
	else
		rel = table_open(relid, ShareLock);

	/* if relation is gone, leave */
	if (!rel)
		return false;

	/*
	 * Partitioned tables should never get processed here, as they have no
	 * physical storage.
	 */
	if (rel->rd_rel->relkind == RELKIND_PARTITIONED_TABLE)
		elog(ERROR, "cannot reindex partitioned table \"%s.%s\"",
			 get_namespace_name(RelationGetNamespace(rel)),
			 RelationGetRelationName(rel));

	toast_relid = rel->rd_rel->reltoastrelid;

	/*
	 * Get the list of index OIDs for this relation.  (We trust to the
	 * relcache to get this with a sequential scan if ignoring system
	 * indexes.)
	 */
	indexIds = RelationGetIndexList(rel);

	if (flags & REINDEX_REL_SUPPRESS_INDEX_USE)
	{
		/* Suppress use of all the indexes until they are rebuilt */
		SetReindexPending(indexIds);

		/*
		 * Make the new heap contents visible --- now things might be
		 * inconsistent!
		 */
		CommandCounterIncrement();
	}

	/*
	 * Compute persistence of indexes: same as that of owning rel, unless
	 * caller specified otherwise.
	 */
	if (flags & REINDEX_REL_FORCE_INDEXES_UNLOGGED)
		persistence = RELPERSISTENCE_UNLOGGED;
	else if (flags & REINDEX_REL_FORCE_INDEXES_PERMANENT)
		persistence = RELPERSISTENCE_PERMANENT;
	else
		persistence = rel->rd_rel->relpersistence;

	/* Reindex all the indexes. */
	i = 1;
	foreach(indexId, indexIds)
	{
		Oid			indexOid = lfirst_oid(indexId);

		if (IsYBRelation(rel) &&
			rel->rd_rel->relkind == RELKIND_MATVIEW &&
			(flags & REINDEX_REL_SUPPRESS_INDEX_USE))
		{
			/*
			 * This code path is invoked during REFRESH MATERIALIZED VIEW
			 * when we swap the target and transient tables. A reindex will
			 * not work because the indexes' DocDB metadata will still be
			 * pointing to the old table, which will be dropped.
			 */

			Relation new_rel = table_open(YbGetStorageRelid(rel), AccessExclusiveLock);
			AttrMap *new_to_old_attmap = build_attrmap_by_name(RelationGetDescr(new_rel),
															   RelationGetDescr(rel));
			table_close(new_rel, AccessExclusiveLock);
			YbDropAndRecreateIndex(indexOid, relid, rel, new_to_old_attmap);
			RemoveReindexPending(indexOid);
		}
		else
		{
			Oid			indexNamespaceId = get_rel_namespace(indexOid);

			/*
			 * Skip any invalid indexes on a TOAST table.  These can only be
			 * duplicate leftovers from a failed REINDEX CONCURRENTLY, and if
			 * rebuilt it would not be possible to drop them anymore.
			 */
			if (IsToastNamespace(indexNamespaceId) &&
				!get_index_isvalid(indexOid))
			{
				ereport(WARNING,
						(errcode(ERRCODE_FEATURE_NOT_SUPPORTED),
						 errmsg("cannot reindex invalid index \"%s.%s\" on TOAST table, skipping",
								get_namespace_name(indexNamespaceId),
								get_rel_name(indexOid))));
				continue;
			}

			reindex_index(indexOid, !(flags & REINDEX_REL_CHECK_CONSTRAINTS),
						  persistence, params);
		}

		CommandCounterIncrement();

		/* Index should no longer be in the pending list */
		Assert(!ReindexIsProcessingIndex(indexOid));

		/* Set index rebuild count */
		pgstat_progress_update_param(PROGRESS_CLUSTER_INDEX_REBUILD_COUNT,
									 i);
		i++;
	}

	/*
	 * Close rel, but continue to hold the lock.
	 */
	table_close(rel, NoLock);

	result = (indexIds != NIL);

	/*
	 * If the relation has a secondary toast rel, reindex that too while we
	 * still hold the lock on the main table.
	 */
	if ((flags & REINDEX_REL_PROCESS_TOAST) && OidIsValid(toast_relid))
	{
		/*
		 * Note that this should fail if the toast relation is missing, so
		 * reset REINDEXOPT_MISSING_OK.  Even if a new tablespace is set for
		 * the parent relation, the indexes on its toast table are not moved.
		 * This rule is enforced by setting tablespaceOid to InvalidOid.
		 */
		ReindexParams newparams = *params;

		newparams.options &= ~(REINDEXOPT_MISSING_OK);
		newparams.tablespaceOid = InvalidOid;
		result |= reindex_relation(toast_relid, flags, &newparams);
	}

	return result;
}


/* ----------------------------------------------------------------
 *		System index reindexing support
 *
 * When we are busy reindexing a system index, this code provides support
 * for preventing catalog lookups from using that index.  We also make use
 * of this to catch attempted uses of user indexes during reindexing of
 * those indexes.  This information is propagated to parallel workers;
 * attempting to change it during a parallel operation is not permitted.
 * ----------------------------------------------------------------
 */

static Oid	currentlyReindexedHeap = InvalidOid;
static Oid	currentlyReindexedIndex = InvalidOid;
static List *pendingReindexedIndexes = NIL;
static int	reindexingNestLevel = 0;

/*
 * ReindexIsProcessingHeap
 *		True if heap specified by OID is currently being reindexed.
 */
bool
ReindexIsProcessingHeap(Oid heapOid)
{
	return heapOid == currentlyReindexedHeap;
}

/*
 * ReindexIsCurrentlyProcessingIndex
 *		True if index specified by OID is currently being reindexed.
 */
static bool
ReindexIsCurrentlyProcessingIndex(Oid indexOid)
{
	return indexOid == currentlyReindexedIndex;
}

/*
 * ReindexIsProcessingIndex
 *		True if index specified by OID is currently being reindexed,
 *		or should be treated as invalid because it is awaiting reindex.
 */
bool
ReindexIsProcessingIndex(Oid indexOid)
{
	return indexOid == currentlyReindexedIndex ||
		list_member_oid(pendingReindexedIndexes, indexOid);
}

/*
 * SetReindexProcessing
 *		Set flag that specified heap/index are being reindexed.
 */
static void
SetReindexProcessing(Oid heapOid, Oid indexOid)
{
	Assert(OidIsValid(heapOid) && OidIsValid(indexOid));
	/* Reindexing is not re-entrant. */
	if (OidIsValid(currentlyReindexedHeap))
		elog(ERROR, "cannot reindex while reindexing");
	currentlyReindexedHeap = heapOid;
	currentlyReindexedIndex = indexOid;
	/* Index is no longer "pending" reindex. */
	RemoveReindexPending(indexOid);
	/* This may have been set already, but in case it isn't, do so now. */
	reindexingNestLevel = GetCurrentTransactionNestLevel();
}

/*
 * ResetReindexProcessing
 *		Unset reindexing status.
 */
static void
ResetReindexProcessing(void)
{
	currentlyReindexedHeap = InvalidOid;
	currentlyReindexedIndex = InvalidOid;
	/* reindexingNestLevel remains set till end of (sub)transaction */
}

/*
 * SetReindexPending
 *		Mark the given indexes as pending reindex.
 *
 * NB: we assume that the current memory context stays valid throughout.
 */
static void
SetReindexPending(List *indexes)
{
	/* Reindexing is not re-entrant. */
	if (pendingReindexedIndexes)
		elog(ERROR, "cannot reindex while reindexing");
	if (IsInParallelMode())
		elog(ERROR, "cannot modify reindex state during a parallel operation");
	pendingReindexedIndexes = list_copy(indexes);
	reindexingNestLevel = GetCurrentTransactionNestLevel();
}

/*
 * RemoveReindexPending
 *		Remove the given index from the pending list.
 */
static void
RemoveReindexPending(Oid indexOid)
{
	if (IsInParallelMode())
		elog(ERROR, "cannot modify reindex state during a parallel operation");
	pendingReindexedIndexes = list_delete_oid(pendingReindexedIndexes,
											  indexOid);
}

/*
 * ResetReindexState
 *		Clear all reindexing state during (sub)transaction abort.
 */
void
ResetReindexState(int nestLevel)
{
	/*
	 * Because reindexing is not re-entrant, we don't need to cope with nested
	 * reindexing states.  We just need to avoid messing up the outer-level
	 * state in case a subtransaction fails within a REINDEX.  So checking the
	 * current nest level against that of the reindex operation is sufficient.
	 */
	if (reindexingNestLevel >= nestLevel)
	{
		currentlyReindexedHeap = InvalidOid;
		currentlyReindexedIndex = InvalidOid;

		/*
		 * We needn't try to release the contents of pendingReindexedIndexes;
		 * that list should be in a transaction-lifespan context, so it will
		 * go away automatically.
		 */
		pendingReindexedIndexes = NIL;

		reindexingNestLevel = 0;
	}
}

/*
 * EstimateReindexStateSpace
 *		Estimate space needed to pass reindex state to parallel workers.
 */
Size
EstimateReindexStateSpace(void)
{
	return offsetof(SerializedReindexState, pendingReindexedIndexes)
		+ mul_size(sizeof(Oid), list_length(pendingReindexedIndexes));
}

/*
 * SerializeReindexState
 *		Serialize reindex state for parallel workers.
 */
void
SerializeReindexState(Size maxsize, char *start_address)
{
	SerializedReindexState *sistate = (SerializedReindexState *) start_address;
	int			c = 0;
	ListCell   *lc;

	sistate->currentlyReindexedHeap = currentlyReindexedHeap;
	sistate->currentlyReindexedIndex = currentlyReindexedIndex;
	sistate->numPendingReindexedIndexes = list_length(pendingReindexedIndexes);
	foreach(lc, pendingReindexedIndexes)
		sistate->pendingReindexedIndexes[c++] = lfirst_oid(lc);
}

/*
 * RestoreReindexState
 *		Restore reindex state in a parallel worker.
 */
void
RestoreReindexState(void *reindexstate)
{
	SerializedReindexState *sistate = (SerializedReindexState *) reindexstate;
	int			c = 0;
	MemoryContext oldcontext;

	currentlyReindexedHeap = sistate->currentlyReindexedHeap;
	currentlyReindexedIndex = sistate->currentlyReindexedIndex;

	Assert(pendingReindexedIndexes == NIL);
	oldcontext = MemoryContextSwitchTo(TopMemoryContext);
	for (c = 0; c < sistate->numPendingReindexedIndexes; ++c)
		pendingReindexedIndexes =
			lappend_oid(pendingReindexedIndexes,
						sistate->pendingReindexedIndexes[c]);
	MemoryContextSwitchTo(oldcontext);

	/* Note the worker has its own transaction nesting level */
	reindexingNestLevel = GetCurrentTransactionNestLevel();
}<|MERGE_RESOLUTION|>--- conflicted
+++ resolved
@@ -86,15 +86,12 @@
 #include "utils/tuplesort.h"
 
 /*  YB includes. */
-<<<<<<< HEAD
 #include "commands/defrem.h"
-=======
 #include "commands/progress.h"
->>>>>>> f5f84e2f
 #include "commands/ybccmds.h"
 #include "parser/parse_utilcmd.h"
+#include "pgstat.h"
 #include "pg_yb_utils.h"
-#include "pgstat.h"
 
 /* Potentially set by pg_upgrade_support functions */
 Oid			binary_upgrade_next_index_pg_class_oid = InvalidOid;
@@ -1339,17 +1336,13 @@
 	}
 	else
 	{
-<<<<<<< HEAD
-		index_build(heapRelation, indexRelation, indexInfo, false, true);
-=======
 		if (IsYugaByteEnabled() && !concurrent && !invalid &&
 			yb_test_block_index_phase[0] != '\0')
 			YbTestGucBlockWhileStrEqual(&yb_test_block_index_phase,
 										"backfill",
 										"non-concurrent index backfill");
-		index_build(heapRelation, indexRelation, indexInfo, isprimary, false,
-					true);
->>>>>>> f5f84e2f
+		index_build(heapRelation, indexRelation, indexInfo, isprimary, false, true);
+
 	}
 
 	/*
@@ -3112,7 +3105,10 @@
 						   save_sec_context | SECURITY_RESTRICTED_OPERATION);
 	save_nestlevel = NewGUCNestLevel();
 
-<<<<<<< HEAD
+	if (IsYugaByteEnabled())
+		pgstat_progress_update_param(PROGRESS_CREATEIDX_PHASE,
+									 YB_PROGRESS_CREATEIDX_BACKFILLING);
+
 	/* Set up initial progress report status */
 	{
 		const int	progress_index[] = {
@@ -3131,11 +3127,6 @@
 
 		pgstat_progress_update_multi_param(6, progress_index, progress_vals);
 	}
-=======
-	if (IsYugaByteEnabled())
-		pgstat_progress_update_param(PROGRESS_CREATEIDX_PHASE,
-									 YB_PROGRESS_CREATEIDX_BACKFILLING);
->>>>>>> f5f84e2f
 
 	/*
 	 * Call the access method's build procedure
@@ -3346,7 +3337,6 @@
 						   YbBackfillInfo *bfinfo,
 						   YbPgExecOutParam *bfresult)
 {
-<<<<<<< HEAD
 	/* YB_TODO(neil@yugabyte)
 	 * - Need to pass bfinfo and bfresult to table.h
 	 * - Check for the value of the new flag "progress".
@@ -3363,578 +3353,6 @@
 														 callback,
 														 callback_state,
 														 NULL /* scan */);
-=======
-	return IndexBuildHeapRangeScanInternal(heapRelation,
-										   indexRelation,
-										   indexInfo,
-										   true /* allow_sync */,
-										   false /* any_visible */,
-										   0 /* start_blockno */,
-										   InvalidBlockNumber /* num_blocks */,
-										   callback,
-										   callback_state,
-										   NULL /* scan */,
-										   bfinfo,
-										   bfresult);
-}
-
-/*
- * As above, except that instead of scanning the complete heap, only the given
- * number of blocks are scanned.  Scan to end-of-rel can be signalled by
- * passing InvalidBlockNumber as numblocks.  Note that restricting the range
- * to scan cannot be done when requesting syncscan.
- *
- * When "anyvisible" mode is requested, all tuples visible to any transaction
- * are indexed and counted as live, including those inserted or deleted by
- * transactions that are still in progress.
- */
-static double
-IndexBuildHeapRangeScanInternal(Relation heapRelation,
-								Relation indexRelation,
-								IndexInfo *indexInfo,
-								bool allow_sync,
-								bool anyvisible,
-								BlockNumber start_blockno,
-								BlockNumber numblocks,
-								IndexBuildCallback callback,
-								void *callback_state,
-								HeapScanDesc scan,
-								YbBackfillInfo *bfinfo,
-								YbPgExecOutParam *bfresult)
-{
-	bool		is_system_catalog;
-	bool		checking_uniqueness;
-	HeapTuple	heapTuple;
-	Datum		values[INDEX_MAX_KEYS];
-	bool		isnull[INDEX_MAX_KEYS];
-	double		reltuples;
-	ExprState  *predicate;
-	TupleTableSlot *slot;
-	EState	   *estate;
-	ExprContext *econtext;
-	Snapshot	snapshot;
-	bool		need_unregister_snapshot = false;
-	TransactionId OldestXmin;
-	BlockNumber root_blkno = InvalidBlockNumber;
-	OffsetNumber root_offsets[MaxHeapTuplesPerPage];
-	MemoryContext oldcontext = GetCurrentMemoryContext();
-	int			yb_tuples_done = 0;
-
-	/*
-	 * sanity checks
-	 */
-	Assert(OidIsValid(indexRelation->rd_rel->relam));
-
-	/* Remember if it's a system catalog */
-	is_system_catalog = IsSystemRelation(heapRelation);
-
-	/* See whether we're verifying uniqueness/exclusion properties */
-	checking_uniqueness = (indexInfo->ii_Unique ||
-						   indexInfo->ii_ExclusionOps != NULL);
-
-	/*
-	 * "Any visible" mode is not compatible with uniqueness checks; make sure
-	 * only one of those is requested.
-	 */
-	Assert(!(anyvisible && checking_uniqueness));
-
-	/*
-	 * Need an EState for evaluation of index expressions and partial-index
-	 * predicates.  Also a slot to hold the current tuple.
-	 */
-	estate = CreateExecutorState();
-	econtext = GetPerTupleExprContext(estate);
-	slot = MakeSingleTupleTableSlot(RelationGetDescr(heapRelation));
-
-	/* Arrange for econtext's scan tuple to be the tuple under test */
-	econtext->ecxt_scantuple = slot;
-
-	/* Set up execution state for predicate, if any. */
-	predicate = ExecPrepareQual(indexInfo->ii_Predicate, estate);
-
-	/*
-	 * Prepare for scan of the base relation.  In a normal index build, we use
-	 * SnapshotAny because we must retrieve all tuples and do our own time
-	 * qual checks (because we have to index RECENTLY_DEAD tuples). In a
-	 * concurrent build, or during bootstrap, we take a regular MVCC snapshot
-	 * and index whatever's live according to that.
-	 */
-	OldestXmin = InvalidTransactionId;
-
-	/* okay to ignore lazy VACUUMs here */
-	if (!IsBootstrapProcessingMode() && !indexInfo->ii_Concurrent)
-		OldestXmin = GetOldestXmin(heapRelation, PROCARRAY_FLAGS_VACUUM);
-
-	if (!scan)
-	{
-		/*
-		 * Serial index build.
-		 *
-		 * Must begin our own heap scan in this case.  We may also need to
-		 * register a snapshot whose lifetime is under our direct control.
-		 */
-		if (!TransactionIdIsValid(OldestXmin))
-		{
-			snapshot = RegisterSnapshot(GetTransactionSnapshot());
-			need_unregister_snapshot = true;
-		}
-		else
-			snapshot = SnapshotAny;
-
-		scan = heap_beginscan_strat(heapRelation,	/* relation */
-									snapshot,	/* snapshot */
-									0,	/* number of keys */
-									NULL,	/* scan key */
-									true,	/* buffer access strategy OK */
-									allow_sync);	/* syncscan OK? */
-		if (IsYBRelation(heapRelation))
-		{
-			YBCPgExecParameters *exec_params = &estate->yb_exec_params;
-			if (bfinfo)
-			{
-				if (bfinfo->bfinstr)
-					exec_params->bfinstr = pstrdup(bfinfo->bfinstr);
-				exec_params->backfill_read_time = bfinfo->read_time;
-				exec_params->partition_key = pstrdup(bfinfo->row_bounds->partition_key);
-				exec_params->out_param = bfresult;
-				exec_params->is_index_backfill = true;
-			}
-
-			scan->ybscan->exec_params = exec_params;
-		}
-	}
-	else
-	{
-		/*
-		 * Parallel index build.
-		 *
-		 * Parallel case never registers/unregisters own snapshot.  Snapshot
-		 * is taken from parallel heap scan, and is SnapshotAny or an MVCC
-		 * snapshot, based on same criteria as serial case.
-		 */
-		Assert(!IsBootstrapProcessingMode());
-		Assert(allow_sync);
-		snapshot = scan->rs_snapshot;
-	}
-
-	/*
-	 * Must call GetOldestXmin() with SnapshotAny.  Should never call
-	 * GetOldestXmin() with MVCC snapshot. (It's especially worth checking
-	 * this for parallel builds, since yb_ambackfill routines that support
-	 * parallel builds must work these details out for themselves.)
-	 */
-	Assert(snapshot == SnapshotAny || IsMVCCSnapshot(snapshot));
-	Assert(snapshot == SnapshotAny ? TransactionIdIsValid(OldestXmin) :
-		   !TransactionIdIsValid(OldestXmin));
-	Assert(snapshot == SnapshotAny || !anyvisible);
-
-	/* set our scan endpoints */
-	if (!allow_sync)
-		heap_setscanlimits(scan, start_blockno, numblocks);
-	else
-	{
-		/* syncscan can only be requested on whole relation */
-		Assert(start_blockno == 0);
-		Assert(numblocks == InvalidBlockNumber);
-	}
-
-	reltuples = 0;
-
-	if (IsYBRelation(indexRelation))
-		MemoryContextSwitchTo(econtext->ecxt_per_tuple_memory);
-
-	/*
-	 * Scan all tuples in the base relation.
-	 */
-	while ((heapTuple = heap_getnext(scan, ForwardScanDirection)) != NULL)
-	{
-		bool    tupleIsAlive;
-
-		CHECK_FOR_INTERRUPTS();
-
-		/*
-		 * Skip handling of HOT-chained tuples which does not apply to YugaByte-based
-		 * tables.
-		 */
-		if (!IsYBRelation(heapRelation))
-		{
-			/*
-			 * When dealing with a HOT-chain of updated tuples, we want to index
-			 * the values of the live tuple (if any), but index it under the TID
-			 * of the chain's root tuple.  This approach is necessary to preserve
-			 * the HOT-chain structure in the heap. So we need to be able to find
-			 * the root item offset for every tuple that's in a HOT-chain.  When
-			 * first reaching a new page of the relation, call
-			 * heap_get_root_tuples() to build a map of root item offsets on the
-			 * page.
-			 *
-			 * It might look unsafe to use this information across buffer
-			 * lock/unlock.  However, we hold ShareLock on the table so no
-			 * ordinary insert/update/delete should occur; and we hold pin on the
-			 * buffer continuously while visiting the page, so no pruning
-			 * operation can occur either.
-			 *
-			 * Also, although our opinions about tuple liveness could change while
-			 * we scan the page (due to concurrent transaction commits/aborts),
-			 * the chain root locations won't, so this info doesn't need to be
-			 * rebuilt after waiting for another transaction.
-			 *
-			 * Note the implied assumption that there is no more than one live
-			 * tuple per HOT-chain --- else we could create more than one index
-			 * entry pointing to the same root tuple.
-			 */
-			if (scan->rs_cblock != root_blkno)
-			{
-				Page    page = BufferGetPage(scan->rs_cbuf);
-
-				LockBuffer(scan->rs_cbuf, BUFFER_LOCK_SHARE);
-				heap_get_root_tuples(page, root_offsets);
-				LockBuffer(scan->rs_cbuf, BUFFER_LOCK_UNLOCK);
-
-				root_blkno = scan->rs_cblock;
-			}
-
-			if (snapshot == SnapshotAny)
-			{
-				/* do our own time qual check */
-				bool    indexIt;
-				TransactionId xwait;
-
-				recheck:
-
-				/*
-				 * We could possibly get away with not locking the buffer here,
-				 * since caller should hold ShareLock on the relation, but let's
-				 * be conservative about it.  (This remark is still correct even
-				 * with HOT-pruning: our pin on the buffer prevents pruning.)
-				 */
-				LockBuffer(scan->rs_cbuf, BUFFER_LOCK_SHARE);
-
-				/*
-				 * The criteria for counting a tuple as live in this block need to
-				 * match what analyze.c's acquire_sample_rows() does, otherwise
-				 * CREATE INDEX and ANALYZE may produce wildly different reltuples
-				 * values, e.g. when there are many recently-dead tuples.
-				 */
-				switch (HeapTupleSatisfiesVacuum(heapTuple, OldestXmin,
-												scan->rs_cbuf))
-				{
-					case HEAPTUPLE_DEAD:
-						/* Definitely dead, we can ignore it */
-						indexIt = false;
-						tupleIsAlive = false;
-						break;
-					case HEAPTUPLE_LIVE:
-						/* Normal case, index and unique-check it */
-						indexIt = true;
-						tupleIsAlive = true;
-						/* Count it as live, too */
-						reltuples += 1;
-						break;
-					case HEAPTUPLE_RECENTLY_DEAD:
-						/*
-						 * If tuple is recently deleted then we must index it
-						 * anyway to preserve MVCC semantics.  (Pre-existing
-						 * transactions could try to use the index after we finish
-						 * building it, and may need to see such tuples.)
-						 *
-						 * However, if it was HOT-updated then we must only index
-						 * the live tuple at the end of the HOT-chain.  Since this
-						 * breaks semantics for pre-existing snapshots, mark the
-						 * index as unusable for them.
-						 *
-						 * We don't count recently-dead tuples in reltuples, even
-						 * if we index them; see acquire_sample_rows().
-						 */
-						if (HeapTupleIsHotUpdated(heapTuple))
-						{
-							indexIt = false;
-							/* mark the index as unsafe for old snapshots */
-							indexInfo->ii_BrokenHotChain = true;
-						}
-						else
-							indexIt = true;
-						/* In any case, exclude the tuple from unique-checking */
-						tupleIsAlive = false;
-						break;
-					case HEAPTUPLE_INSERT_IN_PROGRESS:
-						/*
-						 * In "anyvisible" mode, this tuple is visible and we
-						 * don't need any further checks.
-						 */
-						if (anyvisible)
-						{
-							indexIt = true;
-							tupleIsAlive = true;
-							reltuples += 1;
-							break;
-						}
-
-						/*
-						 * Since caller should hold ShareLock or better, normally
-						 * the only way to see this is if it was inserted earlier
-						 * in our own transaction.  However, it can happen in
-						 * system catalogs, since we tend to release write lock
-						 * before commit there.  Give a warning if neither case
-						 * applies.
-						 */
-						xwait = HeapTupleHeaderGetXmin(heapTuple->t_data);
-						if (!TransactionIdIsCurrentTransactionId(xwait))
-						{
-							if (!is_system_catalog)
-								elog(WARNING, "concurrent insert in progress within table \"%s\"",
-									RelationGetRelationName(heapRelation));
-
-							/*
-							 * If we are performing uniqueness checks, indexing
-							 * such a tuple could lead to a bogus uniqueness
-							 * failure.  In that case we wait for the inserting
-							 * transaction to finish and check again.
-							 */
-							if (checking_uniqueness)
-							{
-								/*
-								 * Must drop the lock on the buffer before we wait
-								 */
-								LockBuffer(scan->rs_cbuf, BUFFER_LOCK_UNLOCK);
-								XactLockTableWait(xwait, heapRelation,
-												&heapTuple->t_self,
-												XLTW_InsertIndexUnique);
-								CHECK_FOR_INTERRUPTS();
-								goto recheck;
-							}
-							else
-							{
-								/*
-								 * For consistency with acquire_sample_rows(), count
-								 * HEAPTUPLE_INSERT_IN_PROGRESS tuples as live only
-								 * when inserted by our own transaction.
-								 */
-								reltuples += 1;
-							}
-						}
-
-						/*
-						 * We must index such tuples, since if the index build
-						 * commits then they're good.
-						 */
-						indexIt = true;
-						tupleIsAlive = true;
-						break;
-					case HEAPTUPLE_DELETE_IN_PROGRESS:
-
-						/*
-						 * As with INSERT_IN_PROGRESS case, this is unexpected
-						 * unless it's our own deletion or a system catalog; but
-						 * in anyvisible mode, this tuple is visible.
-						 */
-						if (anyvisible)
-						{
-							indexIt = true;
-							tupleIsAlive = false;
-							reltuples += 1;
-							break;
-						}
-
-						xwait = HeapTupleHeaderGetUpdateXid(heapTuple->t_data);
-						if (!TransactionIdIsCurrentTransactionId(xwait))
-						{
-							if (!is_system_catalog)
-								elog(WARNING, "concurrent delete in progress within table \"%s\"",
-									RelationGetRelationName(heapRelation));
-
-							/*
-							 * If we are performing uniqueness checks, assuming
-							 * the tuple is dead could lead to missing a
-							 * uniqueness violation.  In that case we wait for the
-							 * deleting transaction to finish and check again.
-							 *
-							 * Also, if it's a HOT-updated tuple, we should not
-							 * index it but rather the live tuple at the end of
-							 * the HOT-chain.  However, the deleting transaction
-							 * could abort, possibly leaving this tuple as live
-							 * after all, in which case it has to be indexed. The
-							 * only way to know what to do is to wait for the
-							 * deleting transaction to finish and check again.
-							 */
-							if (checking_uniqueness ||
-								HeapTupleIsHotUpdated(heapTuple))
-							{
-								/*
-								 * Must drop the lock on the buffer before we wait
-								 */
-								LockBuffer(scan->rs_cbuf, BUFFER_LOCK_UNLOCK);
-								XactLockTableWait(xwait, heapRelation,
-												&heapTuple->t_self,
-												XLTW_InsertIndexUnique);
-								CHECK_FOR_INTERRUPTS();
-								goto recheck;
-							}
-
-							/*
-							 * Otherwise index it but don't check for uniqueness,
-							 * the same as a RECENTLY_DEAD tuple.
-							 */
-							indexIt = true;
-
-							/*
-							 * Count HEAPTUPLE_DELETE_IN_PROGRESS tuples as live,
-							 * if they were not deleted by the current
-							 * transaction.  That's what acquire_sample_rows()
-							 * does, and we want the behavior to be consistent.
-							 */
-							reltuples += 1;
-						}
-						else if (HeapTupleIsHotUpdated(heapTuple))
-						{
-							/*
-							 * It's a HOT-updated tuple deleted by our own xact.
-							 * We can assume the deletion will commit (else the
-							 * index contents don't matter), so treat the same as
-							 * RECENTLY_DEAD HOT-updated tuples.
-							 */
-							indexIt = false;
-							/* mark the index as unsafe for old snapshots */
-							indexInfo->ii_BrokenHotChain = true;
-						}
-						else
-						{
-							/*
-							 * It's a regular tuple deleted by our own xact. Index
-							 * it, but don't check for uniqueness nor count in
-							 * reltuples, the same as a RECENTLY_DEAD tuple.
-							 */
-							indexIt = true;
-						}
-						/* In any case, exclude the tuple from unique-checking */
-						tupleIsAlive = false;
-						break;
-					default:
-						elog(ERROR, "unexpected HeapTupleSatisfiesVacuum result");
-						indexIt = tupleIsAlive = false; /* keep compiler quiet */
-						break;
-				}
-
-				LockBuffer(scan->rs_cbuf, BUFFER_LOCK_UNLOCK);
-
-				if (!indexIt)
-					continue;
-			}
-			else
-			{
-				/* heap_getnext did the time qual check */
-				tupleIsAlive = true;
-				reltuples += 1;
-			}
-		}
-		else
-		{
-			/* In YugaByte mode DocDB will only send live tuples. */
-			tupleIsAlive = true;
-			reltuples += 1;
-		}
-
-		if (!IsYBRelation(indexRelation))
-			MemoryContextReset(econtext->ecxt_per_tuple_memory);
-
-		/* Set up for predicate or expression evaluation */
-		ExecStoreHeapTuple(heapTuple, slot, false);
-
-		/*
-		 * In a partial index, discard tuples that don't satisfy the
-		 * predicate.
-		 */
-		if (predicate != NULL)
-		{
-			if (!ExecQual(predicate, econtext))
-			{
-				if (IsYBRelation(indexRelation) && !indexInfo->ii_Concurrent)
-					pgstat_progress_update_param(PROGRESS_CREATEIDX_TUPLES_DONE,
-												 ++yb_tuples_done);
-				continue;
-			}
-		}
-
-		/*
-		 * For the current heap tuple, extract all the attributes we use in
-		 * this index, and note which are null.  This also performs evaluation
-		 * of any expressions needed.
-		 */
-		FormIndexDatum(indexInfo,
-					   slot,
-					   estate,
-					   values,
-					   isnull);
-
-		/*
-		 * You'd think we should go ahead and build the index tuple here, but
-		 * some index AMs want to do further processing on the data first.  So
-		 * pass the values[] and isnull[] arrays, instead.
-		 * This is not needed and should be skipped for YugaByte enabled tables.
-		 */
-
-		if (!IsYugaByteEnabled() && HeapTupleIsHeapOnly(heapTuple))
-		{
-			/*
-			 * For a heap-only tuple, pretend its TID is that of the root. See
-			 * src/backend/access/heap/README.HOT for discussion.
-			 */
-			HeapTupleData rootTuple;
-			OffsetNumber offnum;
-
-			rootTuple = *heapTuple;
-			offnum = ItemPointerGetOffsetNumber(&heapTuple->t_self);
-
-			if (!OffsetNumberIsValid(root_offsets[offnum - 1]))
-				ereport(ERROR,
-						(errcode(ERRCODE_DATA_CORRUPTED),
-						 errmsg_internal("failed to find parent tuple for heap-only tuple at (%u,%u) in table \"%s\"",
-										 ItemPointerGetBlockNumber(&heapTuple->t_self),
-										 offnum,
-										 RelationGetRelationName(heapRelation))));
-
-			ItemPointerSetOffsetNumber(&rootTuple.t_self,
-									   root_offsets[offnum - 1]);
-
-			/* Call the AM's callback routine to process the tuple */
-			callback(indexRelation, &rootTuple, values, isnull, tupleIsAlive,
-					 callback_state);
-		}
-		else
-		{
-			/* Call the AM's callback routine to process the tuple */
-			callback(indexRelation, heapTuple, values, isnull, tupleIsAlive,
-					 callback_state);
-		}
-
-		if (IsYBRelation(indexRelation))
-		{
-			MemoryContextReset(econtext->ecxt_per_tuple_memory);
-			if (!indexInfo->ii_Concurrent)
-				pgstat_progress_update_param(PROGRESS_CREATEIDX_TUPLES_DONE,
-											 ++yb_tuples_done);
-		}
-	}
-
-	if (IsYBRelation(indexRelation))
-		MemoryContextSwitchTo(oldcontext);
-
-	heap_endscan(scan);
-
-	/* we can now forget our snapshot, if set and registered by us */
-	if (need_unregister_snapshot)
-		UnregisterSnapshot(snapshot);
-
-	ExecDropSingleTupleTableSlot(slot);
-
-	FreeExecutorState(estate);
-
-	/* These may have been pointing to the now-gone estate */
-	indexInfo->ii_ExpressionsState = NIL;
-	indexInfo->ii_PredicateState = NULL;
-
-	return reltuples;
->>>>>>> f5f84e2f
 }
 
 /*
