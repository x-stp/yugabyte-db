--- conflicted
+++ resolved
@@ -947,16 +947,11 @@
 	 */
 	if (!OidIsValid(indexRelationId))
 	{
-<<<<<<< HEAD
-		/* Use binary-upgrade override for pg_class.oid and relfilenode */
-		if (IsBinaryUpgrade && !yb_binary_restore)
-=======
 		bool index_pg_class_oids_supplied = IsBinaryUpgrade && !yb_binary_restore;
 		if (yb_binary_restore && !yb_ignore_pg_class_oids)
 			index_pg_class_oids_supplied = true;
-		/* Use binary-upgrade override for pg_class.oid/relfilenode? */
+		/* Use binary-upgrade override for pg_class.oid and relfilenode */
 		if (index_pg_class_oids_supplied)
->>>>>>> a0e2c4ac
 		{
 			if (!OidIsValid(binary_upgrade_next_index_pg_class_oid))
 				ereport(ERROR,
@@ -966,14 +961,17 @@
 			indexRelationId = binary_upgrade_next_index_pg_class_oid;
 			binary_upgrade_next_index_pg_class_oid = InvalidOid;
 
-			/* Override the index relfilenode */
-			if ((relkind == RELKIND_INDEX) &&
-				(!OidIsValid(binary_upgrade_next_index_pg_class_relfilenode)))
-				ereport(ERROR,
-						(errcode(ERRCODE_INVALID_PARAMETER_VALUE),
-						 errmsg("index relfilenode value not set when in binary upgrade mode")));
-			relFileNode = binary_upgrade_next_index_pg_class_relfilenode;
-			binary_upgrade_next_index_pg_class_relfilenode = InvalidOid;
+			if (!yb_binary_restore)
+			{
+				/* Override the index relfilenode */
+				if ((relkind == RELKIND_INDEX) &&
+					(!OidIsValid(binary_upgrade_next_index_pg_class_relfilenode)))
+					ereport(ERROR,
+							(errcode(ERRCODE_INVALID_PARAMETER_VALUE),
+							 errmsg("index relfilenode value not set when in binary upgrade mode")));
+				relFileNode = binary_upgrade_next_index_pg_class_relfilenode;
+				binary_upgrade_next_index_pg_class_relfilenode = InvalidOid;
+			}
 
 			/*
 			 * Note that we want create_storage = true for binary upgrade. The
