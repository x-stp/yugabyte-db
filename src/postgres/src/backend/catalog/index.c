--- conflicted
+++ resolved
@@ -3807,12 +3807,8 @@
  */
 void
 reindex_index(Oid indexId, bool skip_constraint_checks, char persistence,
-<<<<<<< HEAD
-			  ReindexParams *params)
-=======
-			  int options, bool is_yb_table_rewrite,
+			  ReindexParams *params, bool is_yb_table_rewrite,
 			  bool yb_copy_split_options)
->>>>>>> 32546339
 {
 	Relation	iRel,
 				heapRelation;
@@ -3940,12 +3936,8 @@
 	 * NOTE: reindex is permitted internally on public indexes when the indexed
 	 * table is being rewritten.
 	 */
-<<<<<<< HEAD
-	if (iRel->rd_index->indisvalid && IsYBRelation(iRel))
-=======
-	if (!is_yb_table_rewrite && IndexIsValid(iRel->rd_index)
+	if (!is_yb_table_rewrite && iRel->rd_index->indisvalid
 		&& IsYBRelation(iRel))
->>>>>>> 32546339
 		ereport(ERROR,
 				(errcode(ERRCODE_FEATURE_NOT_SUPPORTED),
 				 errmsg("cannot reindex public indexes"),
@@ -4029,27 +4021,15 @@
 		indexInfo->ii_ExclusionStrats = NULL;
 	}
 
-<<<<<<< HEAD
 	/* Suppress use of the target index while rebuilding it */
 	SetReindexProcessing(heapId, indexId);
-=======
-		if (IsYugaByteEnabled() && IsSystemRelation(heapRelation))
-			YbTruncate(iRel);
-		else
-		{
-			/* We'll build a new physical relation for the index */
-			RelationSetNewRelfilenode(iRel, persistence, InvalidTransactionId,
-									  InvalidMultiXactId,
-									  yb_copy_split_options);
-		}
->>>>>>> 32546339
-
-	if (IsYBRelation(heapRelation))
+
+	if (IsYugaByteEnabled() && IsSystemRelation(heapRelation))
 		YbTruncate(iRel);
 	else
 	{
 		/* Create a new physical relation for the index */
-		RelationSetNewRelfilenode(iRel, persistence);
+		RelationSetNewRelfilenode(iRel, persistence, yb_copy_split_options);
 	}
 
 	/* Initialize the index and rebuild */
@@ -4195,12 +4175,8 @@
  * index rebuild.
  */
 bool
-<<<<<<< HEAD
-reindex_relation(Oid relid, int flags, ReindexParams *params)
-=======
-reindex_relation(Oid relid, int flags, int options, bool is_yb_table_rewrite,
+reindex_relation(Oid relid, int flags, ReindexParams *params, bool is_yb_table_rewrite,
 				 bool yb_copy_split_options)
->>>>>>> 32546339
 {
 	Relation	rel;
 	Oid			toast_relid;
@@ -4271,29 +4247,17 @@
 	{
 		Oid			indexOid = lfirst_oid(indexId);
 
-		if (IsYBRelation(rel) &&
-			rel->rd_rel->relkind == RELKIND_MATVIEW &&
-			(flags & REINDEX_REL_SUPPRESS_INDEX_USE))
+		/* TODO(fizaa): add YB prefix to iRel. */
+		Relation iRel = index_open(indexOid, AccessExclusiveLock);
+		/*
+		 * For YB relations, we can ignore the primary key index because
+		 * it is an implicit part of the DocDB table.
+		 */
+		if (!(IsYBRelation(iRel) && iRel->rd_index->indisprimary))
 		{
-			/*
-			 * This code path is invoked during REFRESH MATERIALIZED VIEW
-			 * when we swap the target and transient tables. A reindex will
-			 * not work because the indexes' DocDB metadata will still be
-			 * pointing to the old table, which will be dropped.
-			 */
-
-			Relation new_rel = table_open(YbGetStorageRelid(rel), AccessExclusiveLock);
-			AttrMap *new_to_old_attmap = build_attrmap_by_name(RelationGetDescr(new_rel),
-															   RelationGetDescr(rel),
-															   false /* yb_ignore_type_mismatch */);
-			table_close(new_rel, AccessExclusiveLock);
-			YbDropAndRecreateIndex(indexOid, relid, rel, new_to_old_attmap);
-			RemoveReindexPending(indexOid);
-		}
-		else
-		{
-<<<<<<< HEAD
 			Oid			indexNamespaceId = get_rel_namespace(indexOid);
+
+			index_close(iRel, AccessExclusiveLock);
 
 			/*
 			 * Skip any invalid indexes on a TOAST table.  These can only be
@@ -4312,34 +4276,16 @@
 			}
 
 			reindex_index(indexOid, !(flags & REINDEX_REL_CHECK_CONSTRAINTS),
-						  persistence, params);
+						  persistence, params, is_yb_table_rewrite,
+						  yb_copy_split_options);
 		}
+		else
+		{
+			index_close(iRel, AccessExclusiveLock);
+			RemoveReindexPending(indexOid);
+		}
 
 		CommandCounterIncrement();
-=======
-			Oid			indexOid = lfirst_oid(indexId);
-			Relation iRel = index_open(indexOid, AccessExclusiveLock);
-			if (is_pg_class)
-				RelationSetIndexList(rel, doneIndexes, InvalidOid);
-			/*
-			 * For YB relations, we can ignore the primary key index because
-			 * it is an implicit part of the DocDB table.
-			 */
-			if (!(IsYBRelation(iRel) && iRel->rd_index->indisprimary))
-			{
-				index_close(iRel, AccessExclusiveLock);
-				reindex_index(indexOid,
-							  !(flags & REINDEX_REL_CHECK_CONSTRAINTS),
-							  persistence, options, is_yb_table_rewrite,
-							  yb_copy_split_options);
-			}
-			else
-			{
-				index_close(iRel, AccessExclusiveLock);
-				RemoveReindexPending(indexOid);
-			}
-			CommandCounterIncrement();
->>>>>>> 32546339
 
 		/* Index should no longer be in the pending list */
 		Assert(!ReindexIsProcessingIndex(indexOid));
@@ -4362,7 +4308,6 @@
 	 * still hold the lock on the main table.
 	 */
 	if ((flags & REINDEX_REL_PROCESS_TOAST) && OidIsValid(toast_relid))
-<<<<<<< HEAD
 	{
 		/*
 		 * Note that this should fail if the toast relation is missing, so
@@ -4374,13 +4319,10 @@
 
 		newparams.options &= ~(REINDEXOPT_MISSING_OK);
 		newparams.tablespaceOid = InvalidOid;
-		result |= reindex_relation(toast_relid, flags, &newparams);
-	}
-=======
-		result |= reindex_relation(toast_relid, flags, options,
+		result |= reindex_relation(toast_relid, flags, &newparams,
 								   false /* is_yb_table_rewrite */,
 								   yb_copy_split_options);
->>>>>>> 32546339
+	}
 
 	return result;
 }
