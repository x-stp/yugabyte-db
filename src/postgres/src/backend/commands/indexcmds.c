--- conflicted
+++ resolved
@@ -991,80 +991,71 @@
 		!YbIsConnectedToTemplateDb() &&
 		YbGetTableProperties(rel)->is_colocated;
 
-<<<<<<< HEAD
 	if (IsYugaByteEnabled())
-=======
-	/* Use tablegroup of the indexed table, if any. */
-	Oid tablegroupId = YbTablegroupCatalogExists && IsYBRelation(rel) ?
-		YbGetTableProperties(rel)->tablegroup_oid :
-		InvalidOid;
-
-	bool is_colocated_via_database = is_colocated && MyDatabaseColocated;
-	bool is_colocated_tables_with_tablespace_enabled =
-		*YBCGetGFlags()->ysql_enable_colocated_tables_with_tablespaces;
-
-	/*
-	 * For colocated index tables in a colocation database, the implicit
-	 * tablegroup of the index depends on tablespace specified. If no tablespace
-	 * is specified we use the default implicit tablegroup.
-	 */
-	if (is_colocated_tables_with_tablespace_enabled &&
-		is_colocated_via_database && !MyColocatedDatabaseLegacy)
-	{
-		char *tablegroup_name = NULL;
-	
-		if (OidIsValid(tablespaceId)) 
-    {
-			/*
-			 * We look in pg_shdepend rather than directly use the derived name,
-			 * as later we might need to associate an existing implicit tablegroup to a tablespace
-			 */
-			shdepFindImplicitTablegroup(tablespaceId, &tablegroupId);
-
-			/*
-			 * If we do not find a tablegroup corresponding to the given tablespace, we 
-			 * would have to create one. We derive the name from tablespace OID.
-			 */
-			tablegroup_name = OidIsValid(tablegroupId) ? get_tablegroup_name(tablegroupId) : 
-				get_implicit_tablegroup_name(tablespaceId);
-
-		} 
-    else 
-    {
-			tablegroup_name = DEFAULT_TABLEGROUP_NAME;
-			tablegroupId = get_tablegroup_oid(tablegroup_name, true);
-		}
-
-		char *tablespace_name = OidIsValid(tablespaceId) ? get_tablespace_name(tablespaceId) :
-			NULL;
-
-		/* Tablegroup doesn't exist, so create it. */
-		if (!OidIsValid(tablegroupId))
-		{
-			/*
-			 * Regardless of the current user, let postgres be the owner of the
-			 * implicit tablegroup in a colocated database.
-			 */
-			RoleSpec *spec = makeNode(RoleSpec);
-			spec->roletype = ROLESPEC_CSTRING;
-			spec->rolename = pstrdup("postgres");
-			
-			CreateTableGroupStmt *tablegroup_stmt = makeNode(CreateTableGroupStmt);
-			tablegroup_stmt->tablegroupname = tablegroup_name;
-			tablegroup_stmt->tablespacename = tablespace_name;
-			tablegroup_stmt->implicit = true;
-			tablegroup_stmt->owner = spec;
-			tablegroupId = CreateTableGroup(tablegroup_stmt);
-		}
-	}
-
-	if (stmt->split_options)
->>>>>>> df61f829
 	{
 		/* Use tablegroup of the indexed table, if any. */
 		tablegroupId = YbTablegroupCatalogExists && IsYBRelation(rel) ?
 			YbGetTableProperties(rel)->tablegroup_oid :
 			InvalidOid;
+
+		bool is_colocated_via_database = is_colocated && MyDatabaseColocated;
+		bool is_colocated_tables_with_tablespace_enabled =
+			*YBCGetGFlags()->ysql_enable_colocated_tables_with_tablespaces;
+
+		/*
+		 * For colocated index tables in a colocation database, the implicit
+		 * tablegroup of the index depends on tablespace specified. If no tablespace
+		 * is specified we use the default implicit tablegroup.
+		 */
+		if (is_colocated_tables_with_tablespace_enabled &&
+			is_colocated_via_database && !MyColocatedDatabaseLegacy)
+		{
+			char *tablegroup_name = NULL;
+		
+			if (OidIsValid(tablespaceId)) 
+		{
+				/*
+				 * We look in pg_shdepend rather than directly use the derived name,
+				 * as later we might need to associate an existing implicit tablegroup to a tablespace
+				 */
+				shdepFindImplicitTablegroup(tablespaceId, &tablegroupId);
+
+				/*
+				 * If we do not find a tablegroup corresponding to the given tablespace, we 
+				 * would have to create one. We derive the name from tablespace OID.
+				 */
+				tablegroup_name = OidIsValid(tablegroupId) ? get_tablegroup_name(tablegroupId) : 
+					get_implicit_tablegroup_name(tablespaceId);
+
+			} 
+		else 
+		{
+				tablegroup_name = DEFAULT_TABLEGROUP_NAME;
+				tablegroupId = get_tablegroup_oid(tablegroup_name, true);
+			}
+
+			char *tablespace_name = OidIsValid(tablespaceId) ? get_tablespace_name(tablespaceId) :
+				NULL;
+
+			/* Tablegroup doesn't exist, so create it. */
+			if (!OidIsValid(tablegroupId))
+			{
+				/*
+				 * Regardless of the current user, let postgres be the owner of the
+				 * implicit tablegroup in a colocated database.
+				 */
+				RoleSpec *spec = makeNode(RoleSpec);
+				spec->roletype = ROLESPEC_CSTRING;
+				spec->rolename = pstrdup("postgres");
+				
+				CreateTableGroupStmt *tablegroup_stmt = makeNode(CreateTableGroupStmt);
+				tablegroup_stmt->tablegroupname = tablegroup_name;
+				tablegroup_stmt->tablespacename = tablespace_name;
+				tablegroup_stmt->implicit = true;
+				tablegroup_stmt->owner = spec;
+				tablegroupId = CreateTableGroup(tablegroup_stmt);
+			}
+		}
 
 		if (stmt->split_options)
 		{
@@ -1085,25 +1076,14 @@
 					(errcode(ERRCODE_INVALID_TABLE_DEFINITION),
 					 errmsg("cannot set colocation_id for non-colocated index")));
 
-<<<<<<< HEAD
-		/*
-		 * Fail if the index is colocated and tablespace
+		/*
+		 * Fail if the index is colocated via tablegroup and tablespace
 		 * is specified while creation.
 		 */
-		if (OidIsValid(tablespaceId) && is_colocated)
+		if (OidIsValid(tablespaceId) && is_colocated && !MyDatabaseColocated)
 			ereport(ERROR,
 					(errcode(ERRCODE_INVALID_TABLE_DEFINITION),
-					 errmsg("TABLESPACE is not supported for indexes on colocated tables.")));
-=======
-	/*
-	 * Fail if the index is colocated via tablegroup and tablespace
-	 * is specified while creation.
-	 */
-	if (OidIsValid(tablespaceId) && is_colocated && !MyDatabaseColocated)
-		ereport(ERROR,
-				(errcode(ERRCODE_INVALID_TABLE_DEFINITION),
-				errmsg("TABLESPACE is not supported for indexes on colocated tables.")));
->>>>>>> df61f829
+					errmsg("TABLESPACE is not supported for indexes on colocated tables.")));
 
 		/*
 		 * Skip the check in a colocated database because any user can create tables
