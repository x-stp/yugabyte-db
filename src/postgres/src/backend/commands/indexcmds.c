--- conflicted
+++ resolved
@@ -115,6 +115,9 @@
 static void update_relispartition(Oid relationId, bool newval);
 static inline void set_indexsafe_procflags(void);
 
+/* YB function declarations. */
+static void YbWaitForBackendsCatalogVersion();
+
 /*
  * callback argument type for RangeVarCallbackForReindexIndex()
  */
@@ -133,9 +136,6 @@
 	char	   *relnamespace;
 	char		relkind;
 } ReindexErrorInfo;
-
-/* YB function declarations. */
-static void YbWaitForBackendsCatalogVersion();
 
 /*
  * CheckIndexCompatible
@@ -590,7 +590,6 @@
 	root_save_nestlevel = NewGUCNestLevel();
 
 	/*
-<<<<<<< HEAD
 	 * Some callers need us to run with an empty default_tablespace; this is a
 	 * necessary hack to be able to reproduce catalog state accurately when
 	 * recreating indexes after table-rewriting ALTER TABLE.
@@ -613,8 +612,6 @@
 		concurrent = false;
 
 	/*
-=======
->>>>>>> f5f84e2f
 	 * Start progress report.  If we're building a partition, this was already
 	 * done.
 	 */
@@ -623,11 +620,7 @@
 		pgstat_progress_start_command(PROGRESS_COMMAND_CREATE_INDEX,
 									  relationId);
 		pgstat_progress_update_param(PROGRESS_CREATEIDX_COMMAND,
-<<<<<<< HEAD
 									 concurrent ?
-=======
-									 stmt->concurrent ?
->>>>>>> f5f84e2f
 									 PROGRESS_CREATEIDX_COMMAND_CREATE_CONCURRENTLY :
 									 PROGRESS_CREATEIDX_COMMAND_CREATE);
 	}
@@ -665,14 +658,10 @@
 				 errmsg("cannot use more than %d columns in an index",
 						INDEX_MAX_KEYS)));
 
-	/*
-<<<<<<< HEAD
-=======
-	 * Opening the relation under AccessShareLock first, just to get access to
-	 * its metadata. Stronger lock will be taken later.
-	 */
-	rel = heap_open(relationId, AccessShareLock);
-
+#ifdef YB_TODO
+	/* YB_TODO(neil) Need to redo the work on index to reintro Postgres code.
+	 * Code is not mergeable at the current state.
+	 */
 	if (IsYugaByteEnabled())
 	{
 		const int	cols[] = {
@@ -687,81 +676,9 @@
 		};
 		pgstat_progress_update_multi_param(3, cols, values);
 	}
-
-	/*
-	 * Switch to the table owner's userid, so that any index functions are run
-	 * as that user.  Also lock down security-restricted operations.  We
-	 * already arranged to make GUC variable changes local to this command.
-	 */
-	GetUserIdAndSecContext(&root_save_userid, &root_save_sec_context);
-	SetUserIdAndSecContext(rel->rd_rel->relowner,
-						   root_save_sec_context | SECURITY_RESTRICTED_OPERATION);
-
-	databaseId = YBCGetDatabaseOid(rel);
-	relIsShared = rel->rd_rel->relisshared;
-
-	/*
-	 * An index build should not be concurent when
-	 * - index backfill is disabled
-	 * - the index is primary
-	 * - the indexed table is temporary
-	 * - we are in bootstrap mode
-	 * This logic works because
-	 * - primary key indexes are on the main table, and index backfill doesn't
-	 *   apply to them.
-	 * - temporary tables cannot have concurrency issues when building indexes.
-	 * - system table indexes created during initdb cannot have concurrency
-	 *   issues.
-	 * Concurrent index build is currently also disabled for
-	 * - indexes in nested DDL
-	 * - system table indexes
-	 * The following behavior applies when CONCURRENTLY keyword is specified:
-	 * - For system tables, one throws an error when CONCURRENTLY is specified
-	 *   when creating index.
-	 * - For temporary tables, one can specify CONCURRENTLY when creating
-	 *   index, but it will be internally converted to nonconcurrent.
-	 *   This is consistent with Postgres' expected behavior.
-	 * - For other cases, it's grammatically impossible to specify
-	 *   CONCURRENTLY/NONCONCURRENTLY. In the implicit case, concurrency
-	 *   is safe to be disabled.
-	 */
-	if (IsCatalogRelation(rel))
-	{
-		if (stmt->concurrent == YB_CONCURRENCY_EXPLICIT_ENABLED)
-			ereport(ERROR,
-					(errcode(ERRCODE_FEATURE_NOT_SUPPORTED),
-					 errmsg("CREATE INDEX CONCURRENTLY is currently not "
-							"supported for system catalog")));
-		else
-			stmt->concurrent = YB_CONCURRENCY_DISABLED;
-	}
-	if (!IsYBRelation(rel))
-		stmt->concurrent = YB_CONCURRENCY_DISABLED;
-
-	if (stmt->primary || IsBootstrapProcessingMode())
-	{
-		Assert(stmt->concurrent != YB_CONCURRENCY_EXPLICIT_ENABLED);
-		stmt->concurrent = YB_CONCURRENCY_DISABLED;
-	}
-
-	/*
-	 * Use fast path create index when in nested DDL. This is desired
-	 * when there would be no concurrency issues (e.g. `CREATE TABLE
-	 * ... (... UNIQUE (...))`).
-	 * TODO(jason): support concurrent build for nested DDL (issue #4786).
-	 * In a nested DDL, it's grammatically impossible to specify
-	 * CONCURRENTLY/NONCONCURRENTLY. In the implicit case, concurrency
-	 * is safe to be disabled.
-	 */
-	if (stmt->concurrent != YB_CONCURRENCY_DISABLED &&
-		YBGetDdlNestingLevel() > 1)
-	{
-		Assert(stmt->concurrent != YB_CONCURRENCY_EXPLICIT_ENABLED);
-		stmt->concurrent = YB_CONCURRENCY_DISABLED;
-	}
-
-	/*
->>>>>>> f5f84e2f
+#endif
+
+	/*
 	 * Only SELECT ... FOR UPDATE/SHARE are allowed while doing a standard
 	 * index build; but for concurrent builds we allow INSERT/UPDATE/DELETE
 	 * (but not VACUUM).
@@ -1018,7 +935,6 @@
 						   get_tablespace_name(tablespaceId));
 	}
 
-<<<<<<< HEAD
 	if (IsYBRelation(rel))
 	{
 		/* Use tablegroup of the indexed table, if any. */
@@ -1033,35 +949,6 @@
 					 errmsg("Cannot use TABLEGROUP with SPLIT.")));
 		}
 
-=======
-	/*
-	 * Get whether the indexed table is colocated
-	 * (either via database or a tablegroup).
-	 * If the indexed table is colocated, then this index is colocated as well.
-	 */
-	bool is_colocated =
-		IsYBRelation(rel) &&
-		!IsBootstrapProcessingMode() &&
-		!YbIsConnectedToTemplateDb() &&
-		YbGetTableProperties(rel)->is_colocated;
-	
-	/* Use tablegroup of the indexed table, if any. */
-	Oid tablegroupId = YbTablegroupCatalogExists && IsYBRelation(rel) ?
-		YbGetTableProperties(rel)->tablegroup_oid :
-		InvalidOid;
-
-	if (stmt->split_options)
-	{
-		if (MyDatabaseColocated && is_colocated)
-			ereport(ERROR,
-					(errcode(ERRCODE_INVALID_OBJECT_DEFINITION),
-					 errmsg("cannot create colocated index with split option")));
-		else if (OidIsValid(tablegroupId))
-			ereport(ERROR,
-					(errcode(ERRCODE_INVALID_OBJECT_DEFINITION),
-					 errmsg("cannot use TABLEGROUP with SPLIT")));
-	}
->>>>>>> f5f84e2f
 
 		/*
 		 * Get whether the indexed table is colocated
@@ -1080,7 +967,6 @@
 					(errcode(ERRCODE_INVALID_TABLE_DEFINITION),
 					 errmsg("cannot set colocation_id for non-colocated index")));
 
-<<<<<<< HEAD
 		/*
 		 * Fail if the index is colocated and tablespace
 		 * is specified while creation.
@@ -1089,18 +975,6 @@
 			ereport(ERROR,
 					(errcode(ERRCODE_INVALID_TABLE_DEFINITION),
 					 errmsg("TABLESPACE is not supported for indexes on colocated tables.")));
-=======
-	/*
-	 * Skip the check in a colocated database because any user can create tables
-	 * in an implicit tablegroup.
-	 * Check permissions for tablegroup. To create an index within a tablegroup, a user must
-	 * either be a superuser, the owner of the tablegroup, or have create perms on it.
-	 */
-	if (!MyDatabaseColocated &&
-		OidIsValid(tablegroupId) && !pg_tablegroup_ownercheck(tablegroupId, GetUserId()))
-	{
-		AclResult  aclresult;
->>>>>>> f5f84e2f
 
 		/*
 		 * Check permissions for tablegroup. To create an index within a tablegroup, a user must
@@ -1579,11 +1453,7 @@
 		/* Restore userid and security context */
 		SetUserIdAndSecContext(root_save_userid, root_save_sec_context);
 
-<<<<<<< HEAD
 		table_close(rel, NoLock);
-=======
-		heap_close(rel, NoLock);
->>>>>>> f5f84e2f
 
 		/* If this is the top-level index, we're done */
 		if (!OidIsValid(parentIndexId))
@@ -1627,10 +1497,7 @@
 			pgstat_progress_update_param(PROGRESS_CREATEIDX_PARTITIONS_TOTAL,
 										 nparts);
 
-<<<<<<< HEAD
 			/* Make a local copy of partdesc->oids[], just for safety */
-=======
->>>>>>> f5f84e2f
 			memcpy(part_oids, partdesc->oids, sizeof(Oid) * nparts);
 
 			/*
@@ -1842,11 +1709,7 @@
 
 				pgstat_progress_update_param(PROGRESS_CREATEIDX_PARTITIONS_DONE,
 											 i + 1);
-<<<<<<< HEAD
 				free_attrmap(attmap);
-=======
-				pfree(attmap);
->>>>>>> f5f84e2f
 			}
 
 			index_close(parentIndex, lockmode);
@@ -1882,10 +1745,7 @@
 		 */
 		AtEOXact_GUC(false, root_save_nestlevel);
 		SetUserIdAndSecContext(root_save_userid, root_save_sec_context);
-<<<<<<< HEAD
 		table_close(rel, NoLock);
-=======
->>>>>>> f5f84e2f
 		if (!OidIsValid(parentIndexId))
 			pgstat_progress_end_command();
 		return address;
@@ -1897,11 +1757,7 @@
 	if (!concurrent)
 	{
 		/* Close the heap and we're done, in the non-concurrent case */
-<<<<<<< HEAD
 		table_close(rel, NoLock);
-=======
-		heap_close(rel, NoLock);
->>>>>>> f5f84e2f
 
 		/* If this is the top-level index, we're done. */
 		if (!OidIsValid(parentIndexId))
@@ -1941,7 +1797,6 @@
 
 	PopActiveSnapshot();
 
-<<<<<<< HEAD
 	if (!IsYBRelation(rel))
 	{
 		CommitTransactionCommand();
@@ -1950,37 +1805,6 @@
 		/* Tell concurrent index builds to ignore us, if index qualifies */
 		if (safe_index)
 			set_indexsafe_procflags();
-=======
-	elog(LOG, "committing pg_index tuple with indislive=true");
-	/*
-	 * No need to break (abort) ongoing txns since this is an online schema
-	 * change.
-	 * TODO(jason): handle nested CREATE INDEX (this assumes we're at nest
-	 */
-	YBDecrementDdlNestingLevel();
-	CommitTransactionCommand();
-
-	/*
-	 * The index is now visible, so we can report the OID.
-	 */
-	pgstat_progress_update_param(PROGRESS_CREATEIDX_INDEX_OID,
-								 indexRelationId);
-
-	/* Delay after committing pg_index update. */
-	pg_usleep(yb_index_state_flags_update_delay * 1000);
-	if (IsYugaByteEnabled() && yb_test_block_index_phase[0] != '\0')
-		YbTestGucBlockWhileStrEqual(&yb_test_block_index_phase,
-									"indisready",
-									"index state change indisready=true");
-
-	StartTransactionCommand();
-
-	YBIncrementDdlNestingLevel(true /* is_catalog_version_increment */,
-							   false /* is_breaking_catalog_change */);
-
-	/* Wait for all backends to have up-to-date version. */
-	YbWaitForBackendsCatalogVersion();
->>>>>>> f5f84e2f
 
 		/*
 		 * The index is now visible, so we can report the OID.  While on it,
@@ -1999,7 +1823,6 @@
 			pgstat_progress_update_multi_param(2, progress_cols, progress_vals);
 		}
 
-<<<<<<< HEAD
 		/*
 		 * Phase 2 of concurrent index build (see comments for validate_index()
 		 * for an overview of how this works)
@@ -2165,35 +1988,6 @@
 
 		/* Delay after committing pg_index update. */
 		pg_usleep(yb_index_state_flags_update_delay * 1000);
-=======
-	elog(LOG, "committing pg_index tuple with indisready=true");
-	/*
-	 * No need to break (abort) ongoing txns since this is an online schema
-	 * change.
-	 * TODO(jason): handle nested CREATE INDEX (this assumes we're at nest
-	 * level 1).
-	 */
-	YBDecrementDdlNestingLevel();
-	CommitTransactionCommand();
-
-	/* Delay after committing pg_index update. */
-	pg_usleep(yb_index_state_flags_update_delay * 1000);
-	if (IsYugaByteEnabled() && yb_test_block_index_phase[0] != '\0')
-		YbTestGucBlockWhileStrEqual(&yb_test_block_index_phase,
-									"backfill",
-									"concurrent index backfill");
-
-	StartTransactionCommand();
-	YBIncrementDdlNestingLevel(true /* is_catalog_version_increment */,
-							   false /* is_breaking_catalog_change */);
-
-	/* Wait for all backends to have up-to-date version. */
-	YbWaitForBackendsCatalogVersion();
-
-	if (IsYugaByteEnabled())
-		pgstat_progress_update_param(PROGRESS_CREATEIDX_PHASE,
-									 YB_PROGRESS_CREATEIDX_BACKFILLING);
->>>>>>> f5f84e2f
 
 		StartTransactionCommand();
 		YBIncrementDdlNestingLevel();
@@ -2203,12 +1997,6 @@
 		/* Do backfill. */
 		HandleYBStatus(YBCPgBackfillIndex(databaseId, indexRelationId));
 	}
-
-	if (IsYugaByteEnabled() && yb_test_block_index_phase[0] != '\0')
-		YbTestGucBlockWhileStrEqual(&yb_test_block_index_phase,
-									"postbackfill",
-									"operations after concurrent "
-									"index backfill");
 
 	/*
 	 * Index can now be marked valid -- update its pg_index entry
@@ -4987,7 +4775,6 @@
 	}
 }
 
-<<<<<<< HEAD
 /*
  * Subroutine of IndexSetParentIndex to update the relispartition flag of the
  * given index to the given value.
@@ -5041,46 +4828,4 @@
 	MyProc->statusFlags |= PROC_IN_SAFE_IC;
 	ProcGlobal->statusFlags[MyProc->pgxactoff] = MyProc->statusFlags;
 	LWLockRelease(ProcArrayLock);
-=======
-static void
-YbWaitForBackendsCatalogVersion()
-{
-	if (yb_disable_wait_for_backends_catalog_version)
-		return;
-
-	int num_lagging_backends = -1;
-	int retries_left = 10;
-	while (num_lagging_backends != 0)
-	{
-		YBCStatus s = YBCPgWaitForBackendsCatalogVersion(MyDatabaseId,
-														 YbGetCatalogCacheVersion(),
-														 &num_lagging_backends);
-
-		if (!s)		/* ok */
-			continue;
-		if (YBCStatusIsTryAgain(s))
-		{
-			YBCFreeStatus(s);
-			continue;
-		}
-		/*
-		 * TODO(#5030): there is a bug where master commits a catalog
-		 * version bump and the following read doesn't pick it up.  This is
-		 * short-lived, so there only needs to be a few retries.
-		 */
-		const char *msg = YBCStatusMessageBegin(s);
-		if (strstr(msg, "Requested catalog version is too high"))
-		{
-			elog((retries_left > 3 ? DEBUG1 : NOTICE),
-				 "Retrying wait for backends catalog version: %s",
-				 msg);
-			if (retries_left-- > 0)
-			{
-				YBCFreeStatus(s);
-				continue;
-			}
-		}
-		HandleYBStatus(s);
-	}
->>>>>>> f5f84e2f
 }