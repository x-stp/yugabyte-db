/*-------------------------------------------------------------------------
 *
 * publicationcmds.c
 *		publication manipulation
 *
 * Portions Copyright (c) 1996-2022, PostgreSQL Global Development Group
 * Portions Copyright (c) 1994, Regents of the University of California
 *
 * IDENTIFICATION
 *		src/backend/commands/publicationcmds.c
 *
 *-------------------------------------------------------------------------
 */

#include "postgres.h"

#include "access/genam.h"
#include "access/htup_details.h"
#include "access/table.h"
#include "access/xact.h"
#include "catalog/catalog.h"
#include "catalog/indexing.h"
#include "catalog/namespace.h"
#include "catalog/objectaccess.h"
#include "catalog/objectaddress.h"
#include "catalog/partition.h"
#include "catalog/pg_inherits.h"
#include "catalog/pg_namespace.h"
#include "catalog/pg_proc.h"
#include "catalog/pg_publication.h"
#include "catalog/pg_publication_namespace.h"
#include "catalog/pg_publication_rel.h"
#include "catalog/pg_type.h"
#include "commands/dbcommands.h"
#include "commands/defrem.h"
#include "commands/event_trigger.h"
#include "commands/publicationcmds.h"
#include "funcapi.h"
#include "miscadmin.h"
#include "nodes/nodeFuncs.h"
#include "parser/parse_clause.h"
#include "parser/parse_collate.h"
#include "parser/parse_relation.h"
#include "storage/lmgr.h"
#include "utils/acl.h"
#include "utils/array.h"
#include "utils/builtins.h"
#include "utils/catcache.h"
#include "utils/fmgroids.h"
#include "utils/inval.h"
#include "utils/lsyscache.h"
#include "utils/rel.h"
#include "utils/syscache.h"
#include "utils/varlena.h"

/* YB includes. */
#include "catalog/index.h"
#include "pg_yb_utils.h"

/*
 * Information used to validate the columns in the row filter expression. See
 * contain_invalid_rfcolumn_walker for details.
 */
typedef struct rf_context
{
	Bitmapset  *bms_replident;	/* bitset of replica identity columns */
	bool		pubviaroot;		/* true if we are validating the parent
								 * relation's row filter */
	Oid			relid;			/* relid of the relation */
	Oid			parentid;		/* relid of the parent relation */
} rf_context;

static List *OpenTableList(List *tables);
static void CloseTableList(List *rels);
static void LockSchemaList(List *schemalist);
static void PublicationAddTables(Oid pubid, List *rels, bool if_not_exists,
								 AlterPublicationStmt *stmt);
static void PublicationDropTables(Oid pubid, List *rels, bool missing_ok);
static void PublicationAddSchemas(Oid pubid, List *schemas, bool if_not_exists,
								  AlterPublicationStmt *stmt);
static void PublicationDropSchemas(Oid pubid, List *schemas, bool missing_ok);


static void
parse_publication_options(ParseState *pstate,
						  List *options,
						  bool *publish_given,
						  PublicationActions *pubactions,
						  bool *publish_via_partition_root_given,
						  bool *publish_via_partition_root)
{
	ListCell   *lc;

	*publish_given = false;
	*publish_via_partition_root_given = false;

	/* defaults */
	pubactions->pubinsert = true;
	pubactions->pubupdate = true;
	pubactions->pubdelete = true;
	pubactions->pubtruncate = true;
	*publish_via_partition_root = false;

	/* Parse options */
	foreach(lc, options)
	{
		DefElem    *defel = (DefElem *) lfirst(lc);

		if (strcmp(defel->defname, "publish") == 0)
		{
			char	   *publish;
			List	   *publish_list;
			ListCell   *lc;

			if (*publish_given)
				errorConflictingDefElem(defel, pstate);

			/*
			 * If publish option was given only the explicitly listed actions
			 * should be published.
			 */
			pubactions->pubinsert = false;
			pubactions->pubupdate = false;
			pubactions->pubdelete = false;
			pubactions->pubtruncate = false;

			*publish_given = true;
			publish = defGetString(defel);

			if (!SplitIdentifierString(publish, ',', &publish_list))
				ereport(ERROR,
						(errcode(ERRCODE_SYNTAX_ERROR),
						 errmsg("invalid list syntax in parameter \"%s\"",
								"publish")));

			/* Process the option list. */
			foreach(lc, publish_list)
			{
				char	   *publish_opt = (char *) lfirst(lc);

				if (strcmp(publish_opt, "insert") == 0)
					pubactions->pubinsert = true;
				else if (strcmp(publish_opt, "update") == 0)
					pubactions->pubupdate = true;
				else if (strcmp(publish_opt, "delete") == 0)
					pubactions->pubdelete = true;
				else if (strcmp(publish_opt, "truncate") == 0)
					pubactions->pubtruncate = true;
				else
					ereport(ERROR,
							(errcode(ERRCODE_SYNTAX_ERROR),
							 errmsg("unrecognized value for publication option \"%s\": \"%s\"",
									"publish", publish_opt)));
			}
		}
		else if (strcmp(defel->defname, "publish_via_partition_root") == 0)
		{
			if (*publish_via_partition_root_given)
				errorConflictingDefElem(defel, pstate);
			*publish_via_partition_root_given = true;
			*publish_via_partition_root = defGetBoolean(defel);
		}
		else
			ereport(ERROR,
					(errcode(ERRCODE_SYNTAX_ERROR),
					 errmsg("unrecognized publication parameter: \"%s\"", defel->defname)));
	}
}

/*
 * Convert the PublicationObjSpecType list into schema oid list and
 * PublicationTable list.
 */
static void
ObjectsInPublicationToOids(List *pubobjspec_list, ParseState *pstate,
						   List **rels, List **schemas)
{
	ListCell   *cell;
	PublicationObjSpec *pubobj;

	if (!pubobjspec_list)
		return;

	foreach(cell, pubobjspec_list)
	{
		Oid			schemaid;
		List	   *search_path;

		pubobj = (PublicationObjSpec *) lfirst(cell);

		switch (pubobj->pubobjtype)
		{
			case PUBLICATIONOBJ_TABLE:
				*rels = lappend(*rels, pubobj->pubtable);
				break;
			case PUBLICATIONOBJ_TABLES_IN_SCHEMA:
				schemaid = get_namespace_oid(pubobj->name, false);

				/* Filter out duplicates if user specifies "sch1, sch1" */
				*schemas = list_append_unique_oid(*schemas, schemaid);
				break;
			case PUBLICATIONOBJ_TABLES_IN_CUR_SCHEMA:
				search_path = fetch_search_path(false);
				if (search_path == NIL) /* nothing valid in search_path? */
					ereport(ERROR,
							errcode(ERRCODE_UNDEFINED_SCHEMA),
							errmsg("no schema has been selected for CURRENT_SCHEMA"));

				schemaid = linitial_oid(search_path);
				list_free(search_path);

				/* Filter out duplicates if user specifies "sch1, sch1" */
				*schemas = list_append_unique_oid(*schemas, schemaid);
				break;
			default:
				/* shouldn't happen */
				elog(ERROR, "invalid publication object type %d", pubobj->pubobjtype);
				break;
		}
	}
}

/*
 * Returns true if any of the columns used in the row filter WHERE expression is
 * not part of REPLICA IDENTITY, false otherwise.
 */
static bool
contain_invalid_rfcolumn_walker(Node *node, rf_context *context)
{
	if (node == NULL)
		return false;

	if (IsA(node, Var))
	{
		Var		   *var = (Var *) node;
		AttrNumber	attnum = var->varattno;

		/*
		 * If pubviaroot is true, we are validating the row filter of the
		 * parent table, but the bitmap contains the replica identity
		 * information of the child table. So, get the column number of the
		 * child table as parent and child column order could be different.
		 */
		if (context->pubviaroot)
		{
			char	   *colname = get_attname(context->parentid, attnum, false);

			attnum = get_attnum(context->relid, colname);
		}

		if (!bms_is_member(attnum - FirstLowInvalidHeapAttributeNumber,
						   context->bms_replident))
			return true;
	}

	return expression_tree_walker(node, contain_invalid_rfcolumn_walker,
								  (void *) context);
}

/*
 * Check if all columns referenced in the filter expression are part of the
 * REPLICA IDENTITY index or not.
 *
 * Returns true if any invalid column is found.
 */
bool
pub_rf_contains_invalid_column(Oid pubid, Relation relation, List *ancestors,
							   bool pubviaroot)
{
	HeapTuple	rftuple;
	Oid			relid = RelationGetRelid(relation);
	Oid			publish_as_relid = RelationGetRelid(relation);
	bool		result = false;
	Datum		rfdatum;
	bool		rfisnull;

	/*
	 * FULL means all columns are in the REPLICA IDENTITY, so all columns are
	 * allowed in the row filter and we can skip the validation.
	 */
	if (relation->rd_rel->relreplident == REPLICA_IDENTITY_FULL)
		return false;

	/*
	 * For a partition, if pubviaroot is true, find the topmost ancestor that
	 * is published via this publication as we need to use its row filter
	 * expression to filter the partition's changes.
	 *
	 * Note that even though the row filter used is for an ancestor, the
	 * REPLICA IDENTITY used will be for the actual child table.
	 */
	if (pubviaroot && relation->rd_rel->relispartition)
	{
		publish_as_relid
			= GetTopMostAncestorInPublication(pubid, ancestors, NULL);

		if (!OidIsValid(publish_as_relid))
			publish_as_relid = relid;
	}

	rftuple = SearchSysCache2(PUBLICATIONRELMAP,
							  ObjectIdGetDatum(publish_as_relid),
							  ObjectIdGetDatum(pubid));

	if (!HeapTupleIsValid(rftuple))
		return false;

	rfdatum = SysCacheGetAttr(PUBLICATIONRELMAP, rftuple,
							  Anum_pg_publication_rel_prqual,
							  &rfisnull);

	if (!rfisnull)
	{
		rf_context	context = {0};
		Node	   *rfnode;
		Bitmapset  *bms = NULL;

		context.pubviaroot = pubviaroot;
		context.parentid = publish_as_relid;
		context.relid = relid;

		/* Remember columns that are part of the REPLICA IDENTITY */
		bms = RelationGetIndexAttrBitmap(relation,
										 INDEX_ATTR_BITMAP_IDENTITY_KEY);

		context.bms_replident = bms;
		rfnode = stringToNode(TextDatumGetCString(rfdatum));
		result = contain_invalid_rfcolumn_walker(rfnode, &context);
	}

	ReleaseSysCache(rftuple);

	return result;
}

/*
 * Check if all columns referenced in the REPLICA IDENTITY are covered by
 * the column list.
 *
 * Returns true if any replica identity column is not covered by column list.
 */
bool
pub_collist_contains_invalid_column(Oid pubid, Relation relation, List *ancestors,
									bool pubviaroot)
{
	HeapTuple	tuple;
	Oid			relid = RelationGetRelid(relation);
	Oid			publish_as_relid = RelationGetRelid(relation);
	bool		result = false;
	Datum		datum;
	bool		isnull;

	/*
	 * For a partition, if pubviaroot is true, find the topmost ancestor that
	 * is published via this publication as we need to use its column list for
	 * the changes.
	 *
	 * Note that even though the column list used is for an ancestor, the
	 * REPLICA IDENTITY used will be for the actual child table.
	 */
	if (pubviaroot && relation->rd_rel->relispartition)
	{
		publish_as_relid = GetTopMostAncestorInPublication(pubid, ancestors, NULL);

		if (!OidIsValid(publish_as_relid))
			publish_as_relid = relid;
	}

	tuple = SearchSysCache2(PUBLICATIONRELMAP,
							ObjectIdGetDatum(publish_as_relid),
							ObjectIdGetDatum(pubid));

	if (!HeapTupleIsValid(tuple))
		return false;

	datum = SysCacheGetAttr(PUBLICATIONRELMAP, tuple,
							Anum_pg_publication_rel_prattrs,
							&isnull);

	if (!isnull)
	{
		int			x;
		Bitmapset  *idattrs;
		Bitmapset  *columns = NULL;

		/* With REPLICA IDENTITY FULL, no column list is allowed. */
		if (relation->rd_rel->relreplident == REPLICA_IDENTITY_FULL)
			result = true;

		/* Transform the column list datum to a bitmapset. */
		columns = pub_collist_to_bitmapset(NULL, datum, NULL);

		/* Remember columns that are part of the REPLICA IDENTITY */
		idattrs = RelationGetIndexAttrBitmap(relation,
											 INDEX_ATTR_BITMAP_IDENTITY_KEY);

		/*
		 * Attnums in the bitmap returned by RelationGetIndexAttrBitmap are
		 * offset (to handle system columns the usual way), while column list
		 * does not use offset, so we can't do bms_is_subset(). Instead, we
		 * have to loop over the idattrs and check all of them are in the
		 * list.
		 */
		x = -1;
		while ((x = bms_next_member(idattrs, x)) >= 0)
		{
			AttrNumber	attnum = (x + FirstLowInvalidHeapAttributeNumber);

			/*
			 * If pubviaroot is true, we are validating the column list of the
			 * parent table, but the bitmap contains the replica identity
			 * information of the child table. The parent/child attnums may
			 * not match, so translate them to the parent - get the attname
			 * from the child, and look it up in the parent.
			 */
			if (pubviaroot)
			{
				/* attribute name in the child table */
				char	   *colname = get_attname(relid, attnum, false);

				/*
				 * Determine the attnum for the attribute name in parent (we
				 * are using the column list defined on the parent).
				 */
				attnum = get_attnum(publish_as_relid, colname);
			}

			/* replica identity column, not covered by the column list */
			if (!bms_is_member(attnum, columns))
			{
				result = true;
				break;
			}
		}

		bms_free(idattrs);
		bms_free(columns);
	}

	ReleaseSysCache(tuple);

	return result;
}

/* check_functions_in_node callback */
static bool
contain_mutable_or_user_functions_checker(Oid func_id, void *context)
{
	return (func_volatile(func_id) != PROVOLATILE_IMMUTABLE ||
			func_id >= FirstNormalObjectId);
}

/*
 * The row filter walker checks if the row filter expression is a "simple
 * expression".
 *
 * It allows only simple or compound expressions such as:
 * - (Var Op Const)
 * - (Var Op Var)
 * - (Var Op Const) AND/OR (Var Op Const)
 * - etc
 * (where Var is a column of the table this filter belongs to)
 *
 * The simple expression has the following restrictions:
 * - User-defined operators are not allowed;
 * - User-defined functions are not allowed;
 * - User-defined types are not allowed;
 * - User-defined collations are not allowed;
 * - Non-immutable built-in functions are not allowed;
 * - System columns are not allowed.
 *
 * NOTES
 *
 * We don't allow user-defined functions/operators/types/collations because
 * (a) if a user drops a user-defined object used in a row filter expression or
 * if there is any other error while using it, the logical decoding
 * infrastructure won't be able to recover from such an error even if the
 * object is recreated again because a historic snapshot is used to evaluate
 * the row filter;
 * (b) a user-defined function can be used to access tables that could have
 * unpleasant results because a historic snapshot is used. That's why only
 * immutable built-in functions are allowed in row filter expressions.
 *
 * We don't allow system columns because currently, we don't have that
 * information in the tuple passed to downstream. Also, as we don't replicate
 * those to subscribers, there doesn't seem to be a need for a filter on those
 * columns.
 *
 * We can allow other node types after more analysis and testing.
 */
static bool
check_simple_rowfilter_expr_walker(Node *node, ParseState *pstate)
{
	char	   *errdetail_msg = NULL;

	if (node == NULL)
		return false;

	switch (nodeTag(node))
	{
		case T_Var:
			/* System columns are not allowed. */
			if (((Var *) node)->varattno < InvalidAttrNumber)
				errdetail_msg = _("System columns are not allowed.");
			break;
		case T_OpExpr:
		case T_DistinctExpr:
		case T_NullIfExpr:
			/* OK, except user-defined operators are not allowed. */
			if (((OpExpr *) node)->opno >= FirstNormalObjectId)
				errdetail_msg = _("User-defined operators are not allowed.");
			break;
		case T_ScalarArrayOpExpr:
			/* OK, except user-defined operators are not allowed. */
			if (((ScalarArrayOpExpr *) node)->opno >= FirstNormalObjectId)
				errdetail_msg = _("User-defined operators are not allowed.");

			/*
			 * We don't need to check the hashfuncid and negfuncid of
			 * ScalarArrayOpExpr as those functions are only built for a
			 * subquery.
			 */
			break;
		case T_RowCompareExpr:
			{
				ListCell   *opid;

				/* OK, except user-defined operators are not allowed. */
				foreach(opid, ((RowCompareExpr *) node)->opnos)
				{
					if (lfirst_oid(opid) >= FirstNormalObjectId)
					{
						errdetail_msg = _("User-defined operators are not allowed.");
						break;
					}
				}
			}
			break;
		case T_Const:
		case T_FuncExpr:
		case T_BoolExpr:
		case T_RelabelType:
		case T_CollateExpr:
		case T_CaseExpr:
		case T_CaseTestExpr:
		case T_ArrayExpr:
		case T_RowExpr:
		case T_CoalesceExpr:
		case T_MinMaxExpr:
		case T_XmlExpr:
		case T_NullTest:
		case T_BooleanTest:
		case T_List:
			/* OK, supported */
			break;
		default:
			errdetail_msg = _("Only columns, constants, built-in operators, built-in data types, built-in collations, and immutable built-in functions are allowed.");
			break;
	}

	/*
	 * For all the supported nodes, if we haven't already found a problem,
	 * check the types, functions, and collations used in it.  We check List
	 * by walking through each element.
	 */
	if (!errdetail_msg && !IsA(node, List))
	{
		if (exprType(node) >= FirstNormalObjectId)
			errdetail_msg = _("User-defined types are not allowed.");
		else if (check_functions_in_node(node, contain_mutable_or_user_functions_checker,
										 (void *) pstate))
			errdetail_msg = _("User-defined or built-in mutable functions are not allowed.");
		else if (exprCollation(node) >= FirstNormalObjectId ||
				 exprInputCollation(node) >= FirstNormalObjectId)
			errdetail_msg = _("User-defined collations are not allowed.");
	}

	/*
	 * If we found a problem in this node, throw error now. Otherwise keep
	 * going.
	 */
	if (errdetail_msg)
		ereport(ERROR,
				(errcode(ERRCODE_FEATURE_NOT_SUPPORTED),
				 errmsg("invalid publication WHERE expression"),
				 errdetail_internal("%s", errdetail_msg),
				 parser_errposition(pstate, exprLocation(node))));

	return expression_tree_walker(node, check_simple_rowfilter_expr_walker,
								  (void *) pstate);
}

/*
 * Check if the row filter expression is a "simple expression".
 *
 * See check_simple_rowfilter_expr_walker for details.
 */
static bool
check_simple_rowfilter_expr(Node *node, ParseState *pstate)
{
	return check_simple_rowfilter_expr_walker(node, pstate);
}

/*
 * Transform the publication WHERE expression for all the relations in the list,
 * ensuring it is coerced to boolean and necessary collation information is
 * added if required, and add a new nsitem/RTE for the associated relation to
 * the ParseState's namespace list.
 *
 * Also check the publication row filter expression and throw an error if
 * anything not permitted or unexpected is encountered.
 */
static void
TransformPubWhereClauses(List *tables, const char *queryString,
						 bool pubviaroot)
{
	ListCell   *lc;

	foreach(lc, tables)
	{
		ParseNamespaceItem *nsitem;
		Node	   *whereclause = NULL;
		ParseState *pstate;
		PublicationRelInfo *pri = (PublicationRelInfo *) lfirst(lc);

		if (pri->whereClause == NULL)
			continue;

		/*
		 * If the publication doesn't publish changes via the root partitioned
		 * table, the partition's row filter will be used. So disallow using
		 * WHERE clause on partitioned table in this case.
		 */
		if (!pubviaroot &&
			pri->relation->rd_rel->relkind == RELKIND_PARTITIONED_TABLE)
			ereport(ERROR,
					(errcode(ERRCODE_INVALID_PARAMETER_VALUE),
					 errmsg("cannot use publication WHERE clause for relation \"%s\"",
							RelationGetRelationName(pri->relation)),
					 errdetail("WHERE clause cannot be used for a partitioned table when %s is false.",
							   "publish_via_partition_root")));

		/*
		 * A fresh pstate is required so that we only have "this" table in its
		 * rangetable
		 */
		pstate = make_parsestate(NULL);
		pstate->p_sourcetext = queryString;
		nsitem = addRangeTableEntryForRelation(pstate, pri->relation,
											   AccessShareLock, NULL,
											   false, false);
		addNSItemToQuery(pstate, nsitem, false, true, true);

		whereclause = transformWhereClause(pstate,
										   copyObject(pri->whereClause),
										   EXPR_KIND_WHERE,
										   "PUBLICATION WHERE");

		/* Fix up collation information */
		assign_expr_collations(pstate, whereclause);

		/*
		 * We allow only simple expressions in row filters. See
		 * check_simple_rowfilter_expr_walker.
		 */
		check_simple_rowfilter_expr(whereclause, pstate);

		free_parsestate(pstate);

		pri->whereClause = whereclause;
	}
}


/*
 * Given a list of tables that are going to be added to a publication,
 * verify that they fulfill the necessary preconditions, namely: no tables
 * have a column list if any schema is published; and partitioned tables do
 * not have column lists if publish_via_partition_root is not set.
 *
 * 'publish_schema' indicates that the publication contains any TABLES IN
 * SCHEMA elements (newly added in this command, or preexisting).
 * 'pubviaroot' is the value of publish_via_partition_root.
 */
static void
CheckPubRelationColumnList(char *pubname, List *tables,
						   bool publish_schema, bool pubviaroot)
{
	ListCell   *lc;

	foreach(lc, tables)
	{
		PublicationRelInfo *pri = (PublicationRelInfo *) lfirst(lc);

		if (pri->columns == NIL)
			continue;

		/*
		 * Disallow specifying column list if any schema is in the
		 * publication.
		 *
		 * XXX We could instead just forbid the case when the publication
		 * tries to publish the table with a column list and a schema for that
		 * table. However, if we do that then we need a restriction during
		 * ALTER TABLE ... SET SCHEMA to prevent such a case which doesn't
		 * seem to be a good idea.
		 */
		if (publish_schema)
			ereport(ERROR,
					errcode(ERRCODE_INVALID_PARAMETER_VALUE),
					errmsg("cannot use column list for relation \"%s.%s\" in publication \"%s\"",
						   get_namespace_name(RelationGetNamespace(pri->relation)),
						   RelationGetRelationName(pri->relation), pubname),
					errdetail("Column lists cannot be specified in publications containing FOR TABLES IN SCHEMA elements."));

		/*
		 * If the publication doesn't publish changes via the root partitioned
		 * table, the partition's column list will be used. So disallow using
		 * a column list on the partitioned table in this case.
		 */
		if (!pubviaroot &&
			pri->relation->rd_rel->relkind == RELKIND_PARTITIONED_TABLE)
			ereport(ERROR,
					(errcode(ERRCODE_INVALID_PARAMETER_VALUE),
					 errmsg("cannot use column list for relation \"%s.%s\" in publication \"%s\"",
							get_namespace_name(RelationGetNamespace(pri->relation)),
							RelationGetRelationName(pri->relation), pubname),
					 errdetail("Column lists cannot be specified for partitioned tables when %s is false.",
							   "publish_via_partition_root")));
	}
}

/*
 * Create new publication.
 */
ObjectAddress
CreatePublication(ParseState *pstate, CreatePublicationStmt *stmt)
{
	if (IsYugaByteEnabled() && !yb_enable_replication_commands)
		ereport(ERROR,
				(errcode(ERRCODE_INVALID_PARAMETER_VALUE),
				 errmsg("CreatePublication is unavailable"),
				 errdetail("yb_enable_replication_commands is false or a "
				 		   "system upgrade is in progress")));

	Relation	rel;
	ObjectAddress myself;
	Oid			puboid;
	bool		nulls[Natts_pg_publication];
	Datum		values[Natts_pg_publication];
	HeapTuple	tup;
	bool		publish_given;
	PublicationActions pubactions;
	bool		publish_via_partition_root_given;
	bool		publish_via_partition_root;
	AclResult	aclresult;
	List	   *relations = NIL;
	List	   *schemaidlist = NIL;

	/* must have CREATE privilege on database */
	aclresult = pg_database_aclcheck(MyDatabaseId, GetUserId(), ACL_CREATE);
	if (aclresult != ACLCHECK_OK)
		aclcheck_error(aclresult, OBJECT_DATABASE,
					   get_database_name(MyDatabaseId));

	/* FOR ALL TABLES requires superuser */
	if (stmt->for_all_tables && !superuser())
		ereport(ERROR,
				(errcode(ERRCODE_INSUFFICIENT_PRIVILEGE),
				 errmsg("must be superuser to create FOR ALL TABLES publication")));

	rel = table_open(PublicationRelationId, RowExclusiveLock);

	/* Check if name is used */
	puboid = GetSysCacheOid1(PUBLICATIONNAME, Anum_pg_publication_oid,
							 CStringGetDatum(stmt->pubname));
	if (OidIsValid(puboid))
		ereport(ERROR,
				(errcode(ERRCODE_DUPLICATE_OBJECT),
				 errmsg("publication \"%s\" already exists",
						stmt->pubname)));

	/* Form a tuple. */
	memset(values, 0, sizeof(values));
	memset(nulls, false, sizeof(nulls));

	values[Anum_pg_publication_pubname - 1] =
		DirectFunctionCall1(namein, CStringGetDatum(stmt->pubname));
	values[Anum_pg_publication_pubowner - 1] = ObjectIdGetDatum(GetUserId());

	parse_publication_options(pstate,
							  stmt->options,
							  &publish_given, &pubactions,
							  &publish_via_partition_root_given,
							  &publish_via_partition_root);

	if (IsYugaByteEnabled() && !(pubactions.pubinsert && pubactions.pubupdate &&
								 pubactions.pubdelete &&
								 pubactions.pubtruncate))
		ereport(ERROR,
				(errcode(ERRCODE_FEATURE_NOT_SUPPORTED),
				 errmsg("Publishing only a subset of DML commands is not yet supported"),
				 errhint("See https://github.com/yugabyte/yugabyte-db/issues/"
						 "19250. React with thumbs up to raise its priority")));

	puboid = GetNewOidWithIndex(rel, PublicationObjectIndexId,
								Anum_pg_publication_oid);
	values[Anum_pg_publication_oid - 1] = ObjectIdGetDatum(puboid);
	values[Anum_pg_publication_puballtables - 1] =
		BoolGetDatum(stmt->for_all_tables);
	values[Anum_pg_publication_pubinsert - 1] =
		BoolGetDatum(pubactions.pubinsert);
	values[Anum_pg_publication_pubupdate - 1] =
		BoolGetDatum(pubactions.pubupdate);
	values[Anum_pg_publication_pubdelete - 1] =
		BoolGetDatum(pubactions.pubdelete);
	values[Anum_pg_publication_pubtruncate - 1] =
		BoolGetDatum(pubactions.pubtruncate);
	values[Anum_pg_publication_pubviaroot - 1] =
		BoolGetDatum(publish_via_partition_root);

	tup = heap_form_tuple(RelationGetDescr(rel), values, nulls);

	/* Insert tuple into catalog. */
	CatalogTupleInsert(rel, tup);
	heap_freetuple(tup);

	recordDependencyOnOwner(PublicationRelationId, puboid, GetUserId());

	ObjectAddressSet(myself, PublicationRelationId, puboid);

	/* Make the changes visible. */
	CommandCounterIncrement();

	/* Associate objects with the publication. */
	if (stmt->for_all_tables)
	{
		/* Invalidate relcache so that publication info is rebuilt. */
		CacheInvalidateRelcacheAll();
	}
	else
	{
		ObjectsInPublicationToOids(stmt->pubobjects, pstate, &relations,
								   &schemaidlist);

		/* FOR TABLES IN SCHEMA requires superuser */
		if (schemaidlist != NIL && !superuser())
			ereport(ERROR,
					errcode(ERRCODE_INSUFFICIENT_PRIVILEGE),
					errmsg("must be superuser to create FOR TABLES IN SCHEMA publication"));

		if (list_length(relations) > 0)
		{
			List	   *rels;

			rels = OpenTableList(relations);
			TransformPubWhereClauses(rels, pstate->p_sourcetext,
									 publish_via_partition_root);

			CheckPubRelationColumnList(stmt->pubname, rels,
									   schemaidlist != NIL,
									   publish_via_partition_root);

			PublicationAddTables(puboid, rels, true, NULL);
			CloseTableList(rels);
		}

		if (list_length(schemaidlist) > 0)
		{
			/*
			 * Schema lock is held until the publication is created to prevent
			 * concurrent schema deletion.
			 */
			LockSchemaList(schemaidlist);
			PublicationAddSchemas(puboid, schemaidlist, true, NULL);
		}
	}

<<<<<<< HEAD
	table_close(rel, RowExclusiveLock);
=======
	/* Log a NOTICE for unsupported relations. */
	if (IsYugaByteEnabled() && stmt->for_all_tables)
		yb_log_unsupported_publication_relations();

	heap_close(rel, RowExclusiveLock);
>>>>>>> 340212f0

	InvokeObjectPostCreateHook(PublicationRelationId, puboid, 0);

	if (wal_level != WAL_LEVEL_LOGICAL)
		ereport(WARNING,
				(errcode(ERRCODE_OBJECT_NOT_IN_PREREQUISITE_STATE),
				 errmsg("wal_level is insufficient to publish logical changes"),
				 errhint("Set wal_level to \"logical\" before creating subscriptions.")));

	return myself;
}

/*
 * Change options of a publication.
 */
static void
AlterPublicationOptions(ParseState *pstate, AlterPublicationStmt *stmt,
						Relation rel, HeapTuple tup)
{
	bool		nulls[Natts_pg_publication];
	bool		replaces[Natts_pg_publication];
	Datum		values[Natts_pg_publication];
	bool		publish_given;
	PublicationActions pubactions;
	bool		publish_via_partition_root_given;
	bool		publish_via_partition_root;
	ObjectAddress obj;
	Form_pg_publication pubform;
	List	   *root_relids = NIL;
	ListCell   *lc;

	parse_publication_options(pstate,
							  stmt->options,
							  &publish_given, &pubactions,
							  &publish_via_partition_root_given,
							  &publish_via_partition_root);

	pubform = (Form_pg_publication) GETSTRUCT(tup);

	/*
	 * If the publication doesn't publish changes via the root partitioned
	 * table, the partition's row filter and column list will be used. So
	 * disallow using WHERE clause and column lists on partitioned table in
	 * this case.
	 */
	if (!pubform->puballtables && publish_via_partition_root_given &&
		!publish_via_partition_root)
	{
		/*
		 * Lock the publication so nobody else can do anything with it. This
		 * prevents concurrent alter to add partitioned table(s) with WHERE
		 * clause(s) and/or column lists which we don't allow when not
		 * publishing via root.
		 */
		LockDatabaseObject(PublicationRelationId, pubform->oid, 0,
						   AccessShareLock);

		root_relids = GetPublicationRelations(pubform->oid,
											  PUBLICATION_PART_ROOT);

		foreach(lc, root_relids)
		{
			Oid			relid = lfirst_oid(lc);
			HeapTuple	rftuple;
			char		relkind;
			char	   *relname;
			bool		has_rowfilter;
			bool		has_collist;

			/*
			 * Beware: we don't have lock on the relations, so cope silently
			 * with the cache lookups returning NULL.
			 */

			rftuple = SearchSysCache2(PUBLICATIONRELMAP,
									  ObjectIdGetDatum(relid),
									  ObjectIdGetDatum(pubform->oid));
			if (!HeapTupleIsValid(rftuple))
				continue;
			has_rowfilter = !heap_attisnull(rftuple, Anum_pg_publication_rel_prqual, NULL);
			has_collist = !heap_attisnull(rftuple, Anum_pg_publication_rel_prattrs, NULL);
			if (!has_rowfilter && !has_collist)
			{
				ReleaseSysCache(rftuple);
				continue;
			}

			relkind = get_rel_relkind(relid);
			if (relkind != RELKIND_PARTITIONED_TABLE)
			{
				ReleaseSysCache(rftuple);
				continue;
			}
			relname = get_rel_name(relid);
			if (relname == NULL)	/* table concurrently dropped */
			{
				ReleaseSysCache(rftuple);
				continue;
			}

			if (has_rowfilter)
				ereport(ERROR,
						(errcode(ERRCODE_INVALID_PARAMETER_VALUE),
						 errmsg("cannot set parameter \"%s\" to false for publication \"%s\"",
								"publish_via_partition_root",
								stmt->pubname),
						 errdetail("The publication contains a WHERE clause for partitioned table \"%s\", which is not allowed when \"%s\" is false.",
								   relname, "publish_via_partition_root")));
			Assert(has_collist);
			ereport(ERROR,
					(errcode(ERRCODE_INVALID_PARAMETER_VALUE),
					 errmsg("cannot set parameter \"%s\" to false for publication \"%s\"",
							"publish_via_partition_root",
							stmt->pubname),
					 errdetail("The publication contains a column list for partitioned table \"%s\", which is not allowed when \"%s\" is false.",
							   relname, "publish_via_partition_root")));
		}
	}

	if (IsYugaByteEnabled() && !(pubactions.pubinsert && pubactions.pubupdate &&
								 pubactions.pubdelete &&
								 pubactions.pubtruncate))
		ereport(ERROR,
				(errcode(ERRCODE_FEATURE_NOT_SUPPORTED),
				 errmsg("Publishing only a subset of DML commands is not yet supported"),
				 errhint("See https://github.com/yugabyte/yugabyte-db/issues/"
						 "19250. React with thumbs up to raise its priority")));

	/* Everything ok, form a new tuple. */
	memset(values, 0, sizeof(values));
	memset(nulls, false, sizeof(nulls));
	memset(replaces, false, sizeof(replaces));

	if (publish_given)
	{
		values[Anum_pg_publication_pubinsert - 1] = BoolGetDatum(pubactions.pubinsert);
		replaces[Anum_pg_publication_pubinsert - 1] = true;

		values[Anum_pg_publication_pubupdate - 1] = BoolGetDatum(pubactions.pubupdate);
		replaces[Anum_pg_publication_pubupdate - 1] = true;

		values[Anum_pg_publication_pubdelete - 1] = BoolGetDatum(pubactions.pubdelete);
		replaces[Anum_pg_publication_pubdelete - 1] = true;

		values[Anum_pg_publication_pubtruncate - 1] = BoolGetDatum(pubactions.pubtruncate);
		replaces[Anum_pg_publication_pubtruncate - 1] = true;
	}

	if (publish_via_partition_root_given)
	{
		values[Anum_pg_publication_pubviaroot - 1] = BoolGetDatum(publish_via_partition_root);
		replaces[Anum_pg_publication_pubviaroot - 1] = true;
	}

	tup = heap_modify_tuple(tup, RelationGetDescr(rel), values, nulls,
							replaces);

	/* Update the catalog. */
	CatalogTupleUpdate(rel, &tup->t_self, tup);

	CommandCounterIncrement();

	pubform = (Form_pg_publication) GETSTRUCT(tup);

	/* Invalidate the relcache. */
	if (pubform->puballtables)
	{
		CacheInvalidateRelcacheAll();
	}
	else
	{
		List	   *relids = NIL;
		List	   *schemarelids = NIL;

		/*
		 * For any partitioned tables contained in the publication, we must
		 * invalidate all partitions contained in the respective partition
		 * trees, not just those explicitly mentioned in the publication.
		 */
		if (root_relids == NIL)
			relids = GetPublicationRelations(pubform->oid,
											 PUBLICATION_PART_ALL);
		else
		{
			/*
			 * We already got tables explicitly mentioned in the publication.
			 * Now get all partitions for the partitioned table in the list.
			 */
			foreach(lc, root_relids)
				relids = GetPubPartitionOptionRelations(relids,
														PUBLICATION_PART_ALL,
														lfirst_oid(lc));
		}

		schemarelids = GetAllSchemaPublicationRelations(pubform->oid,
														PUBLICATION_PART_ALL);
		relids = list_concat_unique_oid(relids, schemarelids);

		InvalidatePublicationRels(relids);
	}

	ObjectAddressSet(obj, PublicationRelationId, pubform->oid);
	EventTriggerCollectSimpleCommand(obj, InvalidObjectAddress,
									 (Node *) stmt);

	InvokeObjectPostAlterHook(PublicationRelationId, pubform->oid, 0);
}

/*
 * Invalidate the relations.
 */
void
InvalidatePublicationRels(List *relids)
{
	/*
	 * We don't want to send too many individual messages, at some point it's
	 * cheaper to just reset whole relcache.
	 */
	if (list_length(relids) < MAX_RELCACHE_INVAL_MSGS)
	{
		ListCell   *lc;

		foreach(lc, relids)
			CacheInvalidateRelcacheByRelid(lfirst_oid(lc));
	}
	else
		CacheInvalidateRelcacheAll();
}

/*
 * Add or remove table to/from publication.
 */
static void
AlterPublicationTables(AlterPublicationStmt *stmt, HeapTuple tup,
					   List *tables, const char *queryString,
					   bool publish_schema)
{
	List	   *rels = NIL;
	Form_pg_publication pubform = (Form_pg_publication) GETSTRUCT(tup);
	Oid			pubid = pubform->oid;

	/*
	 * Nothing to do if no objects, except in SET: for that it is quite
	 * possible that user has not specified any tables in which case we need
	 * to remove all the existing tables.
	 */
	if (!tables && stmt->action != AP_SetObjects)
		return;

	rels = OpenTableList(tables);

	if (stmt->action == AP_AddObjects)
	{
		TransformPubWhereClauses(rels, queryString, pubform->pubviaroot);

		publish_schema |= is_schema_publication(pubid);

		CheckPubRelationColumnList(stmt->pubname, rels, publish_schema,
								   pubform->pubviaroot);

		PublicationAddTables(pubid, rels, false, stmt);
	}
	else if (stmt->action == AP_DropObjects)
		PublicationDropTables(pubid, rels, false);
	else						/* AP_SetObjects */
	{
		List	   *oldrelids = GetPublicationRelations(pubid,
														PUBLICATION_PART_ROOT);
		List	   *delrels = NIL;
		ListCell   *oldlc;

		TransformPubWhereClauses(rels, queryString, pubform->pubviaroot);

		CheckPubRelationColumnList(stmt->pubname, rels, publish_schema,
								   pubform->pubviaroot);

		/*
		 * To recreate the relation list for the publication, look for
		 * existing relations that do not need to be dropped.
		 */
		foreach(oldlc, oldrelids)
		{
			Oid			oldrelid = lfirst_oid(oldlc);
			ListCell   *newlc;
			PublicationRelInfo *oldrel;
			bool		found = false;
			HeapTuple	rftuple;
			Node	   *oldrelwhereclause = NULL;
			Bitmapset  *oldcolumns = NULL;

			/* look up the cache for the old relmap */
			rftuple = SearchSysCache2(PUBLICATIONRELMAP,
									  ObjectIdGetDatum(oldrelid),
									  ObjectIdGetDatum(pubid));

			/*
			 * See if the existing relation currently has a WHERE clause or a
			 * column list. We need to compare those too.
			 */
			if (HeapTupleIsValid(rftuple))
			{
				bool		isnull = true;
				Datum		whereClauseDatum;
				Datum		columnListDatum;

				/* Load the WHERE clause for this table. */
				whereClauseDatum = SysCacheGetAttr(PUBLICATIONRELMAP, rftuple,
												   Anum_pg_publication_rel_prqual,
												   &isnull);
				if (!isnull)
					oldrelwhereclause = stringToNode(TextDatumGetCString(whereClauseDatum));

				/* Transform the int2vector column list to a bitmap. */
				columnListDatum = SysCacheGetAttr(PUBLICATIONRELMAP, rftuple,
												  Anum_pg_publication_rel_prattrs,
												  &isnull);

				if (!isnull)
					oldcolumns = pub_collist_to_bitmapset(NULL, columnListDatum, NULL);

				ReleaseSysCache(rftuple);
			}

			foreach(newlc, rels)
			{
				PublicationRelInfo *newpubrel;
				Oid			newrelid;
				Bitmapset  *newcolumns = NULL;

				newpubrel = (PublicationRelInfo *) lfirst(newlc);
				newrelid = RelationGetRelid(newpubrel->relation);

				/*
				 * If the new publication has column list, transform it to a
				 * bitmap too.
				 */
				if (newpubrel->columns)
				{
					ListCell   *lc;

					foreach(lc, newpubrel->columns)
					{
						char	   *colname = strVal(lfirst(lc));
						AttrNumber	attnum = get_attnum(newrelid, colname);

						newcolumns = bms_add_member(newcolumns, attnum);
					}
				}

				/*
				 * Check if any of the new set of relations matches with the
				 * existing relations in the publication. Additionally, if the
				 * relation has an associated WHERE clause, check the WHERE
				 * expressions also match. Same for the column list. Drop the
				 * rest.
				 */
				if (RelationGetRelid(newpubrel->relation) == oldrelid)
				{
					if (equal(oldrelwhereclause, newpubrel->whereClause) &&
						bms_equal(oldcolumns, newcolumns))
					{
						found = true;
						break;
					}
				}
			}

			/*
			 * Add the non-matched relations to a list so that they can be
			 * dropped.
			 */
			if (!found)
			{
				oldrel = palloc(sizeof(PublicationRelInfo));
				oldrel->whereClause = NULL;
				oldrel->columns = NIL;
				oldrel->relation = table_open(oldrelid,
											  ShareUpdateExclusiveLock);
				delrels = lappend(delrels, oldrel);
			}
		}

		/* And drop them. */
		PublicationDropTables(pubid, delrels, true);

		/*
		 * Don't bother calculating the difference for adding, we'll catch and
		 * skip existing ones when doing catalog update.
		 */
		PublicationAddTables(pubid, rels, true, stmt);

		CloseTableList(delrels);
	}

	CloseTableList(rels);
}

/*
 * Alter the publication schemas.
 *
 * Add or remove schemas to/from publication.
 */
static void
AlterPublicationSchemas(AlterPublicationStmt *stmt,
						HeapTuple tup, List *schemaidlist)
{
	Form_pg_publication pubform = (Form_pg_publication) GETSTRUCT(tup);

	/*
	 * Nothing to do if no objects, except in SET: for that it is quite
	 * possible that user has not specified any schemas in which case we need
	 * to remove all the existing schemas.
	 */
	if (!schemaidlist && stmt->action != AP_SetObjects)
		return;

	/*
	 * Schema lock is held until the publication is altered to prevent
	 * concurrent schema deletion.
	 */
	LockSchemaList(schemaidlist);
	if (stmt->action == AP_AddObjects)
	{
		ListCell   *lc;
		List	   *reloids;

		reloids = GetPublicationRelations(pubform->oid, PUBLICATION_PART_ROOT);

		foreach(lc, reloids)
		{
			HeapTuple	coltuple;

			coltuple = SearchSysCache2(PUBLICATIONRELMAP,
									   ObjectIdGetDatum(lfirst_oid(lc)),
									   ObjectIdGetDatum(pubform->oid));

			if (!HeapTupleIsValid(coltuple))
				continue;

			/*
			 * Disallow adding schema if column list is already part of the
			 * publication. See CheckPubRelationColumnList.
			 */
			if (!heap_attisnull(coltuple, Anum_pg_publication_rel_prattrs, NULL))
				ereport(ERROR,
						errcode(ERRCODE_INVALID_PARAMETER_VALUE),
						errmsg("cannot add schema to publication \"%s\"",
							   stmt->pubname),
						errdetail("Schemas cannot be added if any tables that specify a column list are already part of the publication."));

			ReleaseSysCache(coltuple);
		}

		PublicationAddSchemas(pubform->oid, schemaidlist, false, stmt);
	}
	else if (stmt->action == AP_DropObjects)
		PublicationDropSchemas(pubform->oid, schemaidlist, false);
	else						/* AP_SetObjects */
	{
		List	   *oldschemaids = GetPublicationSchemas(pubform->oid);
		List	   *delschemas = NIL;

		/* Identify which schemas should be dropped */
		delschemas = list_difference_oid(oldschemaids, schemaidlist);

		/*
		 * Schema lock is held until the publication is altered to prevent
		 * concurrent schema deletion.
		 */
		LockSchemaList(delschemas);

		/* And drop them */
		PublicationDropSchemas(pubform->oid, delschemas, true);

		/*
		 * Don't bother calculating the difference for adding, we'll catch and
		 * skip existing ones when doing catalog update.
		 */
		PublicationAddSchemas(pubform->oid, schemaidlist, true, stmt);
	}
}

/*
 * Check if relations and schemas can be in a given publication and throw
 * appropriate error if not.
 */
static void
CheckAlterPublication(AlterPublicationStmt *stmt, HeapTuple tup,
					  List *tables, List *schemaidlist)
{
	Form_pg_publication pubform = (Form_pg_publication) GETSTRUCT(tup);

	if ((stmt->action == AP_AddObjects || stmt->action == AP_SetObjects) &&
		schemaidlist && !superuser())
		ereport(ERROR,
				(errcode(ERRCODE_INSUFFICIENT_PRIVILEGE),
				 errmsg("must be superuser to add or set schemas")));

	/*
	 * Check that user is allowed to manipulate the publication tables in
	 * schema
	 */
	if (schemaidlist && pubform->puballtables)
		ereport(ERROR,
				(errcode(ERRCODE_OBJECT_NOT_IN_PREREQUISITE_STATE),
				 errmsg("publication \"%s\" is defined as FOR ALL TABLES",
						NameStr(pubform->pubname)),
				 errdetail("Schemas cannot be added to or dropped from FOR ALL TABLES publications.")));

	/* Check that user is allowed to manipulate the publication tables. */
	if (tables && pubform->puballtables)
		ereport(ERROR,
				(errcode(ERRCODE_OBJECT_NOT_IN_PREREQUISITE_STATE),
				 errmsg("publication \"%s\" is defined as FOR ALL TABLES",
						NameStr(pubform->pubname)),
				 errdetail("Tables cannot be added to or dropped from FOR ALL TABLES publications.")));
}

/*
 * Alter the existing publication.
 *
 * This is dispatcher function for AlterPublicationOptions,
 * AlterPublicationSchemas and AlterPublicationTables.
 */
void
AlterPublication(ParseState *pstate, AlterPublicationStmt *stmt)
{
	if (IsYugaByteEnabled() && !yb_enable_replication_commands)
		ereport(ERROR, (errcode(ERRCODE_INVALID_PARAMETER_VALUE),
						errmsg("AlterPublication is unavailable"),
						errdetail("yb_enable_replication_commands is false or a"
								  " system upgrade is in progress")));

	Relation	rel;
	HeapTuple	tup;
	Form_pg_publication pubform;

	rel = table_open(PublicationRelationId, RowExclusiveLock);

	tup = SearchSysCacheCopy1(PUBLICATIONNAME,
							  CStringGetDatum(stmt->pubname));

	if (!HeapTupleIsValid(tup))
		ereport(ERROR,
				(errcode(ERRCODE_UNDEFINED_OBJECT),
				 errmsg("publication \"%s\" does not exist",
						stmt->pubname)));

	pubform = (Form_pg_publication) GETSTRUCT(tup);

	/* must be owner */
	if (!pg_publication_ownercheck(pubform->oid, GetUserId()))
		aclcheck_error(ACLCHECK_NOT_OWNER, OBJECT_PUBLICATION,
					   stmt->pubname);

	if (stmt->options)
		AlterPublicationOptions(pstate, stmt, rel, tup);
	else
	{
		List	   *relations = NIL;
		List	   *schemaidlist = NIL;
		Oid			pubid = pubform->oid;

		ObjectsInPublicationToOids(stmt->pubobjects, pstate, &relations,
								   &schemaidlist);

		CheckAlterPublication(stmt, tup, relations, schemaidlist);

		heap_freetuple(tup);

		/* Lock the publication so nobody else can do anything with it. */
		LockDatabaseObject(PublicationRelationId, pubid, 0,
						   AccessExclusiveLock);

		/*
		 * It is possible that by the time we acquire the lock on publication,
		 * concurrent DDL has removed it. We can test this by checking the
		 * existence of publication. We get the tuple again to avoid the risk
		 * of any publication option getting changed.
		 */
		tup = SearchSysCacheCopy1(PUBLICATIONOID, ObjectIdGetDatum(pubid));
		if (!HeapTupleIsValid(tup))
			ereport(ERROR,
					errcode(ERRCODE_UNDEFINED_OBJECT),
					errmsg("publication \"%s\" does not exist",
						   stmt->pubname));

		AlterPublicationTables(stmt, tup, relations, pstate->p_sourcetext,
							   schemaidlist != NIL);
		AlterPublicationSchemas(stmt, tup, schemaidlist);
	}

	/* Cleanup. */
	heap_freetuple(tup);
	table_close(rel, RowExclusiveLock);
}

/*
 * Remove relation from publication by mapping OID.
 */
void
RemovePublicationRelById(Oid proid)
{
	if (IsYugaByteEnabled() && !yb_enable_replication_commands)
		ereport(ERROR, (errcode(ERRCODE_INVALID_PARAMETER_VALUE),
						errmsg("RemovePublicationRelById is unavailable"),
						errdetail("yb_enable_replication_commands is false or a"
								  " system upgrade is in progress")));

	Relation	rel;
	HeapTuple	tup;
	Form_pg_publication_rel pubrel;
	List	   *relids = NIL;

	rel = table_open(PublicationRelRelationId, RowExclusiveLock);

	tup = SearchSysCache1(PUBLICATIONREL, ObjectIdGetDatum(proid));

	if (!HeapTupleIsValid(tup))
		elog(ERROR, "cache lookup failed for publication table %u",
			 proid);

	pubrel = (Form_pg_publication_rel) GETSTRUCT(tup);

	/*
	 * Invalidate relcache so that publication info is rebuilt.
	 *
	 * For the partitioned tables, we must invalidate all partitions contained
	 * in the respective partition hierarchies, not just the one explicitly
	 * mentioned in the publication. This is required because we implicitly
	 * publish the child tables when the parent table is published.
	 */
	relids = GetPubPartitionOptionRelations(relids, PUBLICATION_PART_ALL,
											pubrel->prrelid);

	InvalidatePublicationRels(relids);

	CatalogTupleDelete(rel, tup);

	ReleaseSysCache(tup);

	table_close(rel, RowExclusiveLock);
}

/*
 * Remove the publication by mapping OID.
 */
void
RemovePublicationById(Oid pubid)
{
	if (IsYugaByteEnabled() && !yb_enable_replication_commands)
		ereport(ERROR, (errcode(ERRCODE_INVALID_PARAMETER_VALUE),
						errmsg("RemovePublicationById is unavailable"),
						errdetail("yb_enable_replication_commands is false or a"
								  " system upgrade is in progress")));

	Relation	rel;
	HeapTuple	tup;
	Form_pg_publication pubform;

	rel = table_open(PublicationRelationId, RowExclusiveLock);

	tup = SearchSysCache1(PUBLICATIONOID, ObjectIdGetDatum(pubid));
	if (!HeapTupleIsValid(tup))
		elog(ERROR, "cache lookup failed for publication %u", pubid);

	pubform = (Form_pg_publication) GETSTRUCT(tup);

	/* Invalidate relcache so that publication info is rebuilt. */
	if (pubform->puballtables)
		CacheInvalidateRelcacheAll();

	CatalogTupleDelete(rel, tup);

	ReleaseSysCache(tup);

	table_close(rel, RowExclusiveLock);
}

/*
 * Remove schema from publication by mapping OID.
 */
void
RemovePublicationSchemaById(Oid psoid)
{
	Relation	rel;
	HeapTuple	tup;
	List	   *schemaRels = NIL;
	Form_pg_publication_namespace pubsch;

	rel = table_open(PublicationNamespaceRelationId, RowExclusiveLock);

	tup = SearchSysCache1(PUBLICATIONNAMESPACE, ObjectIdGetDatum(psoid));

	if (!HeapTupleIsValid(tup))
		elog(ERROR, "cache lookup failed for publication schema %u", psoid);

	pubsch = (Form_pg_publication_namespace) GETSTRUCT(tup);

	/*
	 * Invalidate relcache so that publication info is rebuilt. See
	 * RemovePublicationRelById for why we need to consider all the
	 * partitions.
	 */
	schemaRels = GetSchemaPublicationRelations(pubsch->pnnspid,
											   PUBLICATION_PART_ALL);
	InvalidatePublicationRels(schemaRels);

	CatalogTupleDelete(rel, tup);

	ReleaseSysCache(tup);

	table_close(rel, RowExclusiveLock);
}

/*
 * Open relations specified by a PublicationTable list.
 * The returned tables are locked in ShareUpdateExclusiveLock mode in order to
 * add them to a publication.
 */
static List *
OpenTableList(List *tables)
{
	List	   *relids = NIL;
	List	   *rels = NIL;
	ListCell   *lc;
	List	   *relids_with_rf = NIL;
	List	   *relids_with_collist = NIL;

	/*
	 * Open, share-lock, and check all the explicitly-specified relations
	 */
	foreach(lc, tables)
	{
		PublicationTable *t = lfirst_node(PublicationTable, lc);
		bool		recurse = t->relation->inh;
		Relation	rel;
		Oid			myrelid;
		PublicationRelInfo *pub_rel;

		/* Allow query cancel in case this takes a long time */
		CHECK_FOR_INTERRUPTS();

		rel = table_openrv(t->relation, ShareUpdateExclusiveLock);
		myrelid = RelationGetRelid(rel);

		/*
		 * Filter out duplicates if user specifies "foo, foo".
		 *
		 * Note that this algorithm is known to not be very efficient (O(N^2))
		 * but given that it only works on list of tables given to us by user
		 * it's deemed acceptable.
		 */
		if (list_member_oid(relids, myrelid))
		{
			/* Disallow duplicate tables if there are any with row filters. */
			if (t->whereClause || list_member_oid(relids_with_rf, myrelid))
				ereport(ERROR,
						(errcode(ERRCODE_DUPLICATE_OBJECT),
						 errmsg("conflicting or redundant WHERE clauses for table \"%s\"",
								RelationGetRelationName(rel))));

			/* Disallow duplicate tables if there are any with column lists. */
			if (t->columns || list_member_oid(relids_with_collist, myrelid))
				ereport(ERROR,
						(errcode(ERRCODE_DUPLICATE_OBJECT),
						 errmsg("conflicting or redundant column lists for table \"%s\"",
								RelationGetRelationName(rel))));

			table_close(rel, ShareUpdateExclusiveLock);
			continue;
		}

		pub_rel = palloc(sizeof(PublicationRelInfo));
		pub_rel->relation = rel;
		pub_rel->whereClause = t->whereClause;
		pub_rel->columns = t->columns;
		rels = lappend(rels, pub_rel);
		relids = lappend_oid(relids, myrelid);

		if (t->whereClause)
			relids_with_rf = lappend_oid(relids_with_rf, myrelid);

		if (t->columns)
			relids_with_collist = lappend_oid(relids_with_collist, myrelid);

		/*
		 * Add children of this rel, if requested, so that they too are added
		 * to the publication.  A partitioned table can't have any inheritance
		 * children other than its partitions, which need not be explicitly
		 * added to the publication.
		 */
		if (recurse && rel->rd_rel->relkind != RELKIND_PARTITIONED_TABLE)
		{
			List	   *children;
			ListCell   *child;

			children = find_all_inheritors(myrelid, ShareUpdateExclusiveLock,
										   NULL);

			foreach(child, children)
			{
				Oid			childrelid = lfirst_oid(child);

				/* Allow query cancel in case this takes a long time */
				CHECK_FOR_INTERRUPTS();

				/*
				 * Skip duplicates if user specified both parent and child
				 * tables.
				 */
				if (list_member_oid(relids, childrelid))
				{
					/*
					 * We don't allow to specify row filter for both parent
					 * and child table at the same time as it is not very
					 * clear which one should be given preference.
					 */
					if (childrelid != myrelid &&
						(t->whereClause || list_member_oid(relids_with_rf, childrelid)))
						ereport(ERROR,
								(errcode(ERRCODE_DUPLICATE_OBJECT),
								 errmsg("conflicting or redundant WHERE clauses for table \"%s\"",
										RelationGetRelationName(rel))));

					/*
					 * We don't allow to specify column list for both parent
					 * and child table at the same time as it is not very
					 * clear which one should be given preference.
					 */
					if (childrelid != myrelid &&
						(t->columns || list_member_oid(relids_with_collist, childrelid)))
						ereport(ERROR,
								(errcode(ERRCODE_DUPLICATE_OBJECT),
								 errmsg("conflicting or redundant column lists for table \"%s\"",
										RelationGetRelationName(rel))));

					continue;
				}

				/* find_all_inheritors already got lock */
				rel = table_open(childrelid, NoLock);
				pub_rel = palloc(sizeof(PublicationRelInfo));
				pub_rel->relation = rel;
				/* child inherits WHERE clause from parent */
				pub_rel->whereClause = t->whereClause;

				/* child inherits column list from parent */
				pub_rel->columns = t->columns;
				rels = lappend(rels, pub_rel);
				relids = lappend_oid(relids, childrelid);

				if (t->whereClause)
					relids_with_rf = lappend_oid(relids_with_rf, childrelid);

				if (t->columns)
					relids_with_collist = lappend_oid(relids_with_collist, childrelid);
			}
		}
	}

	list_free(relids);
	list_free(relids_with_rf);

	return rels;
}

/*
 * Close all relations in the list.
 */
static void
CloseTableList(List *rels)
{
	ListCell   *lc;

	foreach(lc, rels)
	{
		PublicationRelInfo *pub_rel;

		pub_rel = (PublicationRelInfo *) lfirst(lc);
		table_close(pub_rel->relation, NoLock);
	}

	list_free_deep(rels);
}

/*
 * Lock the schemas specified in the schema list in AccessShareLock mode in
 * order to prevent concurrent schema deletion.
 */
static void
LockSchemaList(List *schemalist)
{
	ListCell   *lc;

	foreach(lc, schemalist)
	{
		Oid			schemaid = lfirst_oid(lc);

		/* Allow query cancel in case this takes a long time */
		CHECK_FOR_INTERRUPTS();
		LockDatabaseObject(NamespaceRelationId, schemaid, 0, AccessShareLock);

		/*
		 * It is possible that by the time we acquire the lock on schema,
		 * concurrent DDL has removed it. We can test this by checking the
		 * existence of schema.
		 */
		if (!SearchSysCacheExists1(NAMESPACEOID, ObjectIdGetDatum(schemaid)))
			ereport(ERROR,
					errcode(ERRCODE_UNDEFINED_SCHEMA),
					errmsg("schema with OID %u does not exist", schemaid));
	}
}

/*
 * Add listed tables to the publication.
 */
static void
PublicationAddTables(Oid pubid, List *rels, bool if_not_exists,
					 AlterPublicationStmt *stmt)
{
	ListCell   *lc;

	Assert(!stmt || !stmt->for_all_tables);

	foreach(lc, rels)
	{
		PublicationRelInfo *pub_rel = (PublicationRelInfo *) lfirst(lc);
		Relation	rel = pub_rel->relation;
		ObjectAddress obj;

		/* Must be owner of the table or superuser. */
		if (!pg_class_ownercheck(RelationGetRelid(rel), GetUserId()))
			aclcheck_error(ACLCHECK_NOT_OWNER, get_relkind_objtype(rel->rd_rel->relkind),
						   RelationGetRelationName(rel));

		obj = publication_add_relation(pubid, pub_rel, if_not_exists);
		if (stmt)
		{
			EventTriggerCollectSimpleCommand(obj, InvalidObjectAddress,
											 (Node *) stmt);

			InvokeObjectPostCreateHook(PublicationRelRelationId,
									   obj.objectId, 0);
		}
	}
}

/*
 * Remove listed tables from the publication.
 */
static void
PublicationDropTables(Oid pubid, List *rels, bool missing_ok)
{
	ObjectAddress obj;
	ListCell   *lc;
	Oid			prid;

	foreach(lc, rels)
	{
		PublicationRelInfo *pubrel = (PublicationRelInfo *) lfirst(lc);
		Relation	rel = pubrel->relation;
		Oid			relid = RelationGetRelid(rel);

		if (pubrel->columns)
			ereport(ERROR,
					errcode(ERRCODE_SYNTAX_ERROR),
					errmsg("column list must not be specified in ALTER PUBLICATION ... DROP"));

		prid = GetSysCacheOid2(PUBLICATIONRELMAP, Anum_pg_publication_rel_oid,
							   ObjectIdGetDatum(relid),
							   ObjectIdGetDatum(pubid));
		if (!OidIsValid(prid))
		{
			if (missing_ok)
				continue;

			ereport(ERROR,
					(errcode(ERRCODE_UNDEFINED_OBJECT),
					 errmsg("relation \"%s\" is not part of the publication",
							RelationGetRelationName(rel))));
		}

		if (pubrel->whereClause)
			ereport(ERROR,
					(errcode(ERRCODE_SYNTAX_ERROR),
					 errmsg("cannot use a WHERE clause when removing a table from a publication")));

		ObjectAddressSet(obj, PublicationRelRelationId, prid);
		performDeletion(&obj, DROP_CASCADE, 0);
	}
}

/*
 * Add listed schemas to the publication.
 */
static void
PublicationAddSchemas(Oid pubid, List *schemas, bool if_not_exists,
					  AlterPublicationStmt *stmt)
{
	ListCell   *lc;

	Assert(!stmt || !stmt->for_all_tables);

	foreach(lc, schemas)
	{
		Oid			schemaid = lfirst_oid(lc);
		ObjectAddress obj;

		obj = publication_add_schema(pubid, schemaid, if_not_exists);
		if (stmt)
		{
			EventTriggerCollectSimpleCommand(obj, InvalidObjectAddress,
											 (Node *) stmt);

			InvokeObjectPostCreateHook(PublicationNamespaceRelationId,
									   obj.objectId, 0);
		}
	}
}

/*
 * Remove listed schemas from the publication.
 */
static void
PublicationDropSchemas(Oid pubid, List *schemas, bool missing_ok)
{
	ObjectAddress obj;
	ListCell   *lc;
	Oid			psid;

	foreach(lc, schemas)
	{
		Oid			schemaid = lfirst_oid(lc);

		psid = GetSysCacheOid2(PUBLICATIONNAMESPACEMAP,
							   Anum_pg_publication_namespace_oid,
							   ObjectIdGetDatum(schemaid),
							   ObjectIdGetDatum(pubid));
		if (!OidIsValid(psid))
		{
			if (missing_ok)
				continue;

			ereport(ERROR,
					(errcode(ERRCODE_UNDEFINED_OBJECT),
					 errmsg("tables from schema \"%s\" are not part of the publication",
							get_namespace_name(schemaid))));
		}

		ObjectAddressSet(obj, PublicationNamespaceRelationId, psid);
		performDeletion(&obj, DROP_CASCADE, 0);
	}
}

/*
 * Internal workhorse for changing a publication owner
 */
static void
AlterPublicationOwner_internal(Relation rel, HeapTuple tup, Oid newOwnerId)
{
	Form_pg_publication form;

	form = (Form_pg_publication) GETSTRUCT(tup);

	if (form->pubowner == newOwnerId)
		return;

	if (!superuser())
	{
		AclResult	aclresult;

		/* Must be owner */
		if (!pg_publication_ownercheck(form->oid, GetUserId()))
			aclcheck_error(ACLCHECK_NOT_OWNER, OBJECT_PUBLICATION,
						   NameStr(form->pubname));

		/* Must be able to become new owner */
		check_is_member_of_role(GetUserId(), newOwnerId);

		/* New owner must have CREATE privilege on database */
		aclresult = pg_database_aclcheck(MyDatabaseId, newOwnerId, ACL_CREATE);
		if (aclresult != ACLCHECK_OK)
			aclcheck_error(aclresult, OBJECT_DATABASE,
						   get_database_name(MyDatabaseId));

		if (form->puballtables && !superuser_arg(newOwnerId))
			ereport(ERROR,
					(errcode(ERRCODE_INSUFFICIENT_PRIVILEGE),
					 errmsg("permission denied to change owner of publication \"%s\"",
							NameStr(form->pubname)),
					 errhint("The owner of a FOR ALL TABLES publication must be a superuser.")));

		if (!superuser_arg(newOwnerId) && is_schema_publication(form->oid))
			ereport(ERROR,
					(errcode(ERRCODE_INSUFFICIENT_PRIVILEGE),
					 errmsg("permission denied to change owner of publication \"%s\"",
							NameStr(form->pubname)),
					 errhint("The owner of a FOR TABLES IN SCHEMA publication must be a superuser.")));
	}

	form->pubowner = newOwnerId;
	CatalogTupleUpdate(rel, &tup->t_self, tup);

	/* Update owner dependency reference */
	changeDependencyOnOwner(PublicationRelationId,
							form->oid,
							newOwnerId);

	InvokeObjectPostAlterHook(PublicationRelationId,
							  form->oid, 0);
}

/*
 * Change publication owner -- by name
 */
ObjectAddress
AlterPublicationOwner(const char *name, Oid newOwnerId)
{
	if (IsYugaByteEnabled() && !yb_enable_replication_commands)
		ereport(ERROR, (errcode(ERRCODE_INVALID_PARAMETER_VALUE),
						errmsg("AlterPublicationOwner is unavailable"),
						errdetail("yb_enable_replication_commands is false or a"
								  " system upgrade is in progress")));

	Oid			subid;
	HeapTuple	tup;
	Relation	rel;
	ObjectAddress address;
	Form_pg_publication pubform;

	rel = table_open(PublicationRelationId, RowExclusiveLock);

	tup = SearchSysCacheCopy1(PUBLICATIONNAME, CStringGetDatum(name));

	if (!HeapTupleIsValid(tup))
		ereport(ERROR,
				(errcode(ERRCODE_UNDEFINED_OBJECT),
				 errmsg("publication \"%s\" does not exist", name)));

	pubform = (Form_pg_publication) GETSTRUCT(tup);
	subid = pubform->oid;

	AlterPublicationOwner_internal(rel, tup, newOwnerId);

	ObjectAddressSet(address, PublicationRelationId, subid);

	heap_freetuple(tup);

	table_close(rel, RowExclusiveLock);

	return address;
}

/*
 * Change publication owner -- by OID
 */
void
AlterPublicationOwner_oid(Oid subid, Oid newOwnerId)
{
	if (IsYugaByteEnabled() && !yb_enable_replication_commands)
		ereport(ERROR, (errcode(ERRCODE_INVALID_PARAMETER_VALUE),
						errmsg("AlterPublicationOwner_oid is unavailable"),
						errdetail("yb_enable_replication_commands is false or a"
								  " system upgrade is in progress")));

	HeapTuple	tup;
	Relation	rel;

	rel = table_open(PublicationRelationId, RowExclusiveLock);

	tup = SearchSysCacheCopy1(PUBLICATIONOID, ObjectIdGetDatum(subid));

	if (!HeapTupleIsValid(tup))
		ereport(ERROR,
				(errcode(ERRCODE_UNDEFINED_OBJECT),
				 errmsg("publication with OID %u does not exist", subid)));

	AlterPublicationOwner_internal(rel, tup, newOwnerId);

	heap_freetuple(tup);

	table_close(rel, RowExclusiveLock);
}<|MERGE_RESOLUTION|>--- conflicted
+++ resolved
@@ -876,15 +876,11 @@
 		}
 	}
 
-<<<<<<< HEAD
-	table_close(rel, RowExclusiveLock);
-=======
 	/* Log a NOTICE for unsupported relations. */
 	if (IsYugaByteEnabled() && stmt->for_all_tables)
 		yb_log_unsupported_publication_relations();
 
-	heap_close(rel, RowExclusiveLock);
->>>>>>> 340212f0
+	table_close(rel, RowExclusiveLock);
 
 	InvokeObjectPostCreateHook(PublicationRelationId, puboid, 0);
 
