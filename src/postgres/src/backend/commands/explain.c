/*-------------------------------------------------------------------------
 *
 * explain.c
 *	  Explain query execution plans
 *
 * Portions Copyright (c) 1996-2022, PostgreSQL Global Development Group
 * Portions Copyright (c) 1994-5, Regents of the University of California
 *
 * IDENTIFICATION
 *	  src/backend/commands/explain.c
 *
 *-------------------------------------------------------------------------
 */
#include "postgres.h"

#include "access/xact.h"
#include "catalog/pg_type.h"
#include "commands/createas.h"
#include "commands/defrem.h"
#include "commands/prepare.h"
#include "executor/nodeHash.h"
#include "executor/ybcModifyTable.h"
#include "foreign/fdwapi.h"
#include "jit/jit.h"
#include "nodes/extensible.h"
#include "nodes/makefuncs.h"
#include "nodes/nodeFuncs.h"
#include "parser/analyze.h"
#include "parser/parsetree.h"
#include "rewrite/rewriteHandler.h"
#include "storage/bufmgr.h"
#include "tcop/tcopprot.h"
#include "utils/builtins.h"
#include "utils/guc_tables.h"
#include "utils/json.h"
#include "utils/lsyscache.h"
#include "utils/rel.h"
#include "utils/ruleutils.h"
#include "utils/snapmgr.h"
#include "utils/tuplesort.h"
#include "utils/typcache.h"
#include "utils/xml.h"

/* Yugabyte includes */
#include "pg_yb_utils.h"
#include "utils/guc.h"

/* Hook for plugins to get control in ExplainOneQuery() */
ExplainOneQuery_hook_type ExplainOneQuery_hook = NULL;

/* Hook for plugins to get control in explain_get_index_name() */
explain_get_index_name_hook_type explain_get_index_name_hook = NULL;


/* OR-able flags for ExplainXMLTag() */
#define X_OPENING 0
#define X_CLOSING 1
#define X_CLOSE_IMMEDIATE 2
#define X_NOWHITESPACE 4

#define CEILING_K(s) ((s + 1023) / 1024)

static void ExplainOneQuery(Query *query, int cursorOptions,
							IntoClause *into, ExplainState *es,
							const char *queryString, ParamListInfo params,
							QueryEnvironment *queryEnv);
static void ExplainPrintJIT(ExplainState *es, int jit_flags,
							JitInstrumentation *ji);
static void report_triggers(ResultRelInfo *rInfo, bool show_relname,
							ExplainState *es);
static double elapsed_time(instr_time *starttime);
static bool ExplainPreScanNode(PlanState *planstate, Bitmapset **rels_used);
static void ExplainNode(PlanState *planstate, List *ancestors,
						const char *relationship, const char *plan_name,
						ExplainState *es);
static void show_plan_tlist(PlanState *planstate, List *ancestors,
							ExplainState *es);
static void show_expression(Node *node, const char *qlabel,
							PlanState *planstate, List *ancestors,
							bool useprefix, ExplainState *es);
static void show_qual(List *qual, const char *qlabel,
					  PlanState *planstate, List *ancestors,
					  bool useprefix, ExplainState *es);
static void show_scan_qual(List *qual, const char *qlabel,
						   PlanState *planstate, List *ancestors,
						   ExplainState *es);
static void show_upper_qual(List *qual, const char *qlabel,
							PlanState *planstate, List *ancestors,
							ExplainState *es);
static void show_sort_keys(SortState *sortstate, List *ancestors,
						   ExplainState *es);
static void show_incremental_sort_keys(IncrementalSortState *incrsortstate,
									   List *ancestors, ExplainState *es);
static void show_merge_append_keys(MergeAppendState *mstate, List *ancestors,
								   ExplainState *es);
static void show_agg_keys(AggState *astate, List *ancestors,
						  ExplainState *es);
static void show_grouping_sets(PlanState *planstate, Agg *agg,
							   List *ancestors, ExplainState *es);
static void show_grouping_set_keys(PlanState *planstate,
								   Agg *aggnode, Sort *sortnode,
								   List *context, bool useprefix,
								   List *ancestors, ExplainState *es);
static void show_group_keys(GroupState *gstate, List *ancestors,
							ExplainState *es);
static void show_sort_group_keys(PlanState *planstate, const char *qlabel,
								 int nkeys, int nPresortedKeys, AttrNumber *keycols,
								 Oid *sortOperators, Oid *collations, bool *nullsFirst,
								 List *ancestors, ExplainState *es);
static void show_sortorder_options(StringInfo buf, Node *sortexpr,
								   Oid sortOperator, Oid collation, bool nullsFirst);
static void show_tablesample(TableSampleClause *tsc, PlanState *planstate,
							 List *ancestors, ExplainState *es);
static void show_sort_info(SortState *sortstate, ExplainState *es);
static void show_incremental_sort_info(IncrementalSortState *incrsortstate,
									   ExplainState *es);
static void show_hash_info(HashState *hashstate, ExplainState *es);
static void show_memoize_info(MemoizeState *mstate, List *ancestors,
							  ExplainState *es);
static void show_hashagg_info(AggState *hashstate, ExplainState *es);
static void show_tidbitmap_info(BitmapHeapScanState *planstate,
								ExplainState *es);
static void show_instrumentation_count(const char *qlabel, int which,
									   PlanState *planstate, ExplainState *es);
static void show_foreignscan_info(ForeignScanState *fsstate, ExplainState *es);
static void show_eval_params(Bitmapset *bms_params, ExplainState *es);
static const char *explain_get_index_name(Oid indexId);
static void show_buffer_usage(ExplainState *es, const BufferUsage *usage,
							  bool planning);
static void show_wal_usage(ExplainState *es, const WalUsage *usage);
static void show_yb_rpc_stats(PlanState *planstate, bool indexScan, ExplainState *es);
static void ExplainIndexScanDetails(Oid indexid, ScanDirection indexorderdir,
<<<<<<< HEAD
									double yb_estimated_num_nexts,
									double yb_estimated_num_seeks,
									ExplainState *es);
=======
						double yb_estimated_num_nexts, double yb_estimated_num_seeks,
						int yb_estimated_docdb_result_width, ExplainState *es);
>>>>>>> 01b596f1
static void ExplainScanTarget(Scan *plan, ExplainState *es);
static void ExplainModifyTarget(ModifyTable *plan, ExplainState *es);
static void ExplainTargetRel(Plan *plan, Index rti, ExplainState *es);
static void show_modifytable_info(ModifyTableState *mtstate, List *ancestors,
								  ExplainState *es);
static void ExplainMemberNodes(PlanState **planstates, int nplans,
							   List *ancestors, ExplainState *es);
static void ExplainMissingMembers(int nplans, int nchildren, ExplainState *es);
static void ExplainSubPlans(List *plans, List *ancestors,
							const char *relationship, ExplainState *es);
static void ExplainCustomChildren(CustomScanState *css,
								  List *ancestors, ExplainState *es);
static ExplainWorkersState *ExplainCreateWorkersState(int num_workers);
static void ExplainOpenWorker(int n, ExplainState *es);
static void ExplainCloseWorker(int n, ExplainState *es);
static void ExplainFlushWorkersState(ExplainState *es);
static void ExplainProperty(const char *qlabel, const char *unit,
							const char *value, bool numeric, ExplainState *es);
static void ExplainOpenSetAsideGroup(const char *objtype, const char *labelname,
									 bool labeled, int depth, ExplainState *es);
static void ExplainSaveGroup(ExplainState *es, int depth, int *state_save);
static void ExplainRestoreGroup(ExplainState *es, int depth, int *state_save);
static void ExplainDummyGroup(const char *objtype, const char *labelname,
							  ExplainState *es);
static void ExplainXMLTag(const char *tagname, int flags, ExplainState *es);
static void ExplainIndentText(ExplainState *es);
static void ExplainJSONLineEnding(ExplainState *es);
static void ExplainYAMLLineStarting(ExplainState *es);
static void escape_yaml(StringInfo buf, const char *str);
static void YbAppendPgMemInfo(ExplainState *es, const Size peakMem);
static void
YbAggregateExplainableRPCRequestStat(ExplainState			 *es,
									 const YbInstrumentation *instr);
static void YbExplainDistinctPrefixLen(
	int yb_distinct_prefixlen, ExplainState *es);

typedef enum YbStatLabel
{
	YB_STAT_LABEL_FIRST = 0,

	YB_STAT_LABEL_CATALOG_READ = YB_STAT_LABEL_FIRST,
	YB_STAT_LABEL_CATALOG_WRITE,

	YB_STAT_LABEL_STORAGE_READ,
	YB_STAT_LABEL_STORAGE_WRITE,

	YB_STAT_LABEL_STORAGE_TABLE_READ,
	YB_STAT_LABEL_STORAGE_TABLE_WRITE,
	YB_STAT_LABEL_STORAGE_TABLE_ROWS_SCANNED,

	YB_STAT_LABEL_STORAGE_INDEX_READ,
	YB_STAT_LABEL_STORAGE_INDEX_WRITE,
	YB_STAT_LABEL_STORAGE_INDEX_ROWS_SCANNED,

	YB_STAT_LABEL_STORAGE_FLUSH,

	YB_STAT_LABEL_STORAGE_ROWS_SCANNED,

	YB_STAT_LABEL_LAST
} YbStatLabel;

typedef struct YbStatLabelData
{
	const char *requests;
	const char *execution_time;

	/* Indicates if field can vary between runs of the same query */
	const bool is_non_deterministic;
} YbStatLabelData;

typedef struct YbExplainState
{
	ExplainState *es;
	bool		  display_zero;
} YbExplainState;

#define BUILD_STAT_LABEL_DATA(NAME, IS_NON_DETERMINISTIC) \
	{ \
		NAME, NULL, IS_NON_DETERMINISTIC \
	}

#define BUILD_REQUEST_STAT_LABEL_DATA(NAME, IS_NON_DETERMINISTIC) \
	{ \
		NAME " Requests", NAME " Execution Time", IS_NON_DETERMINISTIC \
	}

#define BUILD_DETERMINISTIC_STAT_LABEL_DATA(NAME) \
	BUILD_STAT_LABEL_DATA(NAME, false)

#define BUILD_NON_DETERMINISTIC_REQUEST_STAT_LABEL_DATA(NAME) \
	BUILD_REQUEST_STAT_LABEL_DATA(NAME, true)

#define BUILD_DETERMINISTIC_REQUEST_STAT_LABEL_DATA(NAME) \
	BUILD_REQUEST_STAT_LABEL_DATA(NAME, false)

const YbStatLabelData yb_stat_label_data[] = {
	[YB_STAT_LABEL_CATALOG_READ] =
		BUILD_NON_DETERMINISTIC_REQUEST_STAT_LABEL_DATA("Catalog Read"),
	[YB_STAT_LABEL_CATALOG_WRITE] =
		BUILD_NON_DETERMINISTIC_REQUEST_STAT_LABEL_DATA("Catalog Write"),

	[YB_STAT_LABEL_STORAGE_READ] =
		BUILD_DETERMINISTIC_REQUEST_STAT_LABEL_DATA("Storage Read"),
	[YB_STAT_LABEL_STORAGE_WRITE] =
		BUILD_DETERMINISTIC_REQUEST_STAT_LABEL_DATA("Storage Write"),
	[YB_STAT_LABEL_STORAGE_ROWS_SCANNED] =
		BUILD_DETERMINISTIC_STAT_LABEL_DATA("Storage Rows Scanned"),

	[YB_STAT_LABEL_STORAGE_TABLE_READ] =
		BUILD_DETERMINISTIC_REQUEST_STAT_LABEL_DATA("Storage Table Read"),
	[YB_STAT_LABEL_STORAGE_TABLE_WRITE] =
		BUILD_DETERMINISTIC_REQUEST_STAT_LABEL_DATA("Storage Table Write"),
	[YB_STAT_LABEL_STORAGE_TABLE_ROWS_SCANNED] =
		BUILD_DETERMINISTIC_STAT_LABEL_DATA("Storage Table Rows Scanned"),

	[YB_STAT_LABEL_STORAGE_INDEX_READ] =
		BUILD_DETERMINISTIC_REQUEST_STAT_LABEL_DATA("Storage Index Read"),
	[YB_STAT_LABEL_STORAGE_INDEX_WRITE] =
		BUILD_DETERMINISTIC_REQUEST_STAT_LABEL_DATA("Storage Index Write"),
	[YB_STAT_LABEL_STORAGE_INDEX_ROWS_SCANNED] =
		BUILD_DETERMINISTIC_STAT_LABEL_DATA("Storage Index Rows Scanned"),

	[YB_STAT_LABEL_STORAGE_FLUSH] =
		BUILD_DETERMINISTIC_REQUEST_STAT_LABEL_DATA("Storage Flush"),
};

#undef BUILD_STAT_LABEL_DATA

#define BUILD_METRIC_LABEL(NAME) ("Metric " NAME)

// These labels are identical to exported metric names.
const char *yb_metric_gauge_label[] = {
	[YB_STORAGE_GAUGE_REGULARDB_BLOCK_CACHE_MISS] =
		BUILD_METRIC_LABEL("rocksdb_block_cache_miss"),
	[YB_STORAGE_GAUGE_REGULARDB_BLOCK_CACHE_HIT] =
		BUILD_METRIC_LABEL("rocksdb_block_cache_hit"),
	[YB_STORAGE_GAUGE_REGULARDB_BLOCK_CACHE_ADD] =
		BUILD_METRIC_LABEL("rocksdb_block_cache_add"),
	[YB_STORAGE_GAUGE_REGULARDB_BLOCK_CACHE_ADD_FAILURES] =
		BUILD_METRIC_LABEL("rocksdb_block_cache_add_failures"),
	[YB_STORAGE_GAUGE_REGULARDB_BLOCK_CACHE_INDEX_MISS] =
		BUILD_METRIC_LABEL("rocksdb_block_cache_index_miss"),
	[YB_STORAGE_GAUGE_REGULARDB_BLOCK_CACHE_INDEX_HIT] =
		BUILD_METRIC_LABEL("rocksdb_block_cache_index_hit"),
	[YB_STORAGE_GAUGE_REGULARDB_BLOCK_CACHE_FILTER_MISS] =
		BUILD_METRIC_LABEL("rocksdb_block_cache_filter_miss"),
	[YB_STORAGE_GAUGE_REGULARDB_BLOCK_CACHE_FILTER_HIT] =
		BUILD_METRIC_LABEL("rocksdb_block_cache_filter_hit"),
	[YB_STORAGE_GAUGE_REGULARDB_BLOCK_CACHE_DATA_MISS] =
		BUILD_METRIC_LABEL("rocksdb_block_cache_data_miss"),
	[YB_STORAGE_GAUGE_REGULARDB_BLOCK_CACHE_DATA_HIT] =
		BUILD_METRIC_LABEL("rocksdb_block_cache_data_hit"),
	[YB_STORAGE_GAUGE_REGULARDB_BLOCK_CACHE_BYTES_READ] =
		BUILD_METRIC_LABEL("rocksdb_block_cache_bytes_read"),
	[YB_STORAGE_GAUGE_REGULARDB_BLOCK_CACHE_BYTES_WRITE] =
		BUILD_METRIC_LABEL("rocksdb_block_cache_bytes_write"),
	[YB_STORAGE_GAUGE_REGULARDB_BLOOM_FILTER_USEFUL] =
		BUILD_METRIC_LABEL("rocksdb_bloom_filter_useful"),
	[YB_STORAGE_GAUGE_REGULARDB_BLOOM_FILTER_CHECKED] =
		BUILD_METRIC_LABEL("rocksdb_bloom_filter_checked"),
	[YB_STORAGE_GAUGE_REGULARDB_MEMTABLE_HIT] =
		BUILD_METRIC_LABEL("rocksdb_memtable_hit"),
	[YB_STORAGE_GAUGE_REGULARDB_MEMTABLE_MISS] =
		BUILD_METRIC_LABEL("rocksdb_memtable_miss"),
	[YB_STORAGE_GAUGE_REGULARDB_GET_HIT_L0] =
		BUILD_METRIC_LABEL("rocksdb_get_hit_l0"),
	[YB_STORAGE_GAUGE_REGULARDB_GET_HIT_L1] =
		BUILD_METRIC_LABEL("rocksdb_get_hit_l1"),
	[YB_STORAGE_GAUGE_REGULARDB_GET_HIT_L2_AND_UP] =
		BUILD_METRIC_LABEL("rocksdb_get_hit_l2_and_up"),
	[YB_STORAGE_GAUGE_REGULARDB_NUMBER_KEYS_WRITTEN] =
		BUILD_METRIC_LABEL("rocksdb_number_keys_written"),
	[YB_STORAGE_GAUGE_REGULARDB_NUMBER_KEYS_READ] =
		BUILD_METRIC_LABEL("rocksdb_number_keys_read"),
	[YB_STORAGE_GAUGE_REGULARDB_NUMBER_KEYS_UPDATED] =
		BUILD_METRIC_LABEL("rocksdb_number_keys_updated"),
	[YB_STORAGE_GAUGE_REGULARDB_BYTES_WRITTEN] =
		BUILD_METRIC_LABEL("rocksdb_bytes_written"),
	[YB_STORAGE_GAUGE_REGULARDB_BYTES_READ] =
		BUILD_METRIC_LABEL("rocksdb_bytes_read"),
	[YB_STORAGE_GAUGE_REGULARDB_NUMBER_DB_SEEK] =
		BUILD_METRIC_LABEL("rocksdb_number_db_seek"),
	[YB_STORAGE_GAUGE_REGULARDB_NUMBER_DB_NEXT] =
		BUILD_METRIC_LABEL("rocksdb_number_db_next"),
	[YB_STORAGE_GAUGE_REGULARDB_NUMBER_DB_PREV] =
		BUILD_METRIC_LABEL("rocksdb_number_db_prev"),
	[YB_STORAGE_GAUGE_REGULARDB_NUMBER_DB_SEEK_FOUND] =
		BUILD_METRIC_LABEL("rocksdb_number_db_seek_found"),
	[YB_STORAGE_GAUGE_REGULARDB_NUMBER_DB_NEXT_FOUND] =
		BUILD_METRIC_LABEL("rocksdb_number_db_next_found"),
	[YB_STORAGE_GAUGE_REGULARDB_NUMBER_DB_PREV_FOUND] =
		BUILD_METRIC_LABEL("rocksdb_number_db_prev_found"),
	[YB_STORAGE_GAUGE_REGULARDB_ITER_BYTES_READ] =
		BUILD_METRIC_LABEL("rocksdb_iter_bytes_read"),
	[YB_STORAGE_GAUGE_REGULARDB_NO_FILE_CLOSES] =
		BUILD_METRIC_LABEL("rocksdb_no_file_closes"),
	[YB_STORAGE_GAUGE_REGULARDB_NO_FILE_OPENS] =
		BUILD_METRIC_LABEL("rocksdb_no_file_opens"),
	[YB_STORAGE_GAUGE_REGULARDB_NO_FILE_ERRORS] =
		BUILD_METRIC_LABEL("rocksdb_no_file_errors"),
	[YB_STORAGE_GAUGE_REGULARDB_STALL_L0_SLOWDOWN_MICROS] =
		BUILD_METRIC_LABEL("rocksdb_stall_l0_slowdown_micros"),
	[YB_STORAGE_GAUGE_REGULARDB_STALL_MEMTABLE_COMPACTION_MICROS] =
		BUILD_METRIC_LABEL("rocksdb_stall_memtable_compaction_micros"),
	[YB_STORAGE_GAUGE_REGULARDB_STALL_L0_NUM_FILES_MICROS] =
		BUILD_METRIC_LABEL("rocksdb_stall_l0_num_files_micros"),
	[YB_STORAGE_GAUGE_REGULARDB_STALL_MICROS] =
		BUILD_METRIC_LABEL("rocksdb_stall_micros"),
	[YB_STORAGE_GAUGE_REGULARDB_DB_MUTEX_WAIT_MICROS] =
		BUILD_METRIC_LABEL("rocksdb_db_mutex_wait_micros"),
	[YB_STORAGE_GAUGE_REGULARDB_RATE_LIMIT_DELAY_MILLIS] =
		BUILD_METRIC_LABEL("rocksdb_rate_limit_delay_millis"),
	[YB_STORAGE_GAUGE_REGULARDB_NO_ITERATORS] =
		BUILD_METRIC_LABEL("rocksdb_no_iterators"),
	[YB_STORAGE_GAUGE_REGULARDB_NUMBER_MULTIGET_CALLS] =
		BUILD_METRIC_LABEL("rocksdb_number_multiget_calls"),
	[YB_STORAGE_GAUGE_REGULARDB_NUMBER_MULTIGET_KEYS_READ] =
		BUILD_METRIC_LABEL("rocksdb_number_multiget_keys_read"),
	[YB_STORAGE_GAUGE_REGULARDB_NUMBER_MULTIGET_BYTES_READ] =
		BUILD_METRIC_LABEL("rocksdb_number_multiget_bytes_read"),
	[YB_STORAGE_GAUGE_REGULARDB_NUMBER_FILTERED_DELETES] =
		BUILD_METRIC_LABEL("rocksdb_number_filtered_deletes"),
	[YB_STORAGE_GAUGE_REGULARDB_NUMBER_MERGE_FAILURES] =
		BUILD_METRIC_LABEL("rocksdb_number_merge_failures"),
	[YB_STORAGE_GAUGE_REGULARDB_SEQUENCE_NUMBER] =
		BUILD_METRIC_LABEL("rocksdb_sequence_number"),
	[YB_STORAGE_GAUGE_REGULARDB_BLOOM_FILTER_PREFIX_CHECKED] =
		BUILD_METRIC_LABEL("rocksdb_bloom_filter_prefix_checked"),
	[YB_STORAGE_GAUGE_REGULARDB_BLOOM_FILTER_PREFIX_USEFUL] =
		BUILD_METRIC_LABEL("rocksdb_bloom_filter_prefix_useful"),
	[YB_STORAGE_GAUGE_REGULARDB_NUMBER_OF_RESEEKS_IN_ITERATION] =
		BUILD_METRIC_LABEL("rocksdb_number_of_reseeks_in_iteration"),
	[YB_STORAGE_GAUGE_REGULARDB_GET_UPDATES_SINCE_CALLS] =
		BUILD_METRIC_LABEL("rocksdb_get_updates_since_calls"),
	[YB_STORAGE_GAUGE_REGULARDB_BLOCK_CACHE_COMPRESSED_MISS] =
		BUILD_METRIC_LABEL("rocksdb_block_cache_compressed_miss"),
	[YB_STORAGE_GAUGE_REGULARDB_BLOCK_CACHE_COMPRESSED_HIT] =
		BUILD_METRIC_LABEL("rocksdb_block_cache_compressed_hit"),
	[YB_STORAGE_GAUGE_REGULARDB_BLOCK_CACHE_COMPRESSED_ADD] =
		BUILD_METRIC_LABEL("rocksdb_block_cache_compressed_add"),
	[YB_STORAGE_GAUGE_REGULARDB_BLOCK_CACHE_COMPRESSED_ADD_FAILURES] =
		BUILD_METRIC_LABEL("rocksdb_block_cache_compressed_add_failures"),
	[YB_STORAGE_GAUGE_REGULARDB_WAL_FILE_SYNCED] =
		BUILD_METRIC_LABEL("rocksdb_wal_file_synced"),
	[YB_STORAGE_GAUGE_REGULARDB_WAL_FILE_BYTES] =
		BUILD_METRIC_LABEL("rocksdb_wal_file_bytes"),
	[YB_STORAGE_GAUGE_REGULARDB_WRITE_DONE_BY_SELF] =
		BUILD_METRIC_LABEL("rocksdb_write_done_by_self"),
	[YB_STORAGE_GAUGE_REGULARDB_WRITE_DONE_BY_OTHER] =
		BUILD_METRIC_LABEL("rocksdb_write_done_by_other"),
	[YB_STORAGE_GAUGE_REGULARDB_WRITE_WITH_WAL] =
		BUILD_METRIC_LABEL("rocksdb_write_with_wal"),
	[YB_STORAGE_GAUGE_REGULARDB_COMPACT_READ_BYTES] =
		BUILD_METRIC_LABEL("rocksdb_compact_read_bytes"),
	[YB_STORAGE_GAUGE_REGULARDB_COMPACT_WRITE_BYTES] =
		BUILD_METRIC_LABEL("rocksdb_compact_write_bytes"),
	[YB_STORAGE_GAUGE_REGULARDB_FLUSH_WRITE_BYTES] =
		BUILD_METRIC_LABEL("rocksdb_flush_write_bytes"),
	[YB_STORAGE_GAUGE_REGULARDB_NUMBER_DIRECT_LOAD_TABLE_PROPERTIES] =
		BUILD_METRIC_LABEL("rocksdb_number_direct_load_table_properties"),
	[YB_STORAGE_GAUGE_REGULARDB_NUMBER_SUPERVERSION_ACQUIRES] =
		BUILD_METRIC_LABEL("rocksdb_number_superversion_acquires"),
	[YB_STORAGE_GAUGE_REGULARDB_NUMBER_SUPERVERSION_RELEASES] =
		BUILD_METRIC_LABEL("rocksdb_number_superversion_releases"),
	[YB_STORAGE_GAUGE_REGULARDB_NUMBER_SUPERVERSION_CLEANUPS] =
		BUILD_METRIC_LABEL("rocksdb_number_superversion_cleanups"),
	[YB_STORAGE_GAUGE_REGULARDB_NUMBER_BLOCK_NOT_COMPRESSED] =
		BUILD_METRIC_LABEL("rocksdb_number_block_not_compressed"),
	[YB_STORAGE_GAUGE_REGULARDB_MERGE_OPERATION_TOTAL_TIME] =
		BUILD_METRIC_LABEL("rocksdb_merge_operation_total_time"),
	[YB_STORAGE_GAUGE_REGULARDB_FILTER_OPERATION_TOTAL_TIME] =
		BUILD_METRIC_LABEL("rocksdb_filter_operation_total_time"),
	[YB_STORAGE_GAUGE_REGULARDB_ROW_CACHE_HIT] =
		BUILD_METRIC_LABEL("rocksdb_row_cache_hit"),
	[YB_STORAGE_GAUGE_REGULARDB_ROW_CACHE_MISS] =
		BUILD_METRIC_LABEL("rocksdb_row_cache_miss"),
	[YB_STORAGE_GAUGE_REGULARDB_NO_TABLE_CACHE_ITERATORS] =
		BUILD_METRIC_LABEL("rocksdb_no_table_cache_iterators"),
	[YB_STORAGE_GAUGE_REGULARDB_BLOCK_CACHE_SINGLE_TOUCH_HIT] =
		BUILD_METRIC_LABEL("rocksdb_block_cache_single_touch_hit"),
	[YB_STORAGE_GAUGE_REGULARDB_BLOCK_CACHE_SINGLE_TOUCH_ADD] =
		BUILD_METRIC_LABEL("rocksdb_block_cache_single_touch_add"),
	[YB_STORAGE_GAUGE_REGULARDB_BLOCK_CACHE_SINGLE_TOUCH_BYTES_READ] =
		BUILD_METRIC_LABEL("rocksdb_block_cache_single_touch_bytes_read"),
	[YB_STORAGE_GAUGE_REGULARDB_BLOCK_CACHE_SINGLE_TOUCH_BYTES_WRITE] =
		BUILD_METRIC_LABEL("rocksdb_block_cache_single_touch_bytes_write"),
	[YB_STORAGE_GAUGE_REGULARDB_BLOCK_CACHE_MULTI_TOUCH_HIT] =
		BUILD_METRIC_LABEL("rocksdb_block_cache_multi_touch_hit"),
	[YB_STORAGE_GAUGE_REGULARDB_BLOCK_CACHE_MULTI_TOUCH_ADD] =
		BUILD_METRIC_LABEL("rocksdb_block_cache_multi_touch_add"),
	[YB_STORAGE_GAUGE_REGULARDB_BLOCK_CACHE_MULTI_TOUCH_BYTES_READ] =
		BUILD_METRIC_LABEL("rocksdb_block_cache_multi_touch_bytes_read"),
	[YB_STORAGE_GAUGE_REGULARDB_BLOCK_CACHE_MULTI_TOUCH_BYTES_WRITE] =
		BUILD_METRIC_LABEL("rocksdb_block_cache_multi_touch_bytes_write"),
	[YB_STORAGE_GAUGE_INTENTSDB_BLOCK_CACHE_MISS] =
		BUILD_METRIC_LABEL("intentsdb_rocksdb_block_cache_miss"),
	[YB_STORAGE_GAUGE_INTENTSDB_BLOCK_CACHE_HIT] =
		BUILD_METRIC_LABEL("intentsdb_rocksdb_block_cache_hit"),
	[YB_STORAGE_GAUGE_INTENTSDB_BLOCK_CACHE_ADD] =
		BUILD_METRIC_LABEL("intentsdb_rocksdb_block_cache_add"),
	[YB_STORAGE_GAUGE_INTENTSDB_BLOCK_CACHE_ADD_FAILURES] =
		BUILD_METRIC_LABEL("intentsdb_rocksdb_block_cache_add_failures"),
	[YB_STORAGE_GAUGE_INTENTSDB_BLOCK_CACHE_INDEX_MISS] =
		BUILD_METRIC_LABEL("intentsdb_rocksdb_block_cache_index_miss"),
	[YB_STORAGE_GAUGE_INTENTSDB_BLOCK_CACHE_INDEX_HIT] =
		BUILD_METRIC_LABEL("intentsdb_rocksdb_block_cache_index_hit"),
	[YB_STORAGE_GAUGE_INTENTSDB_BLOCK_CACHE_FILTER_MISS] =
		BUILD_METRIC_LABEL("intentsdb_rocksdb_block_cache_filter_miss"),
	[YB_STORAGE_GAUGE_INTENTSDB_BLOCK_CACHE_FILTER_HIT] =
		BUILD_METRIC_LABEL("intentsdb_rocksdb_block_cache_filter_hit"),
	[YB_STORAGE_GAUGE_INTENTSDB_BLOCK_CACHE_DATA_MISS] =
		BUILD_METRIC_LABEL("intentsdb_rocksdb_block_cache_data_miss"),
	[YB_STORAGE_GAUGE_INTENTSDB_BLOCK_CACHE_DATA_HIT] =
		BUILD_METRIC_LABEL("intentsdb_rocksdb_block_cache_data_hit"),
	[YB_STORAGE_GAUGE_INTENTSDB_BLOCK_CACHE_BYTES_READ] =
		BUILD_METRIC_LABEL("intentsdb_rocksdb_block_cache_bytes_read"),
	[YB_STORAGE_GAUGE_INTENTSDB_BLOCK_CACHE_BYTES_WRITE] =
		BUILD_METRIC_LABEL("intentsdb_rocksdb_block_cache_bytes_write"),
	[YB_STORAGE_GAUGE_INTENTSDB_BLOOM_FILTER_USEFUL] =
		BUILD_METRIC_LABEL("intentsdb_rocksdb_bloom_filter_useful"),
	[YB_STORAGE_GAUGE_INTENTSDB_BLOOM_FILTER_CHECKED] =
		BUILD_METRIC_LABEL("intentsdb_rocksdb_bloom_filter_checked"),
	[YB_STORAGE_GAUGE_INTENTSDB_MEMTABLE_HIT] =
		BUILD_METRIC_LABEL("intentsdb_rocksdb_memtable_hit"),
	[YB_STORAGE_GAUGE_INTENTSDB_MEMTABLE_MISS] =
		BUILD_METRIC_LABEL("intentsdb_rocksdb_memtable_miss"),
	[YB_STORAGE_GAUGE_INTENTSDB_GET_HIT_L0] =
		BUILD_METRIC_LABEL("intentsdb_rocksdb_get_hit_l0"),
	[YB_STORAGE_GAUGE_INTENTSDB_GET_HIT_L1] =
		BUILD_METRIC_LABEL("intentsdb_rocksdb_get_hit_l1"),
	[YB_STORAGE_GAUGE_INTENTSDB_GET_HIT_L2_AND_UP] =
		BUILD_METRIC_LABEL("intentsdb_rocksdb_get_hit_l2_and_up"),
	[YB_STORAGE_GAUGE_INTENTSDB_NUMBER_KEYS_WRITTEN] =
		BUILD_METRIC_LABEL("intentsdb_rocksdb_number_keys_written"),
	[YB_STORAGE_GAUGE_INTENTSDB_NUMBER_KEYS_READ] =
		BUILD_METRIC_LABEL("intentsdb_rocksdb_number_keys_read"),
	[YB_STORAGE_GAUGE_INTENTSDB_NUMBER_KEYS_UPDATED] =
		BUILD_METRIC_LABEL("intentsdb_rocksdb_number_keys_updated"),
	[YB_STORAGE_GAUGE_INTENTSDB_BYTES_WRITTEN] =
		BUILD_METRIC_LABEL("intentsdb_rocksdb_bytes_written"),
	[YB_STORAGE_GAUGE_INTENTSDB_BYTES_READ] =
		BUILD_METRIC_LABEL("intentsdb_rocksdb_bytes_read"),
	[YB_STORAGE_GAUGE_INTENTSDB_NUMBER_DB_SEEK] =
		BUILD_METRIC_LABEL("intentsdb_rocksdb_number_db_seek"),
	[YB_STORAGE_GAUGE_INTENTSDB_NUMBER_DB_NEXT] =
		BUILD_METRIC_LABEL("intentsdb_rocksdb_number_db_next"),
	[YB_STORAGE_GAUGE_INTENTSDB_NUMBER_DB_PREV] =
		BUILD_METRIC_LABEL("intentsdb_rocksdb_number_db_prev"),
	[YB_STORAGE_GAUGE_INTENTSDB_NUMBER_DB_SEEK_FOUND] =
		BUILD_METRIC_LABEL("intentsdb_rocksdb_number_db_seek_found"),
	[YB_STORAGE_GAUGE_INTENTSDB_NUMBER_DB_NEXT_FOUND] =
		BUILD_METRIC_LABEL("intentsdb_rocksdb_number_db_next_found"),
	[YB_STORAGE_GAUGE_INTENTSDB_NUMBER_DB_PREV_FOUND] =
		BUILD_METRIC_LABEL("intentsdb_rocksdb_number_db_prev_found"),
	[YB_STORAGE_GAUGE_INTENTSDB_ITER_BYTES_READ] =
		BUILD_METRIC_LABEL("intentsdb_rocksdb_iter_bytes_read"),
	[YB_STORAGE_GAUGE_INTENTSDB_NO_FILE_CLOSES] =
		BUILD_METRIC_LABEL("intentsdb_rocksdb_no_file_closes"),
	[YB_STORAGE_GAUGE_INTENTSDB_NO_FILE_OPENS] =
		BUILD_METRIC_LABEL("intentsdb_rocksdb_no_file_opens"),
	[YB_STORAGE_GAUGE_INTENTSDB_NO_FILE_ERRORS] =
		BUILD_METRIC_LABEL("intentsdb_rocksdb_no_file_errors"),
	[YB_STORAGE_GAUGE_INTENTSDB_STALL_L0_SLOWDOWN_MICROS] =
		BUILD_METRIC_LABEL("intentsdb_rocksdb_stall_l0_slowdown_micros"),
	[YB_STORAGE_GAUGE_INTENTSDB_STALL_MEMTABLE_COMPACTION_MICROS] =
		BUILD_METRIC_LABEL("intentsdb_rocksdb_stall_memtable_compaction_micros"),
	[YB_STORAGE_GAUGE_INTENTSDB_STALL_L0_NUM_FILES_MICROS] =
		BUILD_METRIC_LABEL("intentsdb_rocksdb_stall_l0_num_files_micros"),
	[YB_STORAGE_GAUGE_INTENTSDB_STALL_MICROS] =
		BUILD_METRIC_LABEL("intentsdb_rocksdb_stall_micros"),
	[YB_STORAGE_GAUGE_INTENTSDB_DB_MUTEX_WAIT_MICROS] =
		BUILD_METRIC_LABEL("intentsdb_rocksdb_db_mutex_wait_micros"),
	[YB_STORAGE_GAUGE_INTENTSDB_RATE_LIMIT_DELAY_MILLIS] =
		BUILD_METRIC_LABEL("intentsdb_rocksdb_rate_limit_delay_millis"),
	[YB_STORAGE_GAUGE_INTENTSDB_NO_ITERATORS] =
		BUILD_METRIC_LABEL("intentsdb_rocksdb_no_iterators"),
	[YB_STORAGE_GAUGE_INTENTSDB_NUMBER_MULTIGET_CALLS] =
		BUILD_METRIC_LABEL("intentsdb_rocksdb_number_multiget_calls"),
	[YB_STORAGE_GAUGE_INTENTSDB_NUMBER_MULTIGET_KEYS_READ] =
		BUILD_METRIC_LABEL("intentsdb_rocksdb_number_multiget_keys_read"),
	[YB_STORAGE_GAUGE_INTENTSDB_NUMBER_MULTIGET_BYTES_READ] =
		BUILD_METRIC_LABEL("intentsdb_rocksdb_number_multiget_bytes_read"),
	[YB_STORAGE_GAUGE_INTENTSDB_NUMBER_FILTERED_DELETES] =
		BUILD_METRIC_LABEL("intentsdb_rocksdb_number_filtered_deletes"),
	[YB_STORAGE_GAUGE_INTENTSDB_NUMBER_MERGE_FAILURES] =
		BUILD_METRIC_LABEL("intentsdb_rocksdb_number_merge_failures"),
	[YB_STORAGE_GAUGE_INTENTSDB_SEQUENCE_NUMBER] =
		BUILD_METRIC_LABEL("intentsdb_rocksdb_sequence_number"),
	[YB_STORAGE_GAUGE_INTENTSDB_BLOOM_FILTER_PREFIX_CHECKED] =
		BUILD_METRIC_LABEL("intentsdb_rocksdb_bloom_filter_prefix_checked"),
	[YB_STORAGE_GAUGE_INTENTSDB_BLOOM_FILTER_PREFIX_USEFUL] =
		BUILD_METRIC_LABEL("intentsdb_rocksdb_bloom_filter_prefix_useful"),
	[YB_STORAGE_GAUGE_INTENTSDB_NUMBER_OF_RESEEKS_IN_ITERATION] =
		BUILD_METRIC_LABEL("intentsdb_rocksdb_number_of_reseeks_in_iteration"),
	[YB_STORAGE_GAUGE_INTENTSDB_GET_UPDATES_SINCE_CALLS] =
		BUILD_METRIC_LABEL("intentsdb_rocksdb_get_updates_since_calls"),
	[YB_STORAGE_GAUGE_INTENTSDB_BLOCK_CACHE_COMPRESSED_MISS] =
		BUILD_METRIC_LABEL("intentsdb_rocksdb_block_cache_compressed_miss"),
	[YB_STORAGE_GAUGE_INTENTSDB_BLOCK_CACHE_COMPRESSED_HIT] =
		BUILD_METRIC_LABEL("intentsdb_rocksdb_block_cache_compressed_hit"),
	[YB_STORAGE_GAUGE_INTENTSDB_BLOCK_CACHE_COMPRESSED_ADD] =
		BUILD_METRIC_LABEL("intentsdb_rocksdb_block_cache_compressed_add"),
	[YB_STORAGE_GAUGE_INTENTSDB_BLOCK_CACHE_COMPRESSED_ADD_FAILURES] =
		BUILD_METRIC_LABEL("intentsdb_rocksdb_block_cache_compressed_add_failures"),
	[YB_STORAGE_GAUGE_INTENTSDB_WAL_FILE_SYNCED] =
		BUILD_METRIC_LABEL("intentsdb_rocksdb_wal_file_synced"),
	[YB_STORAGE_GAUGE_INTENTSDB_WAL_FILE_BYTES] =
		BUILD_METRIC_LABEL("intentsdb_rocksdb_wal_file_bytes"),
	[YB_STORAGE_GAUGE_INTENTSDB_WRITE_DONE_BY_SELF] =
		BUILD_METRIC_LABEL("intentsdb_rocksdb_write_done_by_self"),
	[YB_STORAGE_GAUGE_INTENTSDB_WRITE_DONE_BY_OTHER] =
		BUILD_METRIC_LABEL("intentsdb_rocksdb_write_done_by_other"),
	[YB_STORAGE_GAUGE_INTENTSDB_WRITE_WITH_WAL] =
		BUILD_METRIC_LABEL("intentsdb_rocksdb_write_with_wal"),
	[YB_STORAGE_GAUGE_INTENTSDB_COMPACT_READ_BYTES] =
		BUILD_METRIC_LABEL("intentsdb_rocksdb_compact_read_bytes"),
	[YB_STORAGE_GAUGE_INTENTSDB_COMPACT_WRITE_BYTES] =
		BUILD_METRIC_LABEL("intentsdb_rocksdb_compact_write_bytes"),
	[YB_STORAGE_GAUGE_INTENTSDB_FLUSH_WRITE_BYTES] =
		BUILD_METRIC_LABEL("intentsdb_rocksdb_flush_write_bytes"),
	[YB_STORAGE_GAUGE_INTENTSDB_NUMBER_DIRECT_LOAD_TABLE_PROPERTIES] =
		BUILD_METRIC_LABEL("intentsdb_rocksdb_number_direct_load_table_properties"),
	[YB_STORAGE_GAUGE_INTENTSDB_NUMBER_SUPERVERSION_ACQUIRES] =
		BUILD_METRIC_LABEL("intentsdb_rocksdb_number_superversion_acquires"),
	[YB_STORAGE_GAUGE_INTENTSDB_NUMBER_SUPERVERSION_RELEASES] =
		BUILD_METRIC_LABEL("intentsdb_rocksdb_number_superversion_releases"),
	[YB_STORAGE_GAUGE_INTENTSDB_NUMBER_SUPERVERSION_CLEANUPS] =
		BUILD_METRIC_LABEL("intentsdb_rocksdb_number_superversion_cleanups"),
	[YB_STORAGE_GAUGE_INTENTSDB_NUMBER_BLOCK_NOT_COMPRESSED] =
		BUILD_METRIC_LABEL("intentsdb_rocksdb_number_block_not_compressed"),
	[YB_STORAGE_GAUGE_INTENTSDB_MERGE_OPERATION_TOTAL_TIME] =
		BUILD_METRIC_LABEL("intentsdb_rocksdb_merge_operation_total_time"),
	[YB_STORAGE_GAUGE_INTENTSDB_FILTER_OPERATION_TOTAL_TIME] =
		BUILD_METRIC_LABEL("intentsdb_rocksdb_filter_operation_total_time"),
	[YB_STORAGE_GAUGE_INTENTSDB_ROW_CACHE_HIT] =
		BUILD_METRIC_LABEL("intentsdb_rocksdb_row_cache_hit"),
	[YB_STORAGE_GAUGE_INTENTSDB_ROW_CACHE_MISS] =
		BUILD_METRIC_LABEL("intentsdb_rocksdb_row_cache_miss"),
	[YB_STORAGE_GAUGE_INTENTSDB_NO_TABLE_CACHE_ITERATORS] =
		BUILD_METRIC_LABEL("intentsdb_rocksdb_no_table_cache_iterators"),
	[YB_STORAGE_GAUGE_INTENTSDB_BLOCK_CACHE_SINGLE_TOUCH_HIT] =
		BUILD_METRIC_LABEL("intentsdb_rocksdb_block_cache_single_touch_hit"),
	[YB_STORAGE_GAUGE_INTENTSDB_BLOCK_CACHE_SINGLE_TOUCH_ADD] =
		BUILD_METRIC_LABEL("intentsdb_rocksdb_block_cache_single_touch_add"),
	[YB_STORAGE_GAUGE_INTENTSDB_BLOCK_CACHE_SINGLE_TOUCH_BYTES_READ] =
		BUILD_METRIC_LABEL("intentsdb_rocksdb_block_cache_single_touch_bytes_read"),
	[YB_STORAGE_GAUGE_INTENTSDB_BLOCK_CACHE_SINGLE_TOUCH_BYTES_WRITE] =
		BUILD_METRIC_LABEL("intentsdb_rocksdb_block_cache_single_touch_bytes_write"),
	[YB_STORAGE_GAUGE_INTENTSDB_BLOCK_CACHE_MULTI_TOUCH_HIT] =
		BUILD_METRIC_LABEL("intentsdb_rocksdb_block_cache_multi_touch_hit"),
	[YB_STORAGE_GAUGE_INTENTSDB_BLOCK_CACHE_MULTI_TOUCH_ADD] =
		BUILD_METRIC_LABEL("intentsdb_rocksdb_block_cache_multi_touch_add"),
	[YB_STORAGE_GAUGE_INTENTSDB_BLOCK_CACHE_MULTI_TOUCH_BYTES_READ] =
		BUILD_METRIC_LABEL("intentsdb_rocksdb_block_cache_multi_touch_bytes_read"),
	[YB_STORAGE_GAUGE_INTENTSDB_BLOCK_CACHE_MULTI_TOUCH_BYTES_WRITE] =
		BUILD_METRIC_LABEL("intentsdb_rocksdb_block_cache_multi_touch_bytes_write"),
	[YB_STORAGE_GAUGE_ACTIVE_WRITE_QUERY_OBJECTS] =
		BUILD_METRIC_LABEL("active_write_query_objects"),
};

const char *yb_metric_counter_label[] = {
	[YB_STORAGE_COUNTER_NOT_LEADER_REJECTIONS] =
		BUILD_METRIC_LABEL("not_leader_rejections"),
	[YB_STORAGE_COUNTER_LEADER_MEMORY_PRESSURE_REJECTIONS] =
		BUILD_METRIC_LABEL("leader_memory_pressure_rejections"),
	[YB_STORAGE_COUNTER_MAJORITY_SST_FILES_REJECTIONS] =
		BUILD_METRIC_LABEL("majority_sst_file_rejections"),
	[YB_STORAGE_COUNTER_TRANSACTION_CONFLICTS] =
		BUILD_METRIC_LABEL("transaction_conflicts"),
	[YB_STORAGE_COUNTER_EXPIRED_TRANSACTIONS] =
		BUILD_METRIC_LABEL("expired_transactions"),
	[YB_STORAGE_COUNTER_RESTART_READ_REQUESTS] =
		BUILD_METRIC_LABEL("restart_read_requests"),
	[YB_STORAGE_COUNTER_CONSISTENT_PREFIX_READ_REQUESTS] =
		BUILD_METRIC_LABEL("consistent_prefix_read_requests"),
	[YB_STORAGE_COUNTER_PGSQL_CONSISTENT_PREFIX_READ_ROWS] =
		BUILD_METRIC_LABEL("pgsql_consistent_prefix_read_rows"),
	[YB_STORAGE_COUNTER_TABLET_DATA_CORRUPTIONS] =
		BUILD_METRIC_LABEL("tablet_data_corruptions"),
	[YB_STORAGE_COUNTER_ROWS_INSERTED] =
		BUILD_METRIC_LABEL("rows_inserted"),
	[YB_STORAGE_COUNTER_FAILED_BATCH_LOCK] =
		BUILD_METRIC_LABEL("failed_batch_lock"),
	[YB_STORAGE_COUNTER_DOCDB_KEYS_FOUND] =
		BUILD_METRIC_LABEL("docdb_keys_found"),
	[YB_STORAGE_COUNTER_DOCDB_OBSOLETE_KEYS_FOUND] =
		BUILD_METRIC_LABEL("docdb_obsolete_keys_found"),
	[YB_STORAGE_COUNTER_DOCDB_OBSOLETE_KEYS_FOUND_PAST_CUTOFF] =
		BUILD_METRIC_LABEL("docdb_obsolete_keys_found_past_cutoff"),
};

const char *yb_metric_event_label[] = {
	[YB_STORAGE_EVENT_REGULARDB_DB_GET] =
		BUILD_METRIC_LABEL("rocksdb_db_get_micros"),
	[YB_STORAGE_EVENT_REGULARDB_DB_WRITE] =
		BUILD_METRIC_LABEL("rocksdb_db_write_micros"),
	[YB_STORAGE_EVENT_REGULARDB_COMPACTION_TIME] =
		BUILD_METRIC_LABEL("rocksdb_compaction_times_micros"),
	[YB_STORAGE_EVENT_REGULARDB_WAL_FILE_SYNC_MICROS] =
		BUILD_METRIC_LABEL("rocksdb_wal_file_sync_micros"),
	[YB_STORAGE_EVENT_REGULARDB_DB_MULTIGET] =
		BUILD_METRIC_LABEL("rocksdb_db_multiget_micros"),
	[YB_STORAGE_EVENT_REGULARDB_READ_BLOCK_COMPACTION_MICROS] =
		BUILD_METRIC_LABEL("rocksdb_read_block_compaction_micros"),
	[YB_STORAGE_EVENT_REGULARDB_READ_BLOCK_GET_MICROS] =
		BUILD_METRIC_LABEL("rocksdb_read_block_get_micros"),
	[YB_STORAGE_EVENT_REGULARDB_WRITE_RAW_BLOCK_MICROS] =
		BUILD_METRIC_LABEL("rocksdb_write_raw_block_micros"),
	[YB_STORAGE_EVENT_REGULARDB_NUM_FILES_IN_SINGLE_COMPACTION] =
		BUILD_METRIC_LABEL("rocksdb_num_files_in_singlecompaction"),
	[YB_STORAGE_EVENT_REGULARDB_DB_SEEK] =
		BUILD_METRIC_LABEL("rocksdb_db_seek_micros"),
	[YB_STORAGE_EVENT_REGULARDB_SST_READ_MICROS] =
		BUILD_METRIC_LABEL("rocksdb_sst_read_micros"),
	[YB_STORAGE_EVENT_REGULARDB_BYTES_PER_READ] =
		BUILD_METRIC_LABEL("rocksdb_bytes_per_read"),
	[YB_STORAGE_EVENT_REGULARDB_BYTES_PER_WRITE] =
		BUILD_METRIC_LABEL("rocksdb_bytes_per_write"),
	[YB_STORAGE_EVENT_REGULARDB_BYTES_PER_MULTIGET] =
		BUILD_METRIC_LABEL("rocksdb_bytes_per_multiget"),
	[YB_STORAGE_EVENT_INTENTSDB_DB_GET] =
		BUILD_METRIC_LABEL("intentsdb_rocksdb_db_get_micros"),
	[YB_STORAGE_EVENT_INTENTSDB_DB_WRITE] =
		BUILD_METRIC_LABEL("intentsdb_rocksdb_db_write_micros"),
	[YB_STORAGE_EVENT_INTENTSDB_COMPACTION_TIME] =
		BUILD_METRIC_LABEL("intentsdb_rocksdb_compaction_times_micros"),
	[YB_STORAGE_EVENT_INTENTSDB_WAL_FILE_SYNC_MICROS] =
		BUILD_METRIC_LABEL("intentsdb_rocksdb_wal_file_sync_micros"),
	[YB_STORAGE_EVENT_INTENTSDB_DB_MULTIGET] =
		BUILD_METRIC_LABEL("intentsdb_rocksdb_db_multiget_micros"),
	[YB_STORAGE_EVENT_INTENTSDB_READ_BLOCK_COMPACTION_MICROS] =
		BUILD_METRIC_LABEL("intentsdb_rocksdb_read_block_compaction_micros"),
	[YB_STORAGE_EVENT_INTENTSDB_READ_BLOCK_GET_MICROS] =
		BUILD_METRIC_LABEL("intentsdb_rocksdb_read_block_get_micros"),
	[YB_STORAGE_EVENT_INTENTSDB_WRITE_RAW_BLOCK_MICROS] =
		BUILD_METRIC_LABEL("intentsdb_rocksdb_write_raw_block_micros"),
	[YB_STORAGE_EVENT_INTENTSDB_NUM_FILES_IN_SINGLE_COMPACTION] =
		BUILD_METRIC_LABEL("intentsdb_rocksdb_num_files_in_singlecompaction"),
	[YB_STORAGE_EVENT_INTENTSDB_DB_SEEK] =
		BUILD_METRIC_LABEL("intentsdb_rocksdb_db_seek_micros"),
	[YB_STORAGE_EVENT_INTENTSDB_SST_READ_MICROS] =
		BUILD_METRIC_LABEL("intentsdb_rocksdb_sst_read_micros"),
	[YB_STORAGE_EVENT_INTENTSDB_BYTES_PER_READ] =
		BUILD_METRIC_LABEL("intentsdb_rocksdb_bytes_per_read"),
	[YB_STORAGE_EVENT_INTENTSDB_BYTES_PER_WRITE] =
		BUILD_METRIC_LABEL("intentsdb_rocksdb_bytes_per_write"),
	[YB_STORAGE_EVENT_INTENTSDB_BYTES_PER_MULTIGET] =
		BUILD_METRIC_LABEL("intentsdb_rocksdb_bytes_per_multiget"),
	[YB_STORAGE_EVENT_SNAPSHOT_READ_INFLIGHT_WAIT_DURATION] =
		BUILD_METRIC_LABEL("snapshot_read_inflight_wait_duration"),
	[YB_STORAGE_EVENT_QL_READ_LATENCY] =
		BUILD_METRIC_LABEL("ql_read_latency"),
	[YB_STORAGE_EVENT_WRITE_LOCK_LATENCY] =
		BUILD_METRIC_LABEL("write_lock_latency"),
	[YB_STORAGE_EVENT_QL_WRITE_LATENCY] =
		BUILD_METRIC_LABEL("ql_write_latency"),
	[YB_STORAGE_EVENT_READ_TIME_WAIT] =
		BUILD_METRIC_LABEL("read_time_wait"),
	[YB_STORAGE_EVENT_TOTAL_WAIT_QUEUE_TIME] =
		BUILD_METRIC_LABEL("total_wait_queue_time"),
};

#undef BUILD_METRIC_LABEL

/* Explains a single stat with no associated timing */
static void
YbExplainStatWithoutTiming(YbExplainState *yb_es, YbStatLabel label,
						   double count)
{
	if (!(count > 0 || yb_es->display_zero) ||
		(yb_explain_hide_non_deterministic_fields &&
		 yb_stat_label_data[label].is_non_deterministic))
		return;

	const YbStatLabelData *label_data = &yb_stat_label_data[label];
	ExplainState		  *es = yb_es->es;
	ExplainPropertyFloat(label_data->requests, NULL, count, 0, es);
}

/* Explains a single RPC related stat and its associated timing */
static void
YbExplainRpcRequestStat(YbExplainState *yb_es, YbStatLabel label, double count,
						double timing)
{
	if (!(count > 0 || yb_es->display_zero) ||
		(yb_explain_hide_non_deterministic_fields &&
		 yb_stat_label_data[label].is_non_deterministic))
		return;

	const YbStatLabelData *label_data = &yb_stat_label_data[label];
	ExplainState   *es = yb_es->es;
	ExplainPropertyFloat(label_data->requests, NULL, count, 0, es);

	/* Display timing info only when there is at least 1 RPC request. This
	 * enables the output to be concise. */
	if (yb_es->es->timing && count > 0)
		ExplainPropertyFloat(label_data->execution_time, "ms",
							 timing / 1000000.0, 3, yb_es->es);
}

static void
YbExplainRpcRequestNumericMetric(YbExplainState *yb_es, const char* label, double value,
								 bool is_mean) {
	if (value == 0)
		return;

	ExplainState   *es = yb_es->es;
	ExplainPropertyFloat(label, NULL, value, is_mean ? 3 : 0, es);
}

/* Explains a single RPC gauge metric */
static void
YbExplainRpcRequestGauge(YbExplainState *yb_es, YbPgGaugeMetrics metric, double value,
						 bool is_mean) {
	YbExplainRpcRequestNumericMetric(yb_es, yb_metric_gauge_label[metric], value, is_mean);
}

/* Explains a single RPC counter metric */
static void
YbExplainRpcRequestCounter(YbExplainState *yb_es, YbPgCounterMetrics metric, double value,
						   bool is_mean) {
	YbExplainRpcRequestNumericMetric(yb_es, yb_metric_counter_label[metric], value, is_mean);
}

/* Explains a single RPC event metric */
static void
YbExplainRpcRequestEvent(YbExplainState *yb_es, YbPgEventMetrics metric,
						 const YbPgEventMetric* value, double nloops, bool is_mean) {
	if (value->count == 0)
		return;

	const char  *label = yb_metric_event_label[metric];
	ExplainState   *es = yb_es->es;

	int ndigits = is_mean ? 3 : 0;

	char *buf;
	buf = psprintf("sum: %.*f, count: %.*f",
				   ndigits, value->sum / nloops, ndigits, value->count / nloops);
	ExplainProperty(label, NULL, buf, false, es);
	pfree(buf);
}

/* Maps a row mark type to a string. */
static const char *
YbRowMarkTypeToPgsqlString(RowMarkType row_mark_type)
{
	switch (row_mark_type)
	{
		case ROW_MARK_EXCLUSIVE:
			return "FOR UPDATE";
		case ROW_MARK_NOKEYEXCLUSIVE:
			return "FOR NO KEY UPDATE";
		case ROW_MARK_SHARE:
			return "FOR SHARE";
		case ROW_MARK_KEYSHARE:
			return "FOR KEY SHARE";
		default:
			return "";
	}
}

/* Explains a scan lock using row marks. */
static void
YbExplainScanLocks(YbLockMechanism yb_lock_mechanism, ExplainState *es)
{
	ListCell   *l;
	const char *lock_mode;

	if (!es->pstmt->rowMarks)
		return;

	if (!IsolationIsSerializable() && yb_lock_mechanism == YB_NO_SCAN_LOCK)
		return;

	foreach(l, es->pstmt->rowMarks)
	{
		PlanRowMark *erm = (PlanRowMark *) lfirst(l);
		if (erm->markType != ROW_MARK_REFERENCE &&
			erm->markType != ROW_MARK_COPY)
		{
			lock_mode = YbRowMarkTypeToPgsqlString(erm->markType);
			break;
		}
	}

	if (es->format == EXPLAIN_FORMAT_TEXT)
		appendStringInfo(es->str, " (Locked %s)", lock_mode);
	else
		ExplainPropertyText("Lock Type", lock_mode, es);
}

/* Explains a LockRows node */
static void
YbExplainLockRows(ExplainState *es)
{
	/* We only have something interesting to do in SERIALIZABLE isolation. */
	if (!IsolationIsSerializable())
		return;

	if (es->format == EXPLAIN_FORMAT_TEXT)
		appendStringInfoString(es->str, " (no-op)");
	else
		ExplainPropertyBool("Executes", false, es);
}

static bool
YbIsTimingNeeded(ExplainState *es, bool timing_set)
{
	/* Disable timing if only deterministic fields are requested */
	if (yb_explain_hide_non_deterministic_fields)
	{
		if (timing_set && es->timing)
		{
			ereport(WARNING,
					(errcode(ERRCODE_INVALID_PARAMETER_VALUE),
					 errmsg("GUC yb_explain_hide_non_deterministic_fields "
							"disables EXPLAIN option TIMING")));
		}
		return false;
	}

	/* Else if timing option is explicitly set in the query, honor it */
	if (timing_set)
		return es->timing;

	/* Else, use timing if the query needs it */
	return es->analyze;
}

/*
 * ExplainQuery -
 *	  execute an EXPLAIN command
 */
void
ExplainQuery(ParseState *pstate, ExplainStmt *stmt,
			 ParamListInfo params, DestReceiver *dest)
{
	ExplainState *es = NewExplainState();
	TupOutputState *tstate;
	JumbleState *jstate = NULL;
	Query	   *query;
	List	   *rewritten;
	ListCell   *lc;
	bool		timing_set = false;
	bool		summary_set = false;

	/* Parse options list. */
	foreach(lc, stmt->options)
	{
		DefElem    *opt = (DefElem *) lfirst(lc);

		if (strcmp(opt->defname, "analyze") == 0)
			es->analyze = defGetBoolean(opt);
		else if (strcmp(opt->defname, "verbose") == 0)
			es->verbose = defGetBoolean(opt);
		else if (strcmp(opt->defname, "costs") == 0)
			es->costs = defGetBoolean(opt);
		else if (strcmp(opt->defname, "buffers") == 0)
			es->buffers = defGetBoolean(opt);
		else if (strcmp(opt->defname, "wal") == 0)
			es->wal = defGetBoolean(opt);
		else if (strcmp(opt->defname, "settings") == 0)
			es->settings = defGetBoolean(opt);
		else if (strcmp(opt->defname, "dist") == 0)
			es->rpc = defGetBoolean(opt);
		else if (strcmp(opt->defname, "debug") == 0)
			es->yb_debug = defGetBoolean(opt);
		else if (strcmp(opt->defname, "timing") == 0)
		{
			timing_set = true;
			es->timing = defGetBoolean(opt);
		}
		else if (strcmp(opt->defname, "summary") == 0)
		{
			summary_set = true;
			es->summary = defGetBoolean(opt);
		}
		else if (strcmp(opt->defname, "format") == 0)
		{
			char	   *p = defGetString(opt);

			if (strcmp(p, "text") == 0)
				es->format = EXPLAIN_FORMAT_TEXT;
			else if (strcmp(p, "xml") == 0)
				es->format = EXPLAIN_FORMAT_XML;
			else if (strcmp(p, "json") == 0)
				es->format = EXPLAIN_FORMAT_JSON;
			else if (strcmp(p, "yaml") == 0)
				es->format = EXPLAIN_FORMAT_YAML;
			else
				ereport(ERROR,
						(errcode(ERRCODE_INVALID_PARAMETER_VALUE),
						 errmsg("unrecognized value for EXPLAIN option \"%s\": \"%s\"",
								opt->defname, p),
						 parser_errposition(pstate, opt->location)));
		}
		else
			ereport(ERROR,
					(errcode(ERRCODE_SYNTAX_ERROR),
					 errmsg("unrecognized EXPLAIN option \"%s\"",
							opt->defname),
					 parser_errposition(pstate, opt->location)));
	}

	if (es->analyze)
		yb_run_with_explain_analyze = true;

	if (es->wal && !es->analyze)
		ereport(ERROR,
				(errcode(ERRCODE_INVALID_PARAMETER_VALUE),
				 errmsg("EXPLAIN option WAL requires ANALYZE")));

	/* if hiding of non-deterministic fields is requested, turn off debug and verbose modes */
	if (yb_explain_hide_non_deterministic_fields)
	{
		if (es->yb_debug)
		{
			ereport(WARNING,
					(errcode(ERRCODE_INVALID_PARAMETER_VALUE),
					 errmsg("GUC yb_explain_hide_non_deterministic_fields "
							"disables EXPLAIN option DEBUG")));
			es->yb_debug = false;
		}

		if (es->verbose)
		{
			ereport(WARNING,
					(errcode(ERRCODE_INVALID_PARAMETER_VALUE),
					 errmsg("GUC yb_explain_hide_non_deterministic_fields "
							"disables EXPLAIN option VERBOSE")));
			es->verbose = false;
		}
	}

	/* check if timing is required */
	es->timing = YbIsTimingNeeded(es, timing_set);

	/* check that timing is used with EXPLAIN ANALYZE */
	if (es->timing && !es->analyze)
		ereport(ERROR,
				(errcode(ERRCODE_INVALID_PARAMETER_VALUE),
				 errmsg("EXPLAIN option TIMING requires ANALYZE")));

	/* if the summary was not set explicitly, set default value */
	es->summary = (summary_set) ? es->summary : es->analyze;

	if (es->rpc && !es->analyze)
		ereport(ERROR,
				(errcode(ERRCODE_INVALID_PARAMETER_VALUE),
				 errmsg("EXPLAIN option DIST requires ANALYZE")));

	/* Turn on timing of RPC requests in accordance to the flags passed */
	YbToggleSessionStatsTimer(es->timing);
	if (es->yb_debug) {
		YbSetMetricsCaptureType(YB_YQL_METRICS_CAPTURE_ALL);
	}

	query = castNode(Query, stmt->query);
	if (IsQueryIdEnabled())
		jstate = JumbleQuery(query, pstate->p_sourcetext);

	if (post_parse_analyze_hook)
		(*post_parse_analyze_hook) (pstate, query, jstate);

	/*
	 * Parse analysis was done already, but we still have to run the rule
	 * rewriter.  We do not do AcquireRewriteLocks: we assume the query either
	 * came straight from the parser, or suitable locks were acquired by
	 * plancache.c.
	 */
	rewritten = QueryRewrite(castNode(Query, stmt->query));

	/* emit opening boilerplate */
	ExplainBeginOutput(es);

	if (rewritten == NIL)
	{
		/*
		 * In the case of an INSTEAD NOTHING, tell at least that.  But in
		 * non-text format, the output is delimited, so this isn't necessary.
		 */
		if (es->format == EXPLAIN_FORMAT_TEXT)
			appendStringInfoString(es->str, "Query rewrites to nothing\n");
	}
	else
	{
		ListCell   *l;

		/* Explain every plan */
		foreach(l, rewritten)
		{
			ExplainOneQuery(lfirst_node(Query, l),
							CURSOR_OPT_PARALLEL_OK, NULL, es,
							pstate->p_sourcetext, params, pstate->p_queryEnv);

			/* Separate plans with an appropriate separator */
			if (lnext(rewritten, l) != NULL)
				ExplainSeparatePlans(es);
		}
	}

	/* emit closing boilerplate */
	ExplainEndOutput(es);
	Assert(es->indent == 0);

	/* output tuples */
	tstate = begin_tup_output_tupdesc(dest, ExplainResultDesc(stmt),
									  &TTSOpsVirtual);
	if (es->format == EXPLAIN_FORMAT_TEXT)
		do_text_output_multiline(tstate, es->str->data);
	else
		do_text_output_oneline(tstate, es->str->data);
	end_tup_output(tstate);

	/* Turn off timing RPC requests and metrics capture so that future queries are not timed
	 * and metrics are not sent by default */
	YbToggleSessionStatsTimer(false);
	YbSetMetricsCaptureType(YB_YQL_METRICS_CAPTURE_NONE);
	pfree(es->str->data);
}

/*
 * Create a new ExplainState struct initialized with default options.
 */
ExplainState *
NewExplainState(void)
{
	ExplainState *es = (ExplainState *) palloc0(sizeof(ExplainState));

	/* Set default options (most fields can be left as zeroes). */
	es->costs = true;
	/* Prepare output buffer. */
	es->str = makeStringInfo();

	return es;
}

/*
 * ExplainResultDesc -
 *	  construct the result tupledesc for an EXPLAIN
 */
TupleDesc
ExplainResultDesc(ExplainStmt *stmt)
{
	TupleDesc	tupdesc;
	ListCell   *lc;
	Oid			result_type = TEXTOID;

	/* Check for XML format option */
	foreach(lc, stmt->options)
	{
		DefElem    *opt = (DefElem *) lfirst(lc);

		if (strcmp(opt->defname, "format") == 0)
		{
			char	   *p = defGetString(opt);

			if (strcmp(p, "xml") == 0)
				result_type = XMLOID;
			else if (strcmp(p, "json") == 0)
				result_type = JSONOID;
			else
				result_type = TEXTOID;
			/* don't "break", as ExplainQuery will use the last value */
		}
	}

	/* Need a tuple descriptor representing a single TEXT or XML column */
	tupdesc = CreateTemplateTupleDesc(1);
	TupleDescInitEntry(tupdesc, (AttrNumber) 1, "QUERY PLAN",
					   result_type, -1, 0);
	return tupdesc;
}

/*
 * ExplainOneQuery -
 *	  print out the execution plan for one Query
 *
 * "into" is NULL unless we are explaining the contents of a CreateTableAsStmt.
 */
static void
ExplainOneQuery(Query *query, int cursorOptions,
				IntoClause *into, ExplainState *es,
				const char *queryString, ParamListInfo params,
				QueryEnvironment *queryEnv)
{
	/* planner will not cope with utility statements */
	if (query->commandType == CMD_UTILITY)
	{
		ExplainOneUtility(query->utilityStmt, into, es, queryString, params,
						  queryEnv);
		return;
	}

	/* if an advisor plugin is present, let it manage things */
	if (ExplainOneQuery_hook)
		(*ExplainOneQuery_hook) (query, cursorOptions, into, es,
								 queryString, params, queryEnv);
	else
	{
		PlannedStmt *plan;
		instr_time	planstart,
					planduration;
		BufferUsage bufusage_start,
					bufusage;

		if (es->buffers)
			bufusage_start = pgBufferUsage;
		INSTR_TIME_SET_CURRENT(planstart);

		/* plan the query */
		plan = pg_plan_query(query, queryString, cursorOptions, params);

		INSTR_TIME_SET_CURRENT(planduration);
		INSTR_TIME_SUBTRACT(planduration, planstart);

		/* calc differences of buffer counters. */
		if (es->buffers)
		{
			memset(&bufusage, 0, sizeof(BufferUsage));
			BufferUsageAccumDiff(&bufusage, &pgBufferUsage, &bufusage_start);
		}

		/* run it (if needed) and produce output */
		ExplainOnePlan(plan, into, es, queryString, params, queryEnv,
					   &planduration, (es->buffers ? &bufusage : NULL));
	}
}

/*
 * ExplainOneUtility -
 *	  print out the execution plan for one utility statement
 *	  (In general, utility statements don't have plans, but there are some
 *	  we treat as special cases)
 *
 * "into" is NULL unless we are explaining the contents of a CreateTableAsStmt.
 *
 * This is exported because it's called back from prepare.c in the
 * EXPLAIN EXECUTE case.  In that case, we'll be dealing with a statement
 * that's in the plan cache, so we have to ensure we don't modify it.
 */
void
ExplainOneUtility(Node *utilityStmt, IntoClause *into, ExplainState *es,
				  const char *queryString, ParamListInfo params,
				  QueryEnvironment *queryEnv)
{
	if (utilityStmt == NULL)
		return;

	if (IsA(utilityStmt, CreateTableAsStmt))
	{
		/*
		 * We have to rewrite the contained SELECT and then pass it back to
		 * ExplainOneQuery.  Copy to be safe in the EXPLAIN EXECUTE case.
		 */
		CreateTableAsStmt *ctas = (CreateTableAsStmt *) utilityStmt;
		List	   *rewritten;

		/*
		 * Check if the relation exists or not.  This is done at this stage to
		 * avoid query planning or execution.
		 */
		if (CreateTableAsRelExists(ctas))
		{
			if (ctas->objtype == OBJECT_TABLE)
				ExplainDummyGroup("CREATE TABLE AS", NULL, es);
			else if (ctas->objtype == OBJECT_MATVIEW)
				ExplainDummyGroup("CREATE MATERIALIZED VIEW", NULL, es);
			else
				elog(ERROR, "unexpected object type: %d",
					 (int) ctas->objtype);
			return;
		}

		rewritten = QueryRewrite(castNode(Query, copyObject(ctas->query)));
		Assert(list_length(rewritten) == 1);
		ExplainOneQuery(linitial_node(Query, rewritten),
						CURSOR_OPT_PARALLEL_OK, ctas->into, es,
						queryString, params, queryEnv);
	}
	else if (IsA(utilityStmt, DeclareCursorStmt))
	{
		/*
		 * Likewise for DECLARE CURSOR.
		 *
		 * Notice that if you say EXPLAIN ANALYZE DECLARE CURSOR then we'll
		 * actually run the query.  This is different from pre-8.3 behavior
		 * but seems more useful than not running the query.  No cursor will
		 * be created, however.
		 */
		DeclareCursorStmt *dcs = (DeclareCursorStmt *) utilityStmt;
		List	   *rewritten;

		rewritten = QueryRewrite(castNode(Query, copyObject(dcs->query)));
		Assert(list_length(rewritten) == 1);
		ExplainOneQuery(linitial_node(Query, rewritten),
						dcs->options, NULL, es,
						queryString, params, queryEnv);
	}
	else if (IsA(utilityStmt, ExecuteStmt))
		ExplainExecuteQuery((ExecuteStmt *) utilityStmt, into, es,
							queryString, params, queryEnv);
	else if (IsA(utilityStmt, NotifyStmt))
	{
		if (es->format == EXPLAIN_FORMAT_TEXT)
			appendStringInfoString(es->str, "NOTIFY\n");
		else
			ExplainDummyGroup("Notify", NULL, es);
	}
	else
	{
		if (es->format == EXPLAIN_FORMAT_TEXT)
			appendStringInfoString(es->str,
								   "Utility statements have no plan structure\n");
		else
			ExplainDummyGroup("Utility Statement", NULL, es);
	}
}

/*
 * ExplainOnePlan -
 *		given a planned query, execute it if needed, and then print
 *		EXPLAIN output
 *
 * "into" is NULL unless we are explaining the contents of a CreateTableAsStmt,
 * in which case executing the query should result in creating that table.
 *
 * This is exported because it's called back from prepare.c in the
 * EXPLAIN EXECUTE case, and because an index advisor plugin would need
 * to call it.
 */
void
ExplainOnePlan(PlannedStmt *plannedstmt, IntoClause *into, ExplainState *es,
			   const char *queryString, ParamListInfo params,
			   QueryEnvironment *queryEnv, const instr_time *planduration,
			   const BufferUsage *bufusage)
{
	DestReceiver *dest;
	QueryDesc  *queryDesc;
	instr_time	starttime;
	double		totaltime = 0;
	int			eflags;
	int			instrument_option = 0;
	bool		show_variable_fields = !yb_explain_hide_non_deterministic_fields;

	Assert(plannedstmt->commandType != CMD_UTILITY);

	if (es->analyze && es->timing)
		instrument_option |= INSTRUMENT_TIMER;
	else if (es->analyze)
		instrument_option |= INSTRUMENT_ROWS;

	if (es->buffers)
		instrument_option |= INSTRUMENT_BUFFERS;
	if (es->wal)
		instrument_option |= INSTRUMENT_WAL;

	/*
	 * We always collect timing for the entire statement, even when node-level
	 * timing is off, so we don't look at es->timing here.  (We could skip
	 * this if !es->summary, but it's hardly worth the complication.)
	 */
	INSTR_TIME_SET_CURRENT(starttime);

	/*
	 * Use a snapshot with an updated command ID to ensure this query sees
	 * results of any previously executed queries.
	 */
	PushCopiedSnapshot(GetActiveSnapshot());
	UpdateActiveSnapshotCommandId();

	/*
	 * Normally we discard the query's output, but if explaining CREATE TABLE
	 * AS, we'd better use the appropriate tuple receiver.
	 */
	if (into)
		dest = CreateIntoRelDestReceiver(into);
	else
		dest = None_Receiver;

	/* Create a QueryDesc for the query */
	queryDesc = CreateQueryDesc(plannedstmt, queryString,
								GetActiveSnapshot(), InvalidSnapshot,
								dest, params, queryEnv, instrument_option);

	/* Select execution options */
	if (es->analyze)
		eflags = 0;				/* default run-to-completion flags */
	else
		eflags = EXEC_FLAG_EXPLAIN_ONLY;
	if (into)
		eflags |= GetIntoRelEFlags(into);

	/* call ExecutorStart to prepare the plan for execution */
	ExecutorStart(queryDesc, eflags);

	int64 peakMem = 0;

	/* Execute the plan for statistics if asked for */
	if (es->analyze)
	{
		ScanDirection dir;

		/* EXPLAIN ANALYZE CREATE TABLE AS WITH NO DATA is weird */
		if (into && into->skipData)
			dir = NoMovementScanDirection;
		else
			dir = ForwardScanDirection;

		/* Figure out if the query can be run as a single row txn */
		queryDesc->estate->yb_es_is_single_row_modify_txn =
			YbIsSingleRowModifyTxnPlanned(plannedstmt, queryDesc->estate);

		/* Refresh the session stats before the start of the query */
		if (es->rpc)
		{
			YbRefreshSessionStatsBeforeExecution();
		}

		/* run the plan */
		ExecutorRun(queryDesc, dir, 0L, true);

		/* take a snapshot on the max PG memory consumption */
		peakMem = PgMemTracker.stmt_max_mem_bytes;

		/* run cleanup too */
		ExecutorFinish(queryDesc);

		/* Fetch stats collected at the query level (ie. not corresponding to
		 * any execution node) */
		if (es->rpc)
		{
			YbInstrumentation *yb_instr = &queryDesc->yb_query_stats->yb_instr;
			YbUpdateSessionStats(yb_instr);
			YbAggregateExplainableRPCRequestStat(es, yb_instr);
		}

		/* We can't run ExecutorEnd 'till we're done printing the stats... */
		totaltime += elapsed_time(&starttime);
	}

	ExplainOpenGroup("Query", NULL, true, es);

	/* Create textual dump of plan tree */
	ExplainPrintPlan(es, queryDesc);

	/*
	 * COMPUTE_QUERY_ID_REGRESS means COMPUTE_QUERY_ID_AUTO, but we don't show
	 * the queryid in any of the EXPLAIN plans to keep stable the results
	 * generated by regression test suites.
	 */
	if (es->verbose && plannedstmt->queryId != UINT64CONST(0) &&
		compute_query_id != COMPUTE_QUERY_ID_REGRESS)
	{
		/*
		 * Output the queryid as an int64 rather than a uint64 so we match
		 * what would be seen in the BIGINT pg_stat_statements.queryid column.
		 */
		ExplainPropertyInteger("Query Identifier", NULL, (int64)
							   plannedstmt->queryId, es);
	}

	/* Show buffer usage in planning */
	if (bufusage && show_variable_fields)
	{
		ExplainOpenGroup("Planning", "Planning", true, es);
		show_buffer_usage(es, bufusage, true);
		ExplainCloseGroup("Planning", "Planning", true, es);
	}

	if (es->summary && planduration && show_variable_fields)
	{
		double		plantime = INSTR_TIME_GET_DOUBLE(*planduration);

		ExplainPropertyFloat("Planning Time", "ms", 1000.0 * plantime, 3, es);
	}

	/* Print info about runtime of triggers */
	if (es->analyze)
		ExplainPrintTriggers(es, queryDesc);

	/*
	 * Print info about JITing. Tied to es->costs because we don't want to
	 * display this in regression tests, as it'd cause output differences
	 * depending on build options.  Might want to separate that out from COSTS
	 * at a later stage.
	 */
	if (es->costs)
		ExplainPrintJITSummary(es, queryDesc);

	/*
	 * Close down the query and free resources.  Include time for this in the
	 * total execution time (although it should be pretty minimal).
	 */
	INSTR_TIME_SET_CURRENT(starttime);

	ExecutorEnd(queryDesc);

	FreeQueryDesc(queryDesc);

	PopActiveSnapshot();

	/* We need a CCI just in case query expanded to multiple plans */
	if (es->analyze)
		CommandCounterIncrement();

	totaltime += elapsed_time(&starttime);

	/*
	 * We only report execution time if we actually ran the query (that is,
	 * the user specified ANALYZE), and if summary reporting is enabled (the
	 * user can set SUMMARY OFF to not have the timing information included in
	 * the output).  By default, ANALYZE sets SUMMARY to true.
	 */
	if (es->summary && es->analyze)
	{
		if (show_variable_fields)
			ExplainPropertyFloat("Execution Time", "ms", 1000.0 * totaltime, 3,
								 es);

		if (es->rpc)
		{
			/*
			 * Total RPC wait time is the sum of Read waits, Flush waits and Catalog waits.
			 */
			double total_rpc_wait = 0.0;
			if (es->yb_stats.read.count > 0.0)
				total_rpc_wait += es->yb_stats.read.wait_time;

			if (es->yb_stats.flush.count > 0.0)
				total_rpc_wait += es->yb_stats.flush.wait_time;

			if (es->yb_stats.catalog_read.count > 0.0)
				total_rpc_wait += es->yb_stats.catalog_read.wait_time;

			YbExplainState yb_es = {es, true};
			YbExplainRpcRequestStat(&yb_es, YB_STAT_LABEL_STORAGE_READ,
									es->yb_stats.read.count,
									es->yb_stats.read.wait_time);
			YbExplainStatWithoutTiming(&yb_es,
									   YB_STAT_LABEL_STORAGE_ROWS_SCANNED,
									   es->yb_stats.read.rows_scanned);
			YbExplainStatWithoutTiming(&yb_es, YB_STAT_LABEL_STORAGE_WRITE,
									   es->yb_stats.write_count);
			YbExplainRpcRequestStat(&yb_es, YB_STAT_LABEL_CATALOG_READ,
									es->yb_stats.catalog_read.count,
									es->yb_stats.catalog_read.wait_time);
			YbExplainStatWithoutTiming(&yb_es, YB_STAT_LABEL_CATALOG_WRITE,
									   es->yb_stats.catalog_write_count);
			YbExplainRpcRequestStat(&yb_es, YB_STAT_LABEL_STORAGE_FLUSH,
									es->yb_stats.flush.count,
									es->yb_stats.flush.wait_time);

			if (es->yb_debug) {
				for (int i = 0; i < YB_STORAGE_GAUGE_COUNT; ++i) {
					YbExplainRpcRequestGauge(&yb_es, i, es->yb_stats.storage_gauge_metrics[i],
											 false /* is_mean */);
				}
				for (int i = 0; i < YB_STORAGE_COUNTER_COUNT; ++i) {
					YbExplainRpcRequestCounter(&yb_es, i, es->yb_stats.storage_counter_metrics[i],
											   false /* is_mean */);
				}
				for (int i = 0; i < YB_STORAGE_EVENT_COUNT; ++i) {
					YbExplainRpcRequestEvent(&yb_es, i,
											 &es->yb_stats.storage_event_metrics[i],
											 1.0 /* nloops */, false /* is_mean */);
				}
			}

			if (es->timing)
				ExplainPropertyFloat("Storage Execution Time", "ms",
									 total_rpc_wait / 1000000.0, 3, es);
		}

		if (IsYugaByteEnabled() && yb_enable_memory_tracking && show_variable_fields)
			YbAppendPgMemInfo(es, peakMem);
	}

	ExplainCloseGroup("Query", NULL, true, es);
}

/*
 * ExplainPrintSettings -
 *    Print summary of modified settings affecting query planning.
 */
static void
ExplainPrintSettings(ExplainState *es)
{
	int			num;
	struct config_generic **gucs;

	/* bail out if information about settings not requested */
	if (!es->settings)
		return;

	/* request an array of relevant settings */
	gucs = get_explain_guc_options(&num);

	if (es->format != EXPLAIN_FORMAT_TEXT)
	{
		ExplainOpenGroup("Settings", "Settings", true, es);

		for (int i = 0; i < num; i++)
		{
			char	   *setting;
			struct config_generic *conf = gucs[i];

			setting = GetConfigOptionByName(conf->name, NULL, true);

			ExplainPropertyText(conf->name, setting, es);
		}

		ExplainCloseGroup("Settings", "Settings", true, es);
	}
	else
	{
		StringInfoData str;

		/* In TEXT mode, print nothing if there are no options */
		if (num <= 0)
			return;

		initStringInfo(&str);

		for (int i = 0; i < num; i++)
		{
			char	   *setting;
			struct config_generic *conf = gucs[i];

			if (i > 0)
				appendStringInfoString(&str, ", ");

			setting = GetConfigOptionByName(conf->name, NULL, true);

			if (setting)
				appendStringInfo(&str, "%s = '%s'", conf->name, setting);
			else
				appendStringInfo(&str, "%s = NULL", conf->name);
		}

		ExplainPropertyText("Settings", str.data, es);
	}
}

/*
 * ExplainPrintPlan -
 *	  convert a QueryDesc's plan tree to text and append it to es->str
 *
 * The caller should have set up the options fields of *es, as well as
 * initializing the output buffer es->str.  Also, output formatting state
 * such as the indent level is assumed valid.  Plan-tree-specific fields
 * in *es are initialized here.
 *
 * NB: will not work on utility statements
 */
void
ExplainPrintPlan(ExplainState *es, QueryDesc *queryDesc)
{
	Bitmapset  *rels_used = NULL;
	PlanState  *ps;

	/* Set up ExplainState fields associated with this plan tree */
	Assert(queryDesc->plannedstmt != NULL);
	es->pstmt = queryDesc->plannedstmt;
	es->rtable = queryDesc->plannedstmt->rtable;
	ExplainPreScanNode(queryDesc->planstate, &rels_used);
	es->rtable_names = select_rtable_names_for_explain(es->rtable, rels_used);
	es->deparse_cxt = deparse_context_for_plan_tree(queryDesc->plannedstmt,
													es->rtable_names);
	es->printed_subplans = NULL;

	/*
	 * Sometimes we mark a Gather node as "invisible", which means that it's
	 * not to be displayed in EXPLAIN output.  The purpose of this is to allow
	 * running regression tests with force_parallel_mode=regress to get the
	 * same results as running the same tests with force_parallel_mode=off.
	 * Such marking is currently only supported on a Gather at the top of the
	 * plan.  We skip that node, and we must also hide per-worker detail data
	 * further down in the plan tree.
	 */
	ps = queryDesc->planstate;
	if (IsA(ps, GatherState) && ((Gather *) ps->plan)->invisible)
	{
		ps = outerPlanState(ps);
		es->hide_workers = true;
	}
	ExplainNode(ps, NIL, NULL, NULL, es);

	/*
	 * If requested, include information about GUC parameters with values that
	 * don't match the built-in defaults.
	 */
	ExplainPrintSettings(es);
}

/*
 * ExplainPrintTriggers -
 *	  convert a QueryDesc's trigger statistics to text and append it to
 *	  es->str
 *
 * The caller should have set up the options fields of *es, as well as
 * initializing the output buffer es->str.  Other fields in *es are
 * initialized here.
 */
void
ExplainPrintTriggers(ExplainState *es, QueryDesc *queryDesc)
{
	ResultRelInfo *rInfo;
	bool		show_relname;
	List	   *resultrels;
	List	   *routerels;
	List	   *targrels;
	ListCell   *l;

	resultrels = queryDesc->estate->es_opened_result_relations;
	routerels = queryDesc->estate->es_tuple_routing_result_relations;
	targrels = queryDesc->estate->es_trig_target_relations;

	ExplainOpenGroup("Triggers", "Triggers", false, es);

	show_relname = (list_length(resultrels) > 1 ||
					routerels != NIL || targrels != NIL);
	foreach(l, resultrels)
	{
		rInfo = (ResultRelInfo *) lfirst(l);
		report_triggers(rInfo, show_relname, es);
	}

	foreach(l, routerels)
	{
		rInfo = (ResultRelInfo *) lfirst(l);
		report_triggers(rInfo, show_relname, es);
	}

	foreach(l, targrels)
	{
		rInfo = (ResultRelInfo *) lfirst(l);
		report_triggers(rInfo, show_relname, es);
	}

	ExplainCloseGroup("Triggers", "Triggers", false, es);
}

/*
 * ExplainPrintJITSummary -
 *    Print summarized JIT instrumentation from leader and workers
 */
void
ExplainPrintJITSummary(ExplainState *es, QueryDesc *queryDesc)
{
	JitInstrumentation ji = {0};

	if (!(queryDesc->estate->es_jit_flags & PGJIT_PERFORM))
		return;

	/*
	 * Work with a copy instead of modifying the leader state, since this
	 * function may be called twice
	 */
	if (queryDesc->estate->es_jit)
		InstrJitAgg(&ji, &queryDesc->estate->es_jit->instr);

	/* If this process has done JIT in parallel workers, merge stats */
	if (queryDesc->estate->es_jit_worker_instr)
		InstrJitAgg(&ji, queryDesc->estate->es_jit_worker_instr);

	ExplainPrintJIT(es, queryDesc->estate->es_jit_flags, &ji);
}

/*
 * ExplainPrintJIT -
 *	  Append information about JITing to es->str.
 */
static void
ExplainPrintJIT(ExplainState *es, int jit_flags, JitInstrumentation *ji)
{
	instr_time	total_time;

	/* don't print information if no JITing happened */
	if (!ji || ji->created_functions == 0)
		return;

	/* calculate total time */
	INSTR_TIME_SET_ZERO(total_time);
	INSTR_TIME_ADD(total_time, ji->generation_counter);
	INSTR_TIME_ADD(total_time, ji->inlining_counter);
	INSTR_TIME_ADD(total_time, ji->optimization_counter);
	INSTR_TIME_ADD(total_time, ji->emission_counter);

	ExplainOpenGroup("JIT", "JIT", true, es);

	/* for higher density, open code the text output format */
	if (es->format == EXPLAIN_FORMAT_TEXT)
	{
		ExplainIndentText(es);
		appendStringInfoString(es->str, "JIT:\n");
		es->indent++;

		ExplainPropertyInteger("Functions", NULL, ji->created_functions, es);

		ExplainIndentText(es);
		appendStringInfo(es->str, "Options: %s %s, %s %s, %s %s, %s %s\n",
						 "Inlining", jit_flags & PGJIT_INLINE ? "true" : "false",
						 "Optimization", jit_flags & PGJIT_OPT3 ? "true" : "false",
						 "Expressions", jit_flags & PGJIT_EXPR ? "true" : "false",
						 "Deforming", jit_flags & PGJIT_DEFORM ? "true" : "false");

		if (es->analyze && es->timing)
		{
			ExplainIndentText(es);
			appendStringInfo(es->str,
							 "Timing: %s %.3f ms, %s %.3f ms, %s %.3f ms, %s %.3f ms, %s %.3f ms\n",
							 "Generation", 1000.0 * INSTR_TIME_GET_DOUBLE(ji->generation_counter),
							 "Inlining", 1000.0 * INSTR_TIME_GET_DOUBLE(ji->inlining_counter),
							 "Optimization", 1000.0 * INSTR_TIME_GET_DOUBLE(ji->optimization_counter),
							 "Emission", 1000.0 * INSTR_TIME_GET_DOUBLE(ji->emission_counter),
							 "Total", 1000.0 * INSTR_TIME_GET_DOUBLE(total_time));
		}

		es->indent--;
	}
	else
	{
		ExplainPropertyInteger("Functions", NULL, ji->created_functions, es);

		ExplainOpenGroup("Options", "Options", true, es);
		ExplainPropertyBool("Inlining", jit_flags & PGJIT_INLINE, es);
		ExplainPropertyBool("Optimization", jit_flags & PGJIT_OPT3, es);
		ExplainPropertyBool("Expressions", jit_flags & PGJIT_EXPR, es);
		ExplainPropertyBool("Deforming", jit_flags & PGJIT_DEFORM, es);
		ExplainCloseGroup("Options", "Options", true, es);

		if (es->analyze && es->timing)
		{
			ExplainOpenGroup("Timing", "Timing", true, es);

			ExplainPropertyFloat("Generation", "ms",
								 1000.0 * INSTR_TIME_GET_DOUBLE(ji->generation_counter),
								 3, es);
			ExplainPropertyFloat("Inlining", "ms",
								 1000.0 * INSTR_TIME_GET_DOUBLE(ji->inlining_counter),
								 3, es);
			ExplainPropertyFloat("Optimization", "ms",
								 1000.0 * INSTR_TIME_GET_DOUBLE(ji->optimization_counter),
								 3, es);
			ExplainPropertyFloat("Emission", "ms",
								 1000.0 * INSTR_TIME_GET_DOUBLE(ji->emission_counter),
								 3, es);
			ExplainPropertyFloat("Total", "ms",
								 1000.0 * INSTR_TIME_GET_DOUBLE(total_time),
								 3, es);

			ExplainCloseGroup("Timing", "Timing", true, es);
		}
	}

	ExplainCloseGroup("JIT", "JIT", true, es);
}

/*
 * ExplainQueryText -
 *	  add a "Query Text" node that contains the actual text of the query
 *
 * The caller should have set up the options fields of *es, as well as
 * initializing the output buffer es->str.
 *
 */
void
ExplainQueryText(ExplainState *es, QueryDesc *queryDesc)
{
	if (queryDesc->sourceText)
		ExplainPropertyText("Query Text", queryDesc->sourceText, es);
}

/*
 * report_triggers -
 *		report execution stats for a single relation's triggers
 */
static void
report_triggers(ResultRelInfo *rInfo, bool show_relname, ExplainState *es)
{
	int			nt;

	if (!rInfo->ri_TrigDesc || !rInfo->ri_TrigInstrument)
		return;
	for (nt = 0; nt < rInfo->ri_TrigDesc->numtriggers; nt++)
	{
		Trigger    *trig = rInfo->ri_TrigDesc->triggers + nt;
		Instrumentation *instr = rInfo->ri_TrigInstrument + nt;
		char	   *relname;
		char	   *conname = NULL;

		/* Must clean up instrumentation state */
		InstrEndLoop(instr);

		/*
		 * We ignore triggers that were never invoked; they likely aren't
		 * relevant to the current query type.
		 */
		if (instr->ntuples == 0)
			continue;

		ExplainOpenGroup("Trigger", NULL, true, es);

		relname = RelationGetRelationName(rInfo->ri_RelationDesc);
		if (OidIsValid(trig->tgconstraint))
			conname = get_constraint_name(trig->tgconstraint);

		/*
		 * In text format, we avoid printing both the trigger name and the
		 * constraint name unless VERBOSE is specified.  In non-text formats
		 * we just print everything.
		 */
		if (es->format == EXPLAIN_FORMAT_TEXT)
		{
			if (es->verbose || conname == NULL)
				appendStringInfo(es->str, "Trigger %s", trig->tgname);
			else
				appendStringInfoString(es->str, "Trigger");
			if (conname)
				appendStringInfo(es->str, " for constraint %s", conname);
			if (show_relname)
				appendStringInfo(es->str, " on %s", relname);
			if (es->timing)
				appendStringInfo(es->str, ": time=%.3f calls=%.0f\n",
								 1000.0 * instr->total, instr->ntuples);
			else
				appendStringInfo(es->str, ": calls=%.0f\n", instr->ntuples);
		}
		else
		{
			ExplainPropertyText("Trigger Name", trig->tgname, es);
			if (conname)
				ExplainPropertyText("Constraint Name", conname, es);
			ExplainPropertyText("Relation", relname, es);
			if (es->timing)
				ExplainPropertyFloat("Time", "ms", 1000.0 * instr->total, 3,
									 es);
			ExplainPropertyFloat("Calls", NULL, instr->ntuples, 0, es);
		}

		if (conname)
			pfree(conname);

		ExplainCloseGroup("Trigger", NULL, true, es);
	}
}

/* Compute elapsed time in seconds since given timestamp */
static double
elapsed_time(instr_time *starttime)
{
	instr_time	endtime;

	INSTR_TIME_SET_CURRENT(endtime);
	INSTR_TIME_SUBTRACT(endtime, *starttime);
	return INSTR_TIME_GET_DOUBLE(endtime);
}

/*
 * ExplainPreScanNode -
 *	  Prescan the planstate tree to identify which RTEs are referenced
 *
 * Adds the relid of each referenced RTE to *rels_used.  The result controls
 * which RTEs are assigned aliases by select_rtable_names_for_explain.
 * This ensures that we don't confusingly assign un-suffixed aliases to RTEs
 * that never appear in the EXPLAIN output (such as inheritance parents).
 */
static bool
ExplainPreScanNode(PlanState *planstate, Bitmapset **rels_used)
{
	Plan	   *plan = planstate->plan;

	switch (nodeTag(plan))
	{
		case T_SeqScan:
		case T_YbSeqScan:
		case T_SampleScan:
		case T_IndexScan:
		case T_IndexOnlyScan:
		case T_BitmapHeapScan:
		case T_TidScan:
		case T_TidRangeScan:
		case T_SubqueryScan:
		case T_FunctionScan:
		case T_TableFuncScan:
		case T_ValuesScan:
		case T_CteScan:
		case T_NamedTuplestoreScan:
		case T_WorkTableScan:
			*rels_used = bms_add_member(*rels_used,
										((Scan *) plan)->scanrelid);
			break;
		case T_ForeignScan:
			*rels_used = bms_add_members(*rels_used,
										 ((ForeignScan *) plan)->fs_relids);
			break;
		case T_CustomScan:
			*rels_used = bms_add_members(*rels_used,
										 ((CustomScan *) plan)->custom_relids);
			break;
		case T_ModifyTable:
			*rels_used = bms_add_member(*rels_used,
										((ModifyTable *) plan)->nominalRelation);
			if (((ModifyTable *) plan)->exclRelRTI)
				*rels_used = bms_add_member(*rels_used,
											((ModifyTable *) plan)->exclRelRTI);
			break;
		case T_Append:
			*rels_used = bms_add_members(*rels_used,
										 ((Append *) plan)->apprelids);
			break;
		case T_MergeAppend:
			*rels_used = bms_add_members(*rels_used,
										 ((MergeAppend *) plan)->apprelids);
			break;
		default:
			break;
	}

	return planstate_tree_walker(planstate, ExplainPreScanNode, rels_used);
}

/*
 * ExplainNode -
 *	  Appends a description of a plan tree to es->str
 *
 * planstate points to the executor state node for the current plan node.
 * We need to work from a PlanState node, not just a Plan node, in order to
 * get at the instrumentation data (if any) as well as the list of subplans.
 *
 * ancestors is a list of parent Plan and SubPlan nodes, most-closely-nested
 * first.  These are needed in order to interpret PARAM_EXEC Params.
 *
 * relationship describes the relationship of this plan node to its parent
 * (eg, "Outer", "Inner"); it can be null at top level.  plan_name is an
 * optional name to be attached to the node.
 *
 * In text format, es->indent is controlled in this function since we only
 * want it to change at plan-node boundaries (but a few subroutines will
 * transiently increment it).  In non-text formats, es->indent corresponds
 * to the nesting depth of logical output groups, and therefore is controlled
 * by ExplainOpenGroup/ExplainCloseGroup.
 */
static void
ExplainNode(PlanState *planstate, List *ancestors,
			const char *relationship, const char *plan_name,
			ExplainState *es)
{
	Plan	   *plan = planstate->plan;
	const char *pname;			/* node type name for text output */
	const char *sname;			/* node type name for non-text output */
	const char *strategy = NULL;
	const char *partialmode = NULL;
	const char *operation = NULL;
	const char *custom_name = NULL;
	ExplainWorkersState *save_workers_state = es->workers_state;
	int			save_indent = es->indent;
	bool		haschildren;

	if (planstate->instrument)
	{
		YbAggregateExplainableRPCRequestStat(es,
											 &planstate->instrument->yb_instr);
	}

	/*
	 * Prepare per-worker output buffers, if needed.  We'll append the data in
	 * these to the main output string further down.
	 */
	if (planstate->worker_instrument && es->analyze && !es->hide_workers)
		es->workers_state = ExplainCreateWorkersState(planstate->worker_instrument->num_workers);
	else
		es->workers_state = NULL;

	/* Identify plan node type, and print generic details */
	switch (nodeTag(plan))
	{
		case T_Result:
			pname = sname = "Result";
			break;
		case T_ProjectSet:
			pname = sname = "ProjectSet";
			break;
		case T_ModifyTable:
			sname = "ModifyTable";
			switch (((ModifyTable *) plan)->operation)
			{
				case CMD_INSERT:
					pname = operation = "Insert";
					break;
				case CMD_UPDATE:
					pname = operation = "Update";
					break;
				case CMD_DELETE:
					pname = operation = "Delete";
					break;
				case CMD_MERGE:
					pname = operation = "Merge";
					break;
				default:
					pname = "???";
					break;
			}
			break;
		case T_Append:
			pname = sname = "Append";
			break;
		case T_MergeAppend:
			pname = sname = "Merge Append";
			break;
		case T_RecursiveUnion:
			pname = sname = "Recursive Union";
			break;
		case T_BitmapAnd:
			pname = sname = "BitmapAnd";
			break;
		case T_BitmapOr:
			pname = sname = "BitmapOr";
			break;
		case T_NestLoop:
			pname = sname = "Nested Loop";
			break;
		case T_YbBatchedNestLoop:
			pname = sname = "YB Batched Nested Loop";
			break;
		case T_MergeJoin:
			pname = "Merge";	/* "Join" gets added by jointype switch */
			sname = "Merge Join";
			break;
		case T_HashJoin:
			pname = "Hash";		/* "Join" gets added by jointype switch */
			sname = "Hash Join";
			break;
		case T_SeqScan:
			pname = sname = "Seq Scan";
			break;
		case T_YbSeqScan:
			pname = sname = "Seq Scan";
			break;
		case T_SampleScan:
			pname = sname = "Sample Scan";
			break;
		case T_Gather:
			pname = sname = "Gather";
			break;
		case T_GatherMerge:
			pname = sname = "Gather Merge";
			break;
		case T_IndexScan:
			pname = sname = "Index Scan";
			if (((IndexScan *) plan)->yb_distinct_prefixlen > 0)
				pname = sname = "Distinct Index Scan";
			break;
		case T_IndexOnlyScan:
			pname = sname = "Index Only Scan";
			if (((IndexOnlyScan *) plan)->yb_distinct_prefixlen > 0)
				pname = sname = "Distinct Index Only Scan";
			break;
		case T_BitmapIndexScan:
			pname = sname = "Bitmap Index Scan";
			break;
		case T_BitmapHeapScan:
			pname = sname = "Bitmap Heap Scan";
			break;
		case T_TidScan:
			pname = sname = "Tid Scan";
			break;
		case T_TidRangeScan:
			pname = sname = "Tid Range Scan";
			break;
		case T_SubqueryScan:
			pname = sname = "Subquery Scan";
			break;
		case T_FunctionScan:
			pname = sname = "Function Scan";
			break;
		case T_TableFuncScan:
			pname = sname = "Table Function Scan";
			break;
		case T_ValuesScan:
			pname = sname = "Values Scan";
			break;
		case T_CteScan:
			pname = sname = "CTE Scan";
			break;
		case T_NamedTuplestoreScan:
			pname = sname = "Named Tuplestore Scan";
			break;
		case T_WorkTableScan:
			pname = sname = "WorkTable Scan";
			break;
		case T_ForeignScan:
			sname = "Foreign Scan";
			switch (((ForeignScan *) plan)->operation)
			{
				case CMD_SELECT:
					/* Don't need to expose implementation details */
					if (IsYBRelation(((ScanState*) planstate)->ss_currentRelation))
						sname = pname = "YB Foreign Scan";
					else
						pname = "Foreign Scan";
					operation = "Select";
					break;
				case CMD_INSERT:
					pname = "Foreign Insert";
					operation = "Insert";
					break;
				case CMD_UPDATE:
					pname = "Foreign Update";
					operation = "Update";
					break;
				case CMD_DELETE:
					pname = "Foreign Delete";
					operation = "Delete";
					break;
				default:
					pname = "???";
					break;
			}
			break;
		case T_CustomScan:
			sname = "Custom Scan";
			custom_name = ((CustomScan *) plan)->methods->CustomName;
			if (custom_name)
				pname = psprintf("Custom Scan (%s)", custom_name);
			else
				pname = sname;
			break;
		case T_Material:
			pname = sname = "Materialize";
			break;
		case T_Memoize:
			pname = sname = "Memoize";
			break;
		case T_Sort:
			pname = sname = "Sort";
			break;
		case T_IncrementalSort:
			pname = sname = "Incremental Sort";
			break;
		case T_Group:
			pname = sname = "Group";
			break;
		case T_Agg:
			{
				Agg		   *agg = (Agg *) plan;

				sname = "Aggregate";
				switch (agg->aggstrategy)
				{
					case AGG_PLAIN:
						pname = "Aggregate";
						strategy = "Plain";
						break;
					case AGG_SORTED:
						pname = "GroupAggregate";
						strategy = "Sorted";
						break;
					case AGG_HASHED:
						pname = "HashAggregate";
						strategy = "Hashed";
						break;
					case AGG_MIXED:
						pname = "MixedAggregate";
						strategy = "Mixed";
						break;
					default:
						pname = "Aggregate ???";
						strategy = "???";
						break;
				}

				if (DO_AGGSPLIT_SKIPFINAL(agg->aggsplit))
				{
					if (((AggState*) planstate)->yb_pushdown_supported)
						/*
						 * If partial aggregate is pushed down, it does not
						 * really do anything, since entire operation is
						 * delegated to DocDB.
						 */
						partialmode = "Noop";
					else
						partialmode = "Partial";
					pname = psprintf("%s %s", partialmode, pname);
				}
				else if (DO_AGGSPLIT_COMBINE(agg->aggsplit) ||
						 ((AggState*) planstate)->yb_pushdown_supported)
				{
					partialmode = "Finalize";
					pname = psprintf("%s %s", partialmode, pname);
				}
				else
					partialmode = "Simple";
			}
			break;
		case T_WindowAgg:
			pname = sname = "WindowAgg";
			break;
		case T_Unique:
			pname = sname = "Unique";
			break;
		case T_SetOp:
			sname = "SetOp";
			switch (((SetOp *) plan)->strategy)
			{
				case SETOP_SORTED:
					pname = "SetOp";
					strategy = "Sorted";
					break;
				case SETOP_HASHED:
					pname = "HashSetOp";
					strategy = "Hashed";
					break;
				default:
					pname = "SetOp ???";
					strategy = "???";
					break;
			}
			break;
		case T_LockRows:
			pname = sname = "LockRows";
			break;
		case T_Limit:
			pname = sname = "Limit";
			break;
		case T_Hash:
			pname = sname = "Hash";
			break;
		default:
			pname = sname = "???";
			break;
	}

	ExplainOpenGroup("Plan",
					 relationship ? NULL : "Plan",
					 true, es);

	if (es->format == EXPLAIN_FORMAT_TEXT)
	{
		if (plan_name)
		{
			ExplainIndentText(es);
			appendStringInfo(es->str, "%s\n", plan_name);
			es->indent++;
		}
		if (es->indent)
		{
			ExplainIndentText(es);
			appendStringInfoString(es->str, "->  ");
			es->indent += 2;
		}
		if (plan->parallel_aware)
			appendStringInfoString(es->str, "Parallel ");
		if (plan->async_capable)
			appendStringInfoString(es->str, "Async ");
		appendStringInfoString(es->str, pname);
		es->indent++;
	}
	else
	{
		ExplainPropertyText("Node Type", sname, es);
		if (strategy)
			ExplainPropertyText("Strategy", strategy, es);
		if (partialmode)
			ExplainPropertyText("Partial Mode", partialmode, es);
		if (operation)
			ExplainPropertyText("Operation", operation, es);
		if (relationship)
			ExplainPropertyText("Parent Relationship", relationship, es);
		if (plan_name)
			ExplainPropertyText("Subplan Name", plan_name, es);
		if (custom_name)
			ExplainPropertyText("Custom Plan Provider", custom_name, es);
		ExplainPropertyBool("Parallel Aware", plan->parallel_aware, es);
		ExplainPropertyBool("Async Capable", plan->async_capable, es);
	}

	switch (nodeTag(plan))
	{
		case T_SeqScan:
		case T_YbSeqScan:
		case T_SampleScan:
		case T_BitmapHeapScan:
		case T_TidScan:
		case T_TidRangeScan:
		case T_SubqueryScan:
		case T_FunctionScan:
		case T_TableFuncScan:
		case T_ValuesScan:
		case T_CteScan:
		case T_WorkTableScan:
			YbExplainScanLocks(YB_NO_SCAN_LOCK, es);
			ExplainScanTarget((Scan *) plan, es);
			break;
		case T_ForeignScan:
		case T_CustomScan:
			YbExplainScanLocks(YB_NO_SCAN_LOCK, es);
			if (((Scan *) plan)->scanrelid > 0)
				ExplainScanTarget((Scan *) plan, es);
			break;
		case T_IndexScan:
			{
				IndexScan  *indexscan = (IndexScan *) plan;

				YbExplainScanLocks(indexscan->yb_lock_mechanism, es);
				ExplainIndexScanDetails(indexscan->indexid,
										indexscan->indexorderdir,
										indexscan->yb_estimated_num_nexts,
										indexscan->yb_estimated_num_seeks,
										indexscan->yb_estimated_docdb_result_width,
										es);
				ExplainScanTarget((Scan *) indexscan, es);
			}
			break;
		case T_IndexOnlyScan:
			{
				IndexOnlyScan *indexonlyscan = (IndexOnlyScan *) plan;

				ExplainIndexScanDetails(indexonlyscan->indexid,
										indexonlyscan->indexorderdir,
										indexonlyscan->yb_estimated_num_nexts,
										indexonlyscan->yb_estimated_num_seeks,
										indexonlyscan->yb_estimated_docdb_result_width,
										es);
				ExplainScanTarget((Scan *) indexonlyscan, es);
			}
			break;
		case T_BitmapIndexScan:
			{
				BitmapIndexScan *bitmapindexscan = (BitmapIndexScan *) plan;
				const char *indexname =
				explain_get_index_name(bitmapindexscan->indexid);

				if (es->format == EXPLAIN_FORMAT_TEXT)
					appendStringInfo(es->str, " on %s",
									 quote_identifier(indexname));
				else
					ExplainPropertyText("Index Name", indexname, es);
			}
			break;
		case T_ModifyTable:
			ExplainModifyTarget((ModifyTable *) plan, es);
			break;
		case T_NestLoop:
		case T_YbBatchedNestLoop:
		case T_MergeJoin:
		case T_HashJoin:
			{
				const char *jointype;

				switch (((Join *) plan)->jointype)
				{
					case JOIN_INNER:
						jointype = "Inner";
						break;
					case JOIN_LEFT:
						jointype = "Left";
						break;
					case JOIN_FULL:
						jointype = "Full";
						break;
					case JOIN_RIGHT:
						jointype = "Right";
						break;
					case JOIN_SEMI:
						jointype = "Semi";
						break;
					case JOIN_ANTI:
						jointype = "Anti";
						break;
					default:
						jointype = "???";
						break;
				}
				if (es->format == EXPLAIN_FORMAT_TEXT)
				{
					/*
					 * For historical reasons, the join type is interpolated
					 * into the node type name...
					 */
					if (((Join *) plan)->jointype != JOIN_INNER)
						appendStringInfo(es->str, " %s Join", jointype);
					else if (!IsA(plan, NestLoop))
						appendStringInfoString(es->str, " Join");
				}
				else
					ExplainPropertyText("Join Type", jointype, es);
			}
			break;
		case T_SetOp:
			{
				const char *setopcmd;

				switch (((SetOp *) plan)->cmd)
				{
					case SETOPCMD_INTERSECT:
						setopcmd = "Intersect";
						break;
					case SETOPCMD_INTERSECT_ALL:
						setopcmd = "Intersect All";
						break;
					case SETOPCMD_EXCEPT:
						setopcmd = "Except";
						break;
					case SETOPCMD_EXCEPT_ALL:
						setopcmd = "Except All";
						break;
					default:
						setopcmd = "???";
						break;
				}
				if (es->format == EXPLAIN_FORMAT_TEXT)
					appendStringInfo(es->str, " %s", setopcmd);
				else
					ExplainPropertyText("Command", setopcmd, es);
			}
			break;
		case T_LockRows:
			YbExplainLockRows(es);
			break;
		default:
			break;
	}

	if (es->costs)
	{
		if (es->format == EXPLAIN_FORMAT_TEXT)
		{
			appendStringInfo(es->str, "  (cost=%.2f..%.2f rows=%.0f width=%d)",
							 plan->startup_cost, plan->total_cost,
							 plan->plan_rows, plan->plan_width);
		}
		else
		{
			ExplainPropertyFloat("Startup Cost", NULL, plan->startup_cost,
								 2, es);
			ExplainPropertyFloat("Total Cost", NULL, plan->total_cost,
								 2, es);
			ExplainPropertyFloat("Plan Rows", NULL, plan->plan_rows,
								 0, es);
			ExplainPropertyInteger("Plan Width", NULL, plan->plan_width,
								   es);
		}
	}

	/*
	 * We have to forcibly clean up the instrumentation state because we
	 * haven't done ExecutorEnd yet.  This is pretty grotty ...
	 *
	 * Note: contrib/auto_explain could cause instrumentation to be set up
	 * even though we didn't ask for it here.  Be careful not to print any
	 * instrumentation results the user didn't ask for.  But we do the
	 * InstrEndLoop call anyway, if possible, to reduce the number of cases
	 * auto_explain has to contend with.
	 */
	if (planstate->instrument)
		InstrEndLoop(planstate->instrument);

	if (es->analyze &&
		planstate->instrument && planstate->instrument->nloops > 0)
	{
		double		nloops = planstate->instrument->nloops;
		double		startup_ms = 1000.0 * planstate->instrument->startup / nloops;
		double		total_ms = 1000.0 * planstate->instrument->total / nloops;
		double		rows = planstate->instrument->ntuples / nloops;

		if (es->format == EXPLAIN_FORMAT_TEXT)
		{
			if (es->timing)
				appendStringInfo(es->str,
								 " (actual time=%.3f..%.3f rows=%.0f loops=%.0f)",
								 startup_ms, total_ms, rows, nloops);
			else
				appendStringInfo(es->str,
								 " (actual rows=%.0f loops=%.0f)",
								 rows, nloops);
		}
		else
		{
			if (es->timing)
			{
				ExplainPropertyFloat("Actual Startup Time", "ms", startup_ms,
									 3, es);
				ExplainPropertyFloat("Actual Total Time", "ms", total_ms,
									 3, es);
			}
			ExplainPropertyFloat("Actual Rows", NULL, rows, 0, es);
			ExplainPropertyFloat("Actual Loops", NULL, nloops, 0, es);
		}
	}
	else if (es->analyze)
	{
		if (es->format == EXPLAIN_FORMAT_TEXT)
			appendStringInfoString(es->str, " (never executed)");
		else
		{
			if (es->timing)
			{
				ExplainPropertyFloat("Actual Startup Time", "ms", 0.0, 3, es);
				ExplainPropertyFloat("Actual Total Time", "ms", 0.0, 3, es);
			}
			ExplainPropertyFloat("Actual Rows", NULL, 0.0, 0, es);
			ExplainPropertyFloat("Actual Loops", NULL, 0.0, 0, es);
		}
	}

	/* in text format, first line ends here */
	if (es->format == EXPLAIN_FORMAT_TEXT)
		appendStringInfoChar(es->str, '\n');

	/* prepare per-worker general execution details */
	if (es->workers_state && es->verbose)
	{
		WorkerInstrumentation *w = planstate->worker_instrument;

		for (int n = 0; n < w->num_workers; n++)
		{
			Instrumentation *instrument = &w->instrument[n];
			double		nloops = instrument->nloops;
			double		startup_ms;
			double		total_ms;
			double		rows;

			if (nloops <= 0)
				continue;
			startup_ms = 1000.0 * instrument->startup / nloops;
			total_ms = 1000.0 * instrument->total / nloops;
			rows = instrument->ntuples / nloops;

			ExplainOpenWorker(n, es);

			if (es->format == EXPLAIN_FORMAT_TEXT)
			{
				ExplainIndentText(es);
				if (es->timing)
					appendStringInfo(es->str,
									 "actual time=%.3f..%.3f rows=%.0f loops=%.0f\n",
									 startup_ms, total_ms, rows, nloops);
				else
					appendStringInfo(es->str,
									 "actual rows=%.0f loops=%.0f\n",
									 rows, nloops);
			}
			else
			{
				if (es->timing)
				{
					ExplainPropertyFloat("Actual Startup Time", "ms",
										 startup_ms, 3, es);
					ExplainPropertyFloat("Actual Total Time", "ms",
										 total_ms, 3, es);
				}
				ExplainPropertyFloat("Actual Rows", NULL, rows, 0, es);
				ExplainPropertyFloat("Actual Loops", NULL, nloops, 0, es);
			}

			ExplainCloseWorker(n, es);
		}
	}

	/* target list */
	if (es->verbose)
		show_plan_tlist(planstate, ancestors, es);

	/* unique join */
	switch (nodeTag(plan))
	{
		case T_NestLoop:
		case T_YbBatchedNestLoop:
		case T_MergeJoin:
		case T_HashJoin:
			/* try not to be too chatty about this in text mode */
			if (es->format != EXPLAIN_FORMAT_TEXT ||
				(es->verbose && ((Join *) plan)->inner_unique))
				ExplainPropertyBool("Inner Unique",
									((Join *) plan)->inner_unique,
									es);
			break;
		default:
			break;
	}

	const bool is_yb_rpc_stats_required = es->rpc && es->analyze &&
										  planstate->instrument->nloops > 0;

	/* quals, sort keys, etc */
	switch (nodeTag(plan))
	{
		case T_IndexScan:
			show_scan_qual(((IndexScan *) plan)->indexqualorig,
						   "Index Cond", planstate, ancestors, es);
			if (((IndexScan *) plan)->indexqualorig)
				show_instrumentation_count("Rows Removed by Index Recheck", 2,
										   planstate, es);
			/*
			 * Quals are shown in the order they are applied: index pushdown,
			 * relation pushdown, local clauses.
			 */
			show_scan_qual(((IndexScan *) plan)->indexorderbyorig,
						   "Order By", planstate, ancestors, es);
			/*
			 * YB: Distinct prefix during Distinct Index Scan.
			 * Shown after ORDER BY clause and before storage filters since
			 * that's currently the order of operations in DocDB.
			 */
			YbExplainDistinctPrefixLen(
				((IndexScan *) plan)->yb_distinct_prefixlen, es);
			show_scan_qual(((IndexScan *) plan)->yb_idx_pushdown.quals,
						   "Storage Index Filter", planstate, ancestors, es);
			show_scan_qual(((IndexScan *) plan)->yb_rel_pushdown.quals,
						   "Storage Filter", planstate, ancestors, es);
			show_scan_qual(plan->qual, "Filter", planstate, ancestors, es);
			if (plan->qual)
				show_instrumentation_count("Rows Removed by Filter", 1,
										   planstate, es);
			if (is_yb_rpc_stats_required)
				show_yb_rpc_stats(planstate, true/*indexScan*/, es);
			if (es->yb_debug && yb_enable_base_scans_cost_model)
			{
				ExplainPropertyFloat(
					"Estimated Seeks", NULL,
					((IndexScan *) plan)->yb_estimated_num_seeks, 0, es);
				ExplainPropertyFloat(
					"Estimated Nexts", NULL,
					((IndexScan *) plan)->yb_estimated_num_nexts, 0, es);
				ExplainPropertyInteger(
					"Estimated Docdb Result Width", NULL,
					((IndexScan *) plan)->yb_estimated_docdb_result_width, es);
			}
			break;
		case T_IndexOnlyScan:
			show_scan_qual(((IndexOnlyScan *) plan)->indexqual,
						   "Index Cond", planstate, ancestors, es);
			if (((IndexOnlyScan *) plan)->recheckqual)
				show_instrumentation_count("Rows Removed by Index Recheck", 2,
										   planstate, es);
			show_scan_qual(((IndexOnlyScan *) plan)->indexorderby,
						   "Order By", planstate, ancestors, es);
			/*
			 * YB: Distinct prefix during HybridScan.
			 * Shown after ORDER BY clause and before storage filters since
			 * that's currently the order of operations in DocDB.
			 */
			YbExplainDistinctPrefixLen(
				((IndexOnlyScan *) plan)->yb_distinct_prefixlen, es);
			/*
			 * Storage filter is applied first, so it is output first.
			 */
			show_scan_qual(((IndexOnlyScan *) plan)->yb_pushdown.quals,
						   "Storage Filter", planstate, ancestors, es);
			show_scan_qual(plan->qual, "Filter", planstate, ancestors, es);
			if (plan->qual)
				show_instrumentation_count("Rows Removed by Filter", 1,
										   planstate, es);
			if (es->analyze)
				ExplainPropertyFloat("Heap Fetches", NULL,
									 planstate->instrument->ntuples2, 0, es);
			if (is_yb_rpc_stats_required)
				show_yb_rpc_stats(planstate, true/*indexScan*/, es);
			if (es->yb_debug && yb_enable_base_scans_cost_model)
			{
				ExplainPropertyFloat(
					"Estimated Seeks", NULL,
					((IndexOnlyScan *) plan)->yb_estimated_num_seeks, 0, es);
				ExplainPropertyFloat(
					"Estimated Nexts", NULL,
					((IndexOnlyScan *) plan)->yb_estimated_num_nexts, 0, es);
				ExplainPropertyInteger(
					"Estimated Docdb Result Width", NULL,
					((IndexOnlyScan *) plan)->yb_estimated_docdb_result_width, es);
			}
			break;
		case T_BitmapIndexScan:
			show_scan_qual(((BitmapIndexScan *) plan)->indexqualorig,
						   "Index Cond", planstate, ancestors, es);
			break;
		case T_BitmapHeapScan:
			show_scan_qual(((BitmapHeapScan *) plan)->bitmapqualorig,
						   "Recheck Cond", planstate, ancestors, es);
			if (((BitmapHeapScan *) plan)->bitmapqualorig)
				show_instrumentation_count("Rows Removed by Index Recheck", 2,
										   planstate, es);
			show_scan_qual(plan->qual, "Filter", planstate, ancestors, es);
			if (plan->qual)
				show_instrumentation_count("Rows Removed by Filter", 1,
										   planstate, es);
			if (es->analyze)
				show_tidbitmap_info((BitmapHeapScanState *) planstate, es);
			break;
		case T_SampleScan:
			show_tablesample(((SampleScan *) plan)->tablesample,
							 planstate, ancestors, es);
			/* fall through to print additional fields the same as SeqScan */
			switch_fallthrough();
		case T_SeqScan:
		case T_ValuesScan:
		case T_CteScan:
		case T_NamedTuplestoreScan:
		case T_WorkTableScan:
		case T_SubqueryScan:
			show_scan_qual(plan->qual, "Filter", planstate, ancestors, es);
			if (plan->qual)
				show_instrumentation_count("Rows Removed by Filter", 1,
										   planstate, es);
			if (is_yb_rpc_stats_required)
				show_yb_rpc_stats(planstate, false/*indexScan*/, es);
			break;
		case T_YbSeqScan:
			/*
			 * Storage filter is applied first, so it is output first.
			 */
			show_scan_qual(((YbSeqScan *) plan)->yb_pushdown.quals,
						   "Storage Filter", planstate, ancestors, es);
			show_scan_qual(plan->qual, "Filter", planstate, ancestors, es);
			if (plan->qual)
				show_instrumentation_count("Rows Removed by Filter", 1,
										   planstate, es);
			if (is_yb_rpc_stats_required)
				show_yb_rpc_stats(planstate, false /*indexScan*/, es);
			if (es->yb_debug && yb_enable_base_scans_cost_model)
			{
				ExplainPropertyFloat(
					"Estimated Seeks", NULL,
					((YbSeqScan *) plan)->yb_estimated_num_seeks, 0, es);
				ExplainPropertyFloat(
					"Estimated Nexts", NULL,
					((YbSeqScan *) plan)->yb_estimated_num_nexts, 0, es);
				ExplainPropertyInteger(
					"Estimated Docdb Result Width", NULL,
					((YbSeqScan *) plan)->yb_estimated_docdb_result_width, es);
			}
			break;
		case T_Gather:
			{
				Gather	   *gather = (Gather *) plan;

				show_scan_qual(plan->qual, "Filter", planstate, ancestors, es);
				if (plan->qual)
					show_instrumentation_count("Rows Removed by Filter", 1,
											   planstate, es);
				ExplainPropertyInteger("Workers Planned", NULL,
									   gather->num_workers, es);

				/* Show params evaluated at gather node */
				if (gather->initParam)
					show_eval_params(gather->initParam, es);

				if (es->analyze)
				{
					int			nworkers;

					nworkers = ((GatherState *) planstate)->nworkers_launched;
					ExplainPropertyInteger("Workers Launched", NULL,
										   nworkers, es);
				}

				if (gather->single_copy || es->format != EXPLAIN_FORMAT_TEXT)
					ExplainPropertyBool("Single Copy", gather->single_copy, es);
			}
			break;
		case T_GatherMerge:
			{
				GatherMerge *gm = (GatherMerge *) plan;

				show_scan_qual(plan->qual, "Filter", planstate, ancestors, es);
				if (plan->qual)
					show_instrumentation_count("Rows Removed by Filter", 1,
											   planstate, es);
				ExplainPropertyInteger("Workers Planned", NULL,
									   gm->num_workers, es);

				/* Show params evaluated at gather-merge node */
				if (gm->initParam)
					show_eval_params(gm->initParam, es);

				if (es->analyze)
				{
					int			nworkers;

					nworkers = ((GatherMergeState *) planstate)->nworkers_launched;
					ExplainPropertyInteger("Workers Launched", NULL,
										   nworkers, es);
				}
			}
			break;
		case T_FunctionScan:
			if (es->verbose)
			{
				List	   *fexprs = NIL;
				ListCell   *lc;

				foreach(lc, ((FunctionScan *) plan)->functions)
				{
					RangeTblFunction *rtfunc = (RangeTblFunction *) lfirst(lc);

					fexprs = lappend(fexprs, rtfunc->funcexpr);
				}
				/* We rely on show_expression to insert commas as needed */
				show_expression((Node *) fexprs,
								"Function Call", planstate, ancestors,
								es->verbose, es);
			}
			show_scan_qual(plan->qual, "Filter", planstate, ancestors, es);
			if (plan->qual)
				show_instrumentation_count("Rows Removed by Filter", 1,
										   planstate, es);
			break;
		case T_TableFuncScan:
			if (es->verbose)
			{
				TableFunc  *tablefunc = ((TableFuncScan *) plan)->tablefunc;

				show_expression((Node *) tablefunc,
								"Table Function Call", planstate, ancestors,
								es->verbose, es);
			}
			show_scan_qual(plan->qual, "Filter", planstate, ancestors, es);
			if (plan->qual)
				show_instrumentation_count("Rows Removed by Filter", 1,
										   planstate, es);
			break;
		case T_TidScan:
			{
				/*
				 * The tidquals list has OR semantics, so be sure to show it
				 * as an OR condition.
				 */
				List	   *tidquals = ((TidScan *) plan)->tidquals;

				if (list_length(tidquals) > 1)
					tidquals = list_make1(make_orclause(tidquals));
				show_scan_qual(tidquals, "TID Cond", planstate, ancestors, es);
				show_scan_qual(plan->qual, "Filter", planstate, ancestors, es);
				if (plan->qual)
					show_instrumentation_count("Rows Removed by Filter", 1,
											   planstate, es);
			}
			break;
		case T_TidRangeScan:
			{
				/*
				 * The tidrangequals list has AND semantics, so be sure to
				 * show it as an AND condition.
				 */
				List	   *tidquals = ((TidRangeScan *) plan)->tidrangequals;

				if (list_length(tidquals) > 1)
					tidquals = list_make1(make_andclause(tidquals));
				show_scan_qual(tidquals, "TID Cond", planstate, ancestors, es);
				show_scan_qual(plan->qual, "Filter", planstate, ancestors, es);
				if (plan->qual)
					show_instrumentation_count("Rows Removed by Filter", 1,
											   planstate, es);
			}
			break;
		case T_ForeignScan:
			show_scan_qual(plan->qual, "Filter", planstate, ancestors, es);
			if (plan->qual)
				show_instrumentation_count("Rows Removed by Filter", 1,
										   planstate, es);
			show_scan_qual(((ForeignScan *) plan)->fdw_recheck_quals,
						   "Storage Filter", planstate, ancestors, es);
			show_foreignscan_info((ForeignScanState *) planstate, es);
			if (is_yb_rpc_stats_required)
				show_yb_rpc_stats(planstate, false/*indexScan*/, es);
			break;
		case T_CustomScan:
			{
				CustomScanState *css = (CustomScanState *) planstate;

				show_scan_qual(plan->qual, "Filter", planstate, ancestors, es);
				if (plan->qual)
					show_instrumentation_count("Rows Removed by Filter", 1,
											   planstate, es);
				if (css->methods->ExplainCustomScan)
					css->methods->ExplainCustomScan(css, ancestors, es);
			}
			break;
		case T_NestLoop:
		case T_YbBatchedNestLoop:
			show_upper_qual(((NestLoop *) plan)->join.joinqual,
							"Join Filter", planstate, ancestors, es);
			if (((NestLoop *) plan)->join.joinqual)
				show_instrumentation_count("Rows Removed by Join Filter", 1,
										   planstate, es);
			if (IsA(plan, YbBatchedNestLoop))
			{
				YbBatchedNestLoop *bnl = (YbBatchedNestLoop *) plan;
				if (bnl->numSortCols > 0)
					show_sort_group_keys(planstate, "Sort Keys",
										 bnl->numSortCols, 0, bnl->sortColIdx,
										 bnl->sortOperators, bnl->collations,
										 bnl->nullsFirst, ancestors, es);
			}

			show_upper_qual(plan->qual, "Filter", planstate, ancestors, es);
			if (plan->qual)
				show_instrumentation_count("Rows Removed by Filter", 2,
										   planstate, es);
			break;
		case T_MergeJoin:
			show_upper_qual(((MergeJoin *) plan)->mergeclauses,
							"Merge Cond", planstate, ancestors, es);
			show_upper_qual(((MergeJoin *) plan)->join.joinqual,
							"Join Filter", planstate, ancestors, es);
			if (((MergeJoin *) plan)->join.joinqual)
				show_instrumentation_count("Rows Removed by Join Filter", 1,
										   planstate, es);
			show_upper_qual(plan->qual, "Filter", planstate, ancestors, es);
			if (plan->qual)
				show_instrumentation_count("Rows Removed by Filter", 2,
										   planstate, es);
			break;
		case T_HashJoin:
			show_upper_qual(((HashJoin *) plan)->hashclauses,
							"Hash Cond", planstate, ancestors, es);
			show_upper_qual(((HashJoin *) plan)->join.joinqual,
							"Join Filter", planstate, ancestors, es);
			if (((HashJoin *) plan)->join.joinqual)
				show_instrumentation_count("Rows Removed by Join Filter", 1,
										   planstate, es);
			show_upper_qual(plan->qual, "Filter", planstate, ancestors, es);
			if (plan->qual)
				show_instrumentation_count("Rows Removed by Filter", 2,
										   planstate, es);
			break;
		case T_Agg:
			show_agg_keys(castNode(AggState, planstate), ancestors, es);
			show_upper_qual(plan->qual, "Filter", planstate, ancestors, es);
			if (!yb_explain_hide_non_deterministic_fields)
				show_hashagg_info((AggState *) planstate, es);
			if (plan->qual)
				show_instrumentation_count("Rows Removed by Filter", 1,
										   planstate, es);
			break;
		case T_WindowAgg:
			show_upper_qual(plan->qual, "Filter", planstate, ancestors, es);
			if (plan->qual)
				show_instrumentation_count("Rows Removed by Filter", 1,
										   planstate, es);
			show_upper_qual(((WindowAgg *) plan)->runConditionOrig,
							"Run Condition", planstate, ancestors, es);
			break;
		case T_Group:
			show_group_keys(castNode(GroupState, planstate), ancestors, es);
			show_upper_qual(plan->qual, "Filter", planstate, ancestors, es);
			if (plan->qual)
				show_instrumentation_count("Rows Removed by Filter", 1,
										   planstate, es);
			break;
		case T_Sort:
			show_sort_keys(castNode(SortState, planstate), ancestors, es);
			show_sort_info(castNode(SortState, planstate), es);
			break;
		case T_IncrementalSort:
			show_incremental_sort_keys(castNode(IncrementalSortState, planstate),
									   ancestors, es);
			show_incremental_sort_info(castNode(IncrementalSortState, planstate),
									   es);
			break;
		case T_MergeAppend:
			show_merge_append_keys(castNode(MergeAppendState, planstate),
								   ancestors, es);
			break;
		case T_Result:
			show_upper_qual((List *) ((Result *) plan)->resconstantqual,
							"One-Time Filter", planstate, ancestors, es);
			show_upper_qual(plan->qual, "Filter", planstate, ancestors, es);
			if (plan->qual)
				show_instrumentation_count("Rows Removed by Filter", 1,
										   planstate, es);
			if (is_yb_rpc_stats_required)
				show_yb_rpc_stats(planstate, false /*indexScan*/, es);
			break;
		case T_ModifyTable:
			show_modifytable_info(castNode(ModifyTableState, planstate), ancestors,
								  es);
			if (is_yb_rpc_stats_required)
				show_yb_rpc_stats(planstate, false /*indexScan*/, es);
			break;
		case T_Hash:
			show_hash_info(castNode(HashState, planstate), es);
			break;
		case T_Memoize:
			show_memoize_info(castNode(MemoizeState, planstate), ancestors,
							  es);
			break;
		default:
			break;
	}

	/* YB aggregate pushdown */
	if (IsYugaByteEnabled())
	{
		List **aggrefs = YbPlanStateTryGetAggrefs(planstate);
		if (aggrefs && *aggrefs != NIL)
			ExplainPropertyBool("Partial Aggregate", true, es);
	}

	/*
	 * Prepare per-worker JIT instrumentation.  As with the overall JIT
	 * summary, this is printed only if printing costs is enabled.
	 */
	if (es->workers_state && es->costs && es->verbose)
	{
		SharedJitInstrumentation *w = planstate->worker_jit_instrument;

		if (w)
		{
			for (int n = 0; n < w->num_workers; n++)
			{
				ExplainOpenWorker(n, es);
				ExplainPrintJIT(es, planstate->state->es_jit_flags,
								&w->jit_instr[n]);
				ExplainCloseWorker(n, es);
			}
		}
	}

	/* Show buffer/WAL usage */
	if (es->buffers && planstate->instrument)
		show_buffer_usage(es, &planstate->instrument->bufusage, false);
	if (es->wal && planstate->instrument)
		show_wal_usage(es, &planstate->instrument->walusage);

	/* Prepare per-worker buffer/WAL usage */
	if (es->workers_state && (es->buffers || es->wal) && es->verbose)
	{
		WorkerInstrumentation *w = planstate->worker_instrument;

		for (int n = 0; n < w->num_workers; n++)
		{
			Instrumentation *instrument = &w->instrument[n];
			double		nloops = instrument->nloops;

			if (nloops <= 0)
				continue;

			ExplainOpenWorker(n, es);
			if (es->buffers)
				show_buffer_usage(es, &instrument->bufusage, false);
			if (es->wal)
				show_wal_usage(es, &instrument->walusage);
			ExplainCloseWorker(n, es);
		}
	}

	/* Show per-worker details for this plan node, then pop that stack */
	if (es->workers_state)
		ExplainFlushWorkersState(es);
	es->workers_state = save_workers_state;

	/*
	 * If partition pruning was done during executor initialization, the
	 * number of child plans we'll display below will be less than the number
	 * of subplans that was specified in the plan.  To make this a bit less
	 * mysterious, emit an indication that this happened.  Note that this
	 * field is emitted now because we want it to be a property of the parent
	 * node; it *cannot* be emitted within the Plans sub-node we'll open next.
	 */
	switch (nodeTag(plan))
	{
		case T_Append:
			ExplainMissingMembers(((AppendState *) planstate)->as_nplans,
								  list_length(((Append *) plan)->appendplans),
								  es);
			break;
		case T_MergeAppend:
			ExplainMissingMembers(((MergeAppendState *) planstate)->ms_nplans,
								  list_length(((MergeAppend *) plan)->mergeplans),
								  es);
			break;
		default:
			break;
	}

	/* Get ready to display the child plans */
	haschildren = planstate->initPlan ||
		outerPlanState(planstate) ||
		innerPlanState(planstate) ||
		IsA(plan, Append) ||
		IsA(plan, MergeAppend) ||
		IsA(plan, BitmapAnd) ||
		IsA(plan, BitmapOr) ||
		IsA(plan, SubqueryScan) ||
		(IsA(planstate, CustomScanState) &&
		 ((CustomScanState *) planstate)->custom_ps != NIL) ||
		planstate->subPlan;
	if (haschildren)
	{
		ExplainOpenGroup("Plans", "Plans", false, es);
		/* Pass current Plan as head of ancestors list for children */
		ancestors = lcons(plan, ancestors);
	}

	/* initPlan-s */
	if (planstate->initPlan)
		ExplainSubPlans(planstate->initPlan, ancestors, "InitPlan", es);

	/* lefttree */
	if (outerPlanState(planstate))
		ExplainNode(outerPlanState(planstate), ancestors,
					"Outer", NULL, es);

	/* righttree */
	if (innerPlanState(planstate))
		ExplainNode(innerPlanState(planstate), ancestors,
					"Inner", NULL, es);

	/* special child plans */
	switch (nodeTag(plan))
	{
		case T_Append:
			ExplainMemberNodes(((AppendState *) planstate)->appendplans,
							   ((AppendState *) planstate)->as_nplans,
							   ancestors, es);
			break;
		case T_MergeAppend:
			ExplainMemberNodes(((MergeAppendState *) planstate)->mergeplans,
							   ((MergeAppendState *) planstate)->ms_nplans,
							   ancestors, es);
			break;
		case T_BitmapAnd:
			ExplainMemberNodes(((BitmapAndState *) planstate)->bitmapplans,
							   ((BitmapAndState *) planstate)->nplans,
							   ancestors, es);
			break;
		case T_BitmapOr:
			ExplainMemberNodes(((BitmapOrState *) planstate)->bitmapplans,
							   ((BitmapOrState *) planstate)->nplans,
							   ancestors, es);
			break;
		case T_SubqueryScan:
			ExplainNode(((SubqueryScanState *) planstate)->subplan, ancestors,
						"Subquery", NULL, es);
			break;
		case T_CustomScan:
			ExplainCustomChildren((CustomScanState *) planstate,
								  ancestors, es);
			break;
		default:
			break;
	}

	/* subPlan-s */
	if (planstate->subPlan)
		ExplainSubPlans(planstate->subPlan, ancestors, "SubPlan", es);

	/* end of child plans */
	if (haschildren)
	{
		ancestors = list_delete_first(ancestors);
		ExplainCloseGroup("Plans", "Plans", false, es);
	}

	/* in text format, undo whatever indentation we added */
	if (es->format == EXPLAIN_FORMAT_TEXT)
		es->indent = save_indent;

	ExplainCloseGroup("Plan",
					  relationship ? NULL : "Plan",
					  true, es);
}

/*
 * Show the targetlist of a plan node
 */
static void
show_plan_tlist(PlanState *planstate, List *ancestors, ExplainState *es)
{
	Plan	   *plan = planstate->plan;
	List	   *context;
	List	   *result = NIL;
	bool		useprefix;
	ListCell   *lc;

	/* No work if empty tlist (this occurs eg in bitmap indexscans) */
	if (plan->targetlist == NIL)
		return;
	/* The tlist of an Append isn't real helpful, so suppress it */
	if (IsA(plan, Append))
		return;
	/* Likewise for MergeAppend and RecursiveUnion */
	if (IsA(plan, MergeAppend))
		return;
	if (IsA(plan, RecursiveUnion))
		return;

	/*
	 * Likewise for ForeignScan that executes a direct INSERT/UPDATE/DELETE
	 *
	 * Note: the tlist for a ForeignScan that executes a direct INSERT/UPDATE
	 * might contain subplan output expressions that are confusing in this
	 * context.  The tlist for a ForeignScan that executes a direct UPDATE/
	 * DELETE always contains "junk" target columns to identify the exact row
	 * to update or delete, which would be confusing in this context.  So, we
	 * suppress it in all the cases.
	 */
	if (IsA(plan, ForeignScan) &&
		((ForeignScan *) plan)->operation != CMD_SELECT)
		return;

	/* Set up deparsing context */
	context = set_deparse_context_plan(es->deparse_cxt,
									   plan,
									   ancestors);
	useprefix = list_length(es->rtable) > 1;

	/* Deparse each result column (we now include resjunk ones) */
	foreach(lc, plan->targetlist)
	{
		TargetEntry *tle = (TargetEntry *) lfirst(lc);

		result = lappend(result,
						 deparse_expression((Node *) tle->expr, context,
											useprefix, false));
	}

	/* Print results */
	ExplainPropertyList("Output", result, es);
}

/*
 * Show a generic expression
 */
static void
show_expression(Node *node, const char *qlabel,
				PlanState *planstate, List *ancestors,
				bool useprefix, ExplainState *es)
{
	List	   *context;
	char	   *exprstr;

	/* Set up deparsing context */
	context = set_deparse_context_plan(es->deparse_cxt,
									   planstate->plan,
									   ancestors);

	/* Deparse the expression */
	if (YBCPgIsYugaByteEnabled())
		exprstr =
			yb_deparse_expression(node, context, useprefix, false,
								  es->verbose);
	else
		exprstr = deparse_expression(node, context, useprefix, false);

	/* And add to es->str */
	ExplainPropertyText(qlabel, exprstr, es);
}

/*
 * Show a qualifier expression (which is a List with implicit AND semantics)
 */
static void
show_qual(List *qual, const char *qlabel,
		  PlanState *planstate, List *ancestors,
		  bool useprefix, ExplainState *es)
{
	Node	   *node;

	/* No work if empty qual */
	if (qual == NIL)
		return;

	/* Convert AND list to explicit AND */
	node = (Node *) make_ands_explicit(qual);

	/* And show it */
	show_expression(node, qlabel, planstate, ancestors, useprefix, es);
}

/*
 * Show a qualifier expression for a scan plan node
 */
static void
show_scan_qual(List *qual, const char *qlabel,
			   PlanState *planstate, List *ancestors,
			   ExplainState *es)
{
	bool		useprefix;

	useprefix = (IsA(planstate->plan, SubqueryScan) || es->verbose);
	show_qual(qual, qlabel, planstate, ancestors, useprefix, es);
}

/*
 * Show a qualifier expression for an upper-level plan node
 */
static void
show_upper_qual(List *qual, const char *qlabel,
				PlanState *planstate, List *ancestors,
				ExplainState *es)
{
	bool		useprefix;

	useprefix = (list_length(es->rtable) > 1 || es->verbose);
	show_qual(qual, qlabel, planstate, ancestors, useprefix, es);
}

/*
 * Show the sort keys for a Sort node.
 */
static void
show_sort_keys(SortState *sortstate, List *ancestors, ExplainState *es)
{
	Sort	   *plan = (Sort *) sortstate->ss.ps.plan;

	show_sort_group_keys((PlanState *) sortstate, "Sort Key",
						 plan->numCols, 0, plan->sortColIdx,
						 plan->sortOperators, plan->collations,
						 plan->nullsFirst,
						 ancestors, es);
}

/*
 * Show the sort keys for a IncrementalSort node.
 */
static void
show_incremental_sort_keys(IncrementalSortState *incrsortstate,
						   List *ancestors, ExplainState *es)
{
	IncrementalSort *plan = (IncrementalSort *) incrsortstate->ss.ps.plan;

	show_sort_group_keys((PlanState *) incrsortstate, "Sort Key",
						 plan->sort.numCols, plan->nPresortedCols,
						 plan->sort.sortColIdx,
						 plan->sort.sortOperators, plan->sort.collations,
						 plan->sort.nullsFirst,
						 ancestors, es);
}

/*
 * Likewise, for a MergeAppend node.
 */
static void
show_merge_append_keys(MergeAppendState *mstate, List *ancestors,
					   ExplainState *es)
{
	MergeAppend *plan = (MergeAppend *) mstate->ps.plan;

	show_sort_group_keys((PlanState *) mstate, "Sort Key",
						 plan->numCols, 0, plan->sortColIdx,
						 plan->sortOperators, plan->collations,
						 plan->nullsFirst,
						 ancestors, es);
}

/*
 * Show the grouping keys for an Agg node.
 */
static void
show_agg_keys(AggState *astate, List *ancestors,
			  ExplainState *es)
{
	Agg		   *plan = (Agg *) astate->ss.ps.plan;

	if (plan->numCols > 0 || plan->groupingSets)
	{
		/* The key columns refer to the tlist of the child plan */
		ancestors = lcons(plan, ancestors);

		if (plan->groupingSets)
			show_grouping_sets(outerPlanState(astate), plan, ancestors, es);
		else
			show_sort_group_keys(outerPlanState(astate), "Group Key",
								 plan->numCols, 0, plan->grpColIdx,
								 NULL, NULL, NULL,
								 ancestors, es);

		ancestors = list_delete_first(ancestors);
	}
}

static void
show_grouping_sets(PlanState *planstate, Agg *agg,
				   List *ancestors, ExplainState *es)
{
	List	   *context;
	bool		useprefix;
	ListCell   *lc;

	/* Set up deparsing context */
	context = set_deparse_context_plan(es->deparse_cxt,
									   planstate->plan,
									   ancestors);
	useprefix = (list_length(es->rtable) > 1 || es->verbose);

	ExplainOpenGroup("Grouping Sets", "Grouping Sets", false, es);

	show_grouping_set_keys(planstate, agg, NULL,
						   context, useprefix, ancestors, es);

	foreach(lc, agg->chain)
	{
		Agg		   *aggnode = lfirst(lc);
		Sort	   *sortnode = (Sort *) aggnode->plan.lefttree;

		show_grouping_set_keys(planstate, aggnode, sortnode,
							   context, useprefix, ancestors, es);
	}

	ExplainCloseGroup("Grouping Sets", "Grouping Sets", false, es);
}

static void
show_grouping_set_keys(PlanState *planstate,
					   Agg *aggnode, Sort *sortnode,
					   List *context, bool useprefix,
					   List *ancestors, ExplainState *es)
{
	Plan	   *plan = planstate->plan;
	char	   *exprstr;
	ListCell   *lc;
	List	   *gsets = aggnode->groupingSets;
	AttrNumber *keycols = aggnode->grpColIdx;
	const char *keyname;
	const char *keysetname;

	if (aggnode->aggstrategy == AGG_HASHED || aggnode->aggstrategy == AGG_MIXED)
	{
		keyname = "Hash Key";
		keysetname = "Hash Keys";
	}
	else
	{
		keyname = "Group Key";
		keysetname = "Group Keys";
	}

	ExplainOpenGroup("Grouping Set", NULL, true, es);

	if (sortnode)
	{
		show_sort_group_keys(planstate, "Sort Key",
							 sortnode->numCols, 0, sortnode->sortColIdx,
							 sortnode->sortOperators, sortnode->collations,
							 sortnode->nullsFirst,
							 ancestors, es);
		if (es->format == EXPLAIN_FORMAT_TEXT)
			es->indent++;
	}

	ExplainOpenGroup(keysetname, keysetname, false, es);

	foreach(lc, gsets)
	{
		List	   *result = NIL;
		ListCell   *lc2;

		foreach(lc2, (List *) lfirst(lc))
		{
			Index		i = lfirst_int(lc2);
			AttrNumber	keyresno = keycols[i];
			TargetEntry *target = get_tle_by_resno(plan->targetlist,
												   keyresno);

			if (!target)
				elog(ERROR, "no tlist entry for key %d", keyresno);
			/* Deparse the expression, showing any top-level cast */
			exprstr = deparse_expression((Node *) target->expr, context,
										 useprefix, true);

			result = lappend(result, exprstr);
		}

		if (!result && es->format == EXPLAIN_FORMAT_TEXT)
			ExplainPropertyText(keyname, "()", es);
		else
			ExplainPropertyListNested(keyname, result, es);
	}

	ExplainCloseGroup(keysetname, keysetname, false, es);

	if (sortnode && es->format == EXPLAIN_FORMAT_TEXT)
		es->indent--;

	ExplainCloseGroup("Grouping Set", NULL, true, es);
}

/*
 * Show the grouping keys for a Group node.
 */
static void
show_group_keys(GroupState *gstate, List *ancestors,
				ExplainState *es)
{
	Group	   *plan = (Group *) gstate->ss.ps.plan;

	/* The key columns refer to the tlist of the child plan */
	ancestors = lcons(plan, ancestors);
	show_sort_group_keys(outerPlanState(gstate), "Group Key",
						 plan->numCols, 0, plan->grpColIdx,
						 NULL, NULL, NULL,
						 ancestors, es);
	ancestors = list_delete_first(ancestors);
}

/*
 * Common code to show sort/group keys, which are represented in plan nodes
 * as arrays of targetlist indexes.  If it's a sort key rather than a group
 * key, also pass sort operators/collations/nullsFirst arrays.
 */
static void
show_sort_group_keys(PlanState *planstate, const char *qlabel,
					 int nkeys, int nPresortedKeys, AttrNumber *keycols,
					 Oid *sortOperators, Oid *collations, bool *nullsFirst,
					 List *ancestors, ExplainState *es)
{
	Plan	   *plan = planstate->plan;
	List	   *context;
	List	   *result = NIL;
	List	   *resultPresorted = NIL;
	StringInfoData sortkeybuf;
	bool		useprefix;
	int			keyno;

	if (nkeys <= 0)
		return;

	initStringInfo(&sortkeybuf);

	/* Set up deparsing context */
	context = set_deparse_context_plan(es->deparse_cxt,
									   plan,
									   ancestors);
	useprefix = (list_length(es->rtable) > 1 || es->verbose);

	for (keyno = 0; keyno < nkeys; keyno++)
	{
		/* find key expression in tlist */
		AttrNumber	keyresno = keycols[keyno];
		TargetEntry *target = get_tle_by_resno(plan->targetlist,
											   keyresno);
		char	   *exprstr;

		if (!target)
			elog(ERROR, "no tlist entry for key %d", keyresno);
		/* Deparse the expression, showing any top-level cast */
		exprstr = deparse_expression((Node *) target->expr, context,
									 useprefix, true);
		resetStringInfo(&sortkeybuf);
		appendStringInfoString(&sortkeybuf, exprstr);
		/* Append sort order information, if relevant */
		if (sortOperators != NULL)
			show_sortorder_options(&sortkeybuf,
								   (Node *) target->expr,
								   sortOperators[keyno],
								   collations[keyno],
								   nullsFirst[keyno]);
		/* Emit one property-list item per sort key */
		result = lappend(result, pstrdup(sortkeybuf.data));
		if (keyno < nPresortedKeys)
			resultPresorted = lappend(resultPresorted, exprstr);
	}

	ExplainPropertyList(qlabel, result, es);
	if (nPresortedKeys > 0)
		ExplainPropertyList("Presorted Key", resultPresorted, es);
}

/*
 * Append nondefault characteristics of the sort ordering of a column to buf
 * (collation, direction, NULLS FIRST/LAST)
 */
static void
show_sortorder_options(StringInfo buf, Node *sortexpr,
					   Oid sortOperator, Oid collation, bool nullsFirst)
{
	Oid			sortcoltype = exprType(sortexpr);
	bool		reverse = false;
	TypeCacheEntry *typentry;

	typentry = lookup_type_cache(sortcoltype,
								 TYPECACHE_LT_OPR | TYPECACHE_GT_OPR);

	/*
	 * Print COLLATE if it's not default for the column's type.  There are
	 * some cases where this is redundant, eg if expression is a column whose
	 * declared collation is that collation, but it's hard to distinguish that
	 * here (and arguably, printing COLLATE explicitly is a good idea anyway
	 * in such cases).
	 */
	if (OidIsValid(collation) && collation != get_typcollation(sortcoltype))
	{
		char	   *collname = get_collation_name(collation);

		if (collname == NULL)
			elog(ERROR, "cache lookup failed for collation %u", collation);
		appendStringInfo(buf, " COLLATE %s", quote_identifier(collname));
	}

	/* Print direction if not ASC, or USING if non-default sort operator */
	if (sortOperator == typentry->gt_opr)
	{
		appendStringInfoString(buf, " DESC");
		reverse = true;
	}
	else if (sortOperator != typentry->lt_opr)
	{
		char	   *opname = get_opname(sortOperator);

		if (opname == NULL)
			elog(ERROR, "cache lookup failed for operator %u", sortOperator);
		appendStringInfo(buf, " USING %s", opname);
		/* Determine whether operator would be considered ASC or DESC */
		(void) get_equality_op_for_ordering_op(sortOperator, &reverse);
	}

	/* Add NULLS FIRST/LAST only if it wouldn't be default */
	if (nullsFirst && !reverse)
	{
		appendStringInfoString(buf, " NULLS FIRST");
	}
	else if (!nullsFirst && reverse)
	{
		appendStringInfoString(buf, " NULLS LAST");
	}
}

/*
 * Show TABLESAMPLE properties
 */
static void
show_tablesample(TableSampleClause *tsc, PlanState *planstate,
				 List *ancestors, ExplainState *es)
{
	List	   *context;
	bool		useprefix;
	char	   *method_name;
	List	   *params = NIL;
	char	   *repeatable;
	ListCell   *lc;

	/* Set up deparsing context */
	context = set_deparse_context_plan(es->deparse_cxt,
									   planstate->plan,
									   ancestors);
	useprefix = list_length(es->rtable) > 1;

	/* Get the tablesample method name */
	method_name = get_func_name(tsc->tsmhandler);

	/* Deparse parameter expressions */
	foreach(lc, tsc->args)
	{
		Node	   *arg = (Node *) lfirst(lc);

		params = lappend(params,
						 deparse_expression(arg, context,
											useprefix, false));
	}
	if (tsc->repeatable)
		repeatable = deparse_expression((Node *) tsc->repeatable, context,
										useprefix, false);
	else
		repeatable = NULL;

	/* Print results */
	if (es->format == EXPLAIN_FORMAT_TEXT)
	{
		bool		first = true;

		ExplainIndentText(es);
		appendStringInfo(es->str, "Sampling: %s (", method_name);
		foreach(lc, params)
		{
			if (!first)
				appendStringInfoString(es->str, ", ");
			appendStringInfoString(es->str, (const char *) lfirst(lc));
			first = false;
		}
		appendStringInfoChar(es->str, ')');
		if (repeatable)
			appendStringInfo(es->str, " REPEATABLE (%s)", repeatable);
		appendStringInfoChar(es->str, '\n');
	}
	else
	{
		ExplainPropertyText("Sampling Method", method_name, es);
		ExplainPropertyList("Sampling Parameters", params, es);
		if (repeatable)
			ExplainPropertyText("Repeatable Seed", repeatable, es);
	}
}

/*
 * If it's EXPLAIN ANALYZE, show tuplesort stats for a sort node
 */
static void
show_sort_info(SortState *sortstate, ExplainState *es)
{
	if (!es->analyze)
		return;

	if (sortstate->sort_Done && sortstate->tuplesortstate != NULL)
	{
		Tuplesortstate *state = (Tuplesortstate *) sortstate->tuplesortstate;
		TuplesortInstrumentation stats;
		const char *sortMethod;
		const char *spaceType;
		int64		spaceUsed;
		bool		show_variable_fields = !yb_explain_hide_non_deterministic_fields;

		tuplesort_get_stats(state, &stats);
		sortMethod = tuplesort_method_name(stats.sortMethod);
		if (show_variable_fields)
		{
			spaceType = tuplesort_space_type_name(stats.spaceType);
			spaceUsed = stats.spaceUsed;
		}

		if (es->format == EXPLAIN_FORMAT_TEXT)
		{
			ExplainIndentText(es);
			appendStringInfo(es->str, "Sort Method: %s", sortMethod);

			if (show_variable_fields)
				appendStringInfo(es->str, "  %s: " INT64_FORMAT "kB\n",
								 spaceType, spaceUsed);
			else
				appendStringInfo(es->str, "\n");
		}
		else
		{
			ExplainPropertyText("Sort Method", sortMethod, es);
			if (show_variable_fields)
			{
				ExplainPropertyInteger("Sort Space Used", "kB", spaceUsed, es);
				ExplainPropertyText("Sort Space Type", spaceType, es);
			}
		}
	}

	/*
	 * You might think we should just skip this stanza entirely when
	 * es->hide_workers is true, but then we'd get no sort-method output at
	 * all.  We have to make it look like worker 0's data is top-level data.
	 * This is easily done by just skipping the OpenWorker/CloseWorker calls.
	 * Currently, we don't worry about the possibility that there are multiple
	 * workers in such a case; if there are, duplicate output fields will be
	 * emitted.
	 */
	if (sortstate->shared_info != NULL)
	{
		int			n;

		for (n = 0; n < sortstate->shared_info->num_workers; n++)
		{
			TuplesortInstrumentation *sinstrument;
			const char *sortMethod;
			const char *spaceType;
			int64		spaceUsed;

			sinstrument = &sortstate->shared_info->sinstrument[n];
			if (sinstrument->sortMethod == SORT_TYPE_STILL_IN_PROGRESS)
				continue;		/* ignore any unfilled slots */
			sortMethod = tuplesort_method_name(sinstrument->sortMethod);
			spaceType = tuplesort_space_type_name(sinstrument->spaceType);
			spaceUsed = sinstrument->spaceUsed;

			if (es->workers_state)
				ExplainOpenWorker(n, es);

			if (es->format == EXPLAIN_FORMAT_TEXT)
			{
				ExplainIndentText(es);
				appendStringInfo(es->str,
								 "Sort Method: %s  %s: " INT64_FORMAT "kB\n",
								 sortMethod, spaceType, spaceUsed);
			}
			else
			{
				ExplainPropertyText("Sort Method", sortMethod, es);
				ExplainPropertyInteger("Sort Space Used", "kB", spaceUsed, es);
				ExplainPropertyText("Sort Space Type", spaceType, es);
			}

			if (es->workers_state)
				ExplainCloseWorker(n, es);
		}
	}
}

/*
 * Incremental sort nodes sort in (a potentially very large number of) batches,
 * so EXPLAIN ANALYZE needs to roll up the tuplesort stats from each batch into
 * an intelligible summary.
 *
 * This function is used for both a non-parallel node and each worker in a
 * parallel incremental sort node.
 */
static void
show_incremental_sort_group_info(IncrementalSortGroupInfo *groupInfo,
								 const char *groupLabel, bool indent, ExplainState *es)
{
	ListCell   *methodCell;
	List	   *methodNames = NIL;

	/* Generate a list of sort methods used across all groups. */
	for (int bit = 0; bit < NUM_TUPLESORTMETHODS; bit++)
	{
		TuplesortMethod sortMethod = (1 << bit);

		if (groupInfo->sortMethods & sortMethod)
		{
			const char *methodName = tuplesort_method_name(sortMethod);

			methodNames = lappend(methodNames, unconstify(char *, methodName));
		}
	}

	if (es->format == EXPLAIN_FORMAT_TEXT)
	{
		if (indent)
			appendStringInfoSpaces(es->str, es->indent * 2);
		appendStringInfo(es->str, "%s Groups: " INT64_FORMAT "  Sort Method", groupLabel,
						 groupInfo->groupCount);
		/* plural/singular based on methodNames size */
		if (list_length(methodNames) > 1)
			appendStringInfoString(es->str, "s: ");
		else
			appendStringInfoString(es->str, ": ");
		foreach(methodCell, methodNames)
		{
			appendStringInfoString(es->str, (char *) methodCell->ptr_value);
			if (foreach_current_index(methodCell) < list_length(methodNames) - 1)
				appendStringInfoString(es->str, ", ");
		}

		if (groupInfo->maxMemorySpaceUsed > 0)
		{
			int64		avgSpace = groupInfo->totalMemorySpaceUsed / groupInfo->groupCount;
			const char *spaceTypeName;

			spaceTypeName = tuplesort_space_type_name(SORT_SPACE_TYPE_MEMORY);
			appendStringInfo(es->str, "  Average %s: " INT64_FORMAT "kB  Peak %s: " INT64_FORMAT "kB",
							 spaceTypeName, avgSpace,
							 spaceTypeName, groupInfo->maxMemorySpaceUsed);
		}

		if (groupInfo->maxDiskSpaceUsed > 0)
		{
			int64		avgSpace = groupInfo->totalDiskSpaceUsed / groupInfo->groupCount;

			const char *spaceTypeName;

			spaceTypeName = tuplesort_space_type_name(SORT_SPACE_TYPE_DISK);
			appendStringInfo(es->str, "  Average %s: " INT64_FORMAT "kB  Peak %s: " INT64_FORMAT "kB",
							 spaceTypeName, avgSpace,
							 spaceTypeName, groupInfo->maxDiskSpaceUsed);
		}
	}
	else
	{
		StringInfoData groupName;

		initStringInfo(&groupName);
		appendStringInfo(&groupName, "%s Groups", groupLabel);
		ExplainOpenGroup("Incremental Sort Groups", groupName.data, true, es);
		ExplainPropertyInteger("Group Count", NULL, groupInfo->groupCount, es);

		ExplainPropertyList("Sort Methods Used", methodNames, es);

		if (groupInfo->maxMemorySpaceUsed > 0)
		{
			int64		avgSpace = groupInfo->totalMemorySpaceUsed / groupInfo->groupCount;
			const char *spaceTypeName;
			StringInfoData memoryName;

			spaceTypeName = tuplesort_space_type_name(SORT_SPACE_TYPE_MEMORY);
			initStringInfo(&memoryName);
			appendStringInfo(&memoryName, "Sort Space %s", spaceTypeName);
			ExplainOpenGroup("Sort Space", memoryName.data, true, es);

			ExplainPropertyInteger("Average Sort Space Used", "kB", avgSpace, es);
			ExplainPropertyInteger("Peak Sort Space Used", "kB",
								   groupInfo->maxMemorySpaceUsed, es);

			ExplainCloseGroup("Sort Space", memoryName.data, true, es);
		}
		if (groupInfo->maxDiskSpaceUsed > 0)
		{
			int64		avgSpace = groupInfo->totalDiskSpaceUsed / groupInfo->groupCount;
			const char *spaceTypeName;
			StringInfoData diskName;

			spaceTypeName = tuplesort_space_type_name(SORT_SPACE_TYPE_DISK);
			initStringInfo(&diskName);
			appendStringInfo(&diskName, "Sort Space %s", spaceTypeName);
			ExplainOpenGroup("Sort Space", diskName.data, true, es);

			ExplainPropertyInteger("Average Sort Space Used", "kB", avgSpace, es);
			ExplainPropertyInteger("Peak Sort Space Used", "kB",
								   groupInfo->maxDiskSpaceUsed, es);

			ExplainCloseGroup("Sort Space", diskName.data, true, es);
		}

		ExplainCloseGroup("Incremental Sort Groups", groupName.data, true, es);
	}
}

/*
 * If it's EXPLAIN ANALYZE, show tuplesort stats for an incremental sort node
 */
static void
show_incremental_sort_info(IncrementalSortState *incrsortstate,
						   ExplainState *es)
{
	IncrementalSortGroupInfo *fullsortGroupInfo;
	IncrementalSortGroupInfo *prefixsortGroupInfo;

	fullsortGroupInfo = &incrsortstate->incsort_info.fullsortGroupInfo;

	if (!es->analyze)
		return;

	/*
	 * Since we never have any prefix groups unless we've first sorted a full
	 * groups and transitioned modes (copying the tuples into a prefix group),
	 * we don't need to do anything if there were 0 full groups.
	 *
	 * We still have to continue after this block if there are no full groups,
	 * though, since it's possible that we have workers that did real work
	 * even if the leader didn't participate.
	 */
	if (fullsortGroupInfo->groupCount > 0)
	{
		show_incremental_sort_group_info(fullsortGroupInfo, "Full-sort", true, es);
		prefixsortGroupInfo = &incrsortstate->incsort_info.prefixsortGroupInfo;
		if (prefixsortGroupInfo->groupCount > 0)
		{
			if (es->format == EXPLAIN_FORMAT_TEXT)
				appendStringInfoChar(es->str, '\n');
			show_incremental_sort_group_info(prefixsortGroupInfo, "Pre-sorted", true, es);
		}
		if (es->format == EXPLAIN_FORMAT_TEXT)
			appendStringInfoChar(es->str, '\n');
	}

	if (incrsortstate->shared_info != NULL)
	{
		int			n;
		bool		indent_first_line;

		for (n = 0; n < incrsortstate->shared_info->num_workers; n++)
		{
			IncrementalSortInfo *incsort_info =
			&incrsortstate->shared_info->sinfo[n];

			/*
			 * If a worker hasn't processed any sort groups at all, then
			 * exclude it from output since it either didn't launch or didn't
			 * contribute anything meaningful.
			 */
			fullsortGroupInfo = &incsort_info->fullsortGroupInfo;

			/*
			 * Since we never have any prefix groups unless we've first sorted
			 * a full groups and transitioned modes (copying the tuples into a
			 * prefix group), we don't need to do anything if there were 0
			 * full groups.
			 */
			if (fullsortGroupInfo->groupCount == 0)
				continue;

			if (es->workers_state)
				ExplainOpenWorker(n, es);

			indent_first_line = es->workers_state == NULL || es->verbose;
			show_incremental_sort_group_info(fullsortGroupInfo, "Full-sort",
											 indent_first_line, es);
			prefixsortGroupInfo = &incsort_info->prefixsortGroupInfo;
			if (prefixsortGroupInfo->groupCount > 0)
			{
				if (es->format == EXPLAIN_FORMAT_TEXT)
					appendStringInfoChar(es->str, '\n');
				show_incremental_sort_group_info(prefixsortGroupInfo, "Pre-sorted", true, es);
			}
			if (es->format == EXPLAIN_FORMAT_TEXT)
				appendStringInfoChar(es->str, '\n');

			if (es->workers_state)
				ExplainCloseWorker(n, es);
		}
	}
}

/*
 * Show information on hash buckets/batches.
 */
static void
show_hash_info(HashState *hashstate, ExplainState *es)
{
	HashInstrumentation hinstrument = {0};

	/*
	 * Collect stats from the local process, even when it's a parallel query.
	 * In a parallel query, the leader process may or may not have run the
	 * hash join, and even if it did it may not have built a hash table due to
	 * timing (if it started late it might have seen no tuples in the outer
	 * relation and skipped building the hash table).  Therefore we have to be
	 * prepared to get instrumentation data from all participants.
	 */
	if (hashstate->hinstrument)
		memcpy(&hinstrument, hashstate->hinstrument,
			   sizeof(HashInstrumentation));

	/*
	 * Merge results from workers.  In the parallel-oblivious case, the
	 * results from all participants should be identical, except where
	 * participants didn't run the join at all so have no data.  In the
	 * parallel-aware case, we need to consider all the results.  Each worker
	 * may have seen a different subset of batches and we want to report the
	 * highest memory usage across all batches.  We take the maxima of other
	 * values too, for the same reasons as in ExecHashAccumInstrumentation.
	 */
	if (hashstate->shared_info)
	{
		SharedHashInfo *shared_info = hashstate->shared_info;
		int			i;

		for (i = 0; i < shared_info->num_workers; ++i)
		{
			HashInstrumentation *worker_hi = &shared_info->hinstrument[i];

			hinstrument.nbuckets = Max(hinstrument.nbuckets,
									   worker_hi->nbuckets);
			hinstrument.nbuckets_original = Max(hinstrument.nbuckets_original,
												worker_hi->nbuckets_original);
			hinstrument.nbatch = Max(hinstrument.nbatch,
									 worker_hi->nbatch);
			hinstrument.nbatch_original = Max(hinstrument.nbatch_original,
											  worker_hi->nbatch_original);
			hinstrument.space_peak = Max(hinstrument.space_peak,
										 worker_hi->space_peak);
		}
	}

	if (hinstrument.nbatch > 0)
	{
		long		spacePeakKb = (hinstrument.space_peak + 1023) / 1024;

		if (es->format != EXPLAIN_FORMAT_TEXT)
		{
			ExplainPropertyInteger("Hash Buckets", NULL,
								   hinstrument.nbuckets, es);
			ExplainPropertyInteger("Original Hash Buckets", NULL,
								   hinstrument.nbuckets_original, es);
			ExplainPropertyInteger("Hash Batches", NULL,
								   hinstrument.nbatch, es);
			ExplainPropertyInteger("Original Hash Batches", NULL,
								   hinstrument.nbatch_original, es);
			ExplainPropertyInteger("Peak Memory Usage", "kB",
								   spacePeakKb, es);
		}
		else if (hinstrument.nbatch_original != hinstrument.nbatch ||
				 hinstrument.nbuckets_original != hinstrument.nbuckets)
		{
			ExplainIndentText(es);
			appendStringInfo(es->str,
							 "Buckets: %d (originally %d)  Batches: %d (originally %d)  Memory Usage: %ldkB\n",
							 hinstrument.nbuckets,
							 hinstrument.nbuckets_original,
							 hinstrument.nbatch,
							 hinstrument.nbatch_original,
							 spacePeakKb);
		}
		else
		{
			ExplainIndentText(es);
			appendStringInfo(es->str,
							 "Buckets: %d  Batches: %d  Memory Usage: %ldkB\n",
							 hinstrument.nbuckets, hinstrument.nbatch,
							 spacePeakKb);
		}
	}
}

/*
 * Show information on memoize hits/misses/evictions and memory usage.
 */
static void
show_memoize_info(MemoizeState *mstate, List *ancestors, ExplainState *es)
{
	Plan	   *plan = ((PlanState *) mstate)->plan;
	ListCell   *lc;
	List	   *context;
	StringInfoData keystr;
	char	   *separator = "";
	bool		useprefix;
	int64		memPeakKb;

	initStringInfo(&keystr);

	/*
	 * It's hard to imagine having a memoize node with fewer than 2 RTEs, but
	 * let's just keep the same useprefix logic as elsewhere in this file.
	 */
	useprefix = list_length(es->rtable) > 1 || es->verbose;

	/* Set up deparsing context */
	context = set_deparse_context_plan(es->deparse_cxt,
									   plan,
									   ancestors);

	foreach(lc, ((Memoize *) plan)->param_exprs)
	{
		Node	   *expr = (Node *) lfirst(lc);

		appendStringInfoString(&keystr, separator);

		appendStringInfoString(&keystr, deparse_expression(expr, context,
														   useprefix, false));
		separator = ", ";
	}

	if (es->format != EXPLAIN_FORMAT_TEXT)
	{
		ExplainPropertyText("Cache Key", keystr.data, es);
		ExplainPropertyText("Cache Mode", mstate->binary_mode ? "binary" : "logical", es);
	}
	else
	{
		ExplainIndentText(es);
		appendStringInfo(es->str, "Cache Key: %s\n", keystr.data);
		ExplainIndentText(es);
		appendStringInfo(es->str, "Cache Mode: %s\n", mstate->binary_mode ? "binary" : "logical");
	}

	pfree(keystr.data);

	if (!es->analyze)
		return;

	if (mstate->stats.cache_misses > 0)
	{
		/*
		 * mem_peak is only set when we freed memory, so we must use mem_used
		 * when mem_peak is 0.
		 */
		if (mstate->stats.mem_peak > 0)
			memPeakKb = (mstate->stats.mem_peak + 1023) / 1024;
		else
			memPeakKb = (mstate->mem_used + 1023) / 1024;

		if (es->format != EXPLAIN_FORMAT_TEXT)
		{
			ExplainPropertyInteger("Cache Hits", NULL, mstate->stats.cache_hits, es);
			ExplainPropertyInteger("Cache Misses", NULL, mstate->stats.cache_misses, es);
			ExplainPropertyInteger("Cache Evictions", NULL, mstate->stats.cache_evictions, es);
			ExplainPropertyInteger("Cache Overflows", NULL, mstate->stats.cache_overflows, es);
			ExplainPropertyInteger("Peak Memory Usage", "kB", memPeakKb, es);
		}
		else
		{
			ExplainIndentText(es);
			appendStringInfo(es->str,
							 "Hits: " UINT64_FORMAT "  Misses: " UINT64_FORMAT "  Evictions: " UINT64_FORMAT "  Overflows: " UINT64_FORMAT "  Memory Usage: " INT64_FORMAT "kB\n",
							 mstate->stats.cache_hits,
							 mstate->stats.cache_misses,
							 mstate->stats.cache_evictions,
							 mstate->stats.cache_overflows,
							 memPeakKb);
		}
	}

	if (mstate->shared_info == NULL)
		return;

	/* Show details from parallel workers */
	for (int n = 0; n < mstate->shared_info->num_workers; n++)
	{
		MemoizeInstrumentation *si;

		si = &mstate->shared_info->sinstrument[n];

		/*
		 * Skip workers that didn't do any work.  We needn't bother checking
		 * for cache hits as a miss will always occur before a cache hit.
		 */
		if (si->cache_misses == 0)
			continue;

		if (es->workers_state)
			ExplainOpenWorker(n, es);

		/*
		 * Since the worker's MemoizeState.mem_used field is unavailable to
		 * us, ExecEndMemoize will have set the
		 * MemoizeInstrumentation.mem_peak field for us.  No need to do the
		 * zero checks like we did for the serial case above.
		 */
		memPeakKb = (si->mem_peak + 1023) / 1024;

		if (es->format == EXPLAIN_FORMAT_TEXT)
		{
			ExplainIndentText(es);
			appendStringInfo(es->str,
							 "Hits: " UINT64_FORMAT "  Misses: " UINT64_FORMAT "  Evictions: " UINT64_FORMAT "  Overflows: " UINT64_FORMAT "  Memory Usage: " INT64_FORMAT "kB\n",
							 si->cache_hits, si->cache_misses,
							 si->cache_evictions, si->cache_overflows,
							 memPeakKb);
		}
		else
		{
			ExplainPropertyInteger("Cache Hits", NULL,
								   si->cache_hits, es);
			ExplainPropertyInteger("Cache Misses", NULL,
								   si->cache_misses, es);
			ExplainPropertyInteger("Cache Evictions", NULL,
								   si->cache_evictions, es);
			ExplainPropertyInteger("Cache Overflows", NULL,
								   si->cache_overflows, es);
			ExplainPropertyInteger("Peak Memory Usage", "kB", memPeakKb,
								   es);
		}

		if (es->workers_state)
			ExplainCloseWorker(n, es);
	}
}

/*
 * Show information on hash aggregate memory usage and batches.
 */
static void
show_hashagg_info(AggState *aggstate, ExplainState *es)
{
	Agg		   *agg = (Agg *) aggstate->ss.ps.plan;
	int64		memPeakKb = (aggstate->hash_mem_peak + 1023) / 1024;

	if (agg->aggstrategy != AGG_HASHED &&
		agg->aggstrategy != AGG_MIXED)
		return;

	if (es->format != EXPLAIN_FORMAT_TEXT)
	{

		if (es->costs)
			ExplainPropertyInteger("Planned Partitions", NULL,
								   aggstate->hash_planned_partitions, es);

		/*
		 * During parallel query the leader may have not helped out.  We
		 * detect this by checking how much memory it used.  If we find it
		 * didn't do any work then we don't show its properties.
		 */
		if (es->analyze && aggstate->hash_mem_peak > 0)
		{
			ExplainPropertyInteger("HashAgg Batches", NULL,
								   aggstate->hash_batches_used, es);
			ExplainPropertyInteger("Peak Memory Usage", "kB", memPeakKb, es);
			ExplainPropertyInteger("Disk Usage", "kB",
								   aggstate->hash_disk_used, es);
		}
	}
	else
	{
		bool		gotone = false;

		if (es->costs && aggstate->hash_planned_partitions > 0)
		{
			ExplainIndentText(es);
			appendStringInfo(es->str, "Planned Partitions: %d",
							 aggstate->hash_planned_partitions);
			gotone = true;
		}

		/*
		 * During parallel query the leader may have not helped out.  We
		 * detect this by checking how much memory it used.  If we find it
		 * didn't do any work then we don't show its properties.
		 */
		if (es->analyze && aggstate->hash_mem_peak > 0)
		{
			if (!gotone)
				ExplainIndentText(es);
			else
				appendStringInfoString(es->str, "  ");

			appendStringInfo(es->str, "Batches: %d  Memory Usage: " INT64_FORMAT "kB",
							 aggstate->hash_batches_used, memPeakKb);
			gotone = true;

			/* Only display disk usage if we spilled to disk */
			if (aggstate->hash_batches_used > 1)
			{
				appendStringInfo(es->str, "  Disk Usage: " UINT64_FORMAT "kB",
								 aggstate->hash_disk_used);
			}
		}

		if (gotone)
			appendStringInfoChar(es->str, '\n');
	}

	/* Display stats for each parallel worker */
	if (es->analyze && aggstate->shared_info != NULL)
	{
		for (int n = 0; n < aggstate->shared_info->num_workers; n++)
		{
			AggregateInstrumentation *sinstrument;
			uint64		hash_disk_used;
			int			hash_batches_used;

			sinstrument = &aggstate->shared_info->sinstrument[n];
			/* Skip workers that didn't do anything */
			if (sinstrument->hash_mem_peak == 0)
				continue;
			hash_disk_used = sinstrument->hash_disk_used;
			hash_batches_used = sinstrument->hash_batches_used;
			memPeakKb = (sinstrument->hash_mem_peak + 1023) / 1024;

			if (es->workers_state)
				ExplainOpenWorker(n, es);

			if (es->format == EXPLAIN_FORMAT_TEXT)
			{
				ExplainIndentText(es);

				appendStringInfo(es->str, "Batches: %d  Memory Usage: " INT64_FORMAT "kB",
								 hash_batches_used, memPeakKb);

				/* Only display disk usage if we spilled to disk */
				if (hash_batches_used > 1)
					appendStringInfo(es->str, "  Disk Usage: " UINT64_FORMAT "kB",
									 hash_disk_used);
				appendStringInfoChar(es->str, '\n');
			}
			else
			{
				ExplainPropertyInteger("HashAgg Batches", NULL,
									   hash_batches_used, es);
				ExplainPropertyInteger("Peak Memory Usage", "kB", memPeakKb,
									   es);
				ExplainPropertyInteger("Disk Usage", "kB", hash_disk_used, es);
			}

			if (es->workers_state)
				ExplainCloseWorker(n, es);
		}
	}
}

/*
 * If it's EXPLAIN ANALYZE, show exact/lossy pages for a BitmapHeapScan node
 */
static void
show_tidbitmap_info(BitmapHeapScanState *planstate, ExplainState *es)
{
	if (es->format != EXPLAIN_FORMAT_TEXT)
	{
		ExplainPropertyInteger("Exact Heap Blocks", NULL,
							   planstate->exact_pages, es);
		ExplainPropertyInteger("Lossy Heap Blocks", NULL,
							   planstate->lossy_pages, es);
	}
	else
	{
		if (planstate->exact_pages > 0 || planstate->lossy_pages > 0)
		{
			ExplainIndentText(es);
			appendStringInfoString(es->str, "Heap Blocks:");
			if (planstate->exact_pages > 0)
				appendStringInfo(es->str, " exact=%ld", planstate->exact_pages);
			if (planstate->lossy_pages > 0)
				appendStringInfo(es->str, " lossy=%ld", planstate->lossy_pages);
			appendStringInfoChar(es->str, '\n');
		}
	}
}

/*
 * If it's EXPLAIN ANALYZE, show instrumentation information for a plan node
 *
 * "which" identifies which instrumentation counter to print
 */
static void
show_instrumentation_count(const char *qlabel, int which,
						   PlanState *planstate, ExplainState *es)
{
	double		nfiltered;
	double		nloops;

	if (!es->analyze || !planstate->instrument)
		return;

	if (which == 2)
		nfiltered = planstate->instrument->nfiltered2;
	else
		nfiltered = planstate->instrument->nfiltered1;
	nloops = planstate->instrument->nloops;

	/* In text mode, suppress zero counts; they're not interesting enough */
	if (nfiltered > 0 || es->format != EXPLAIN_FORMAT_TEXT)
	{
		if (nloops > 0)
			ExplainPropertyFloat(qlabel, NULL, nfiltered / nloops, 0, es);
		else
			ExplainPropertyFloat(qlabel, NULL, 0.0, 0, es);
	}
}

/*
 * Show extra information for a ForeignScan node.
 */
static void
show_foreignscan_info(ForeignScanState *fsstate, ExplainState *es)
{
	FdwRoutine *fdwroutine = fsstate->fdwroutine;

	/* Let the FDW emit whatever fields it wants */
	if (((ForeignScan *) fsstate->ss.ps.plan)->operation != CMD_SELECT)
	{
		if (fdwroutine->ExplainDirectModify != NULL)
			fdwroutine->ExplainDirectModify(fsstate, es);
	}
	else
	{
		if (fdwroutine->ExplainForeignScan != NULL)
			fdwroutine->ExplainForeignScan(fsstate, es);
	}
}

/*
 * Show initplan params evaluated at Gather or Gather Merge node.
 */
static void
show_eval_params(Bitmapset *bms_params, ExplainState *es)
{
	int			paramid = -1;
	List	   *params = NIL;

	Assert(bms_params);

	while ((paramid = bms_next_member(bms_params, paramid)) >= 0)
	{
		char		param[32];

		snprintf(param, sizeof(param), "$%d", paramid);
		params = lappend(params, pstrdup(param));
	}

	if (params)
		ExplainPropertyList("Params Evaluated", params, es);
}

/*
 * Fetch the name of an index in an EXPLAIN
 *
 * We allow plugins to get control here so that plans involving hypothetical
 * indexes can be explained.
 *
 * Note: names returned by this function should be "raw"; the caller will
 * apply quoting if needed.  Formerly the convention was to do quoting here,
 * but we don't want that in non-text output formats.
 */
static const char *
explain_get_index_name(Oid indexId)
{
	const char *result;

	if (explain_get_index_name_hook)
		result = (*explain_get_index_name_hook) (indexId);
	else
		result = NULL;
	if (result == NULL)
	{
		/* default behavior: look it up in the catalogs */
		result = get_rel_name(indexId);
		if (result == NULL)
			elog(ERROR, "cache lookup failed for index %u", indexId);
	}
	return result;
}

/*
 * Show buffer usage details.
 */
static void
show_buffer_usage(ExplainState *es, const BufferUsage *usage, bool planning)
{
	if (es->format == EXPLAIN_FORMAT_TEXT)
	{
		bool		has_shared = (usage->shared_blks_hit > 0 ||
								  usage->shared_blks_read > 0 ||
								  usage->shared_blks_dirtied > 0 ||
								  usage->shared_blks_written > 0);
		bool		has_local = (usage->local_blks_hit > 0 ||
								 usage->local_blks_read > 0 ||
								 usage->local_blks_dirtied > 0 ||
								 usage->local_blks_written > 0);
		bool		has_temp = (usage->temp_blks_read > 0 ||
								usage->temp_blks_written > 0);
		bool		has_timing = (!INSTR_TIME_IS_ZERO(usage->blk_read_time) ||
								  !INSTR_TIME_IS_ZERO(usage->blk_write_time));
		bool		has_temp_timing = (!INSTR_TIME_IS_ZERO(usage->temp_blk_read_time) ||
									   !INSTR_TIME_IS_ZERO(usage->temp_blk_write_time));
		bool		show_planning = (planning && (has_shared ||
												  has_local || has_temp || has_timing ||
												  has_temp_timing));

		if (show_planning)
		{
			ExplainIndentText(es);
			appendStringInfoString(es->str, "Planning:\n");
			es->indent++;
		}

		/* Show only positive counter values. */
		if (has_shared || has_local || has_temp)
		{
			ExplainIndentText(es);
			appendStringInfoString(es->str, "Buffers:");

			if (has_shared)
			{
				appendStringInfoString(es->str, " shared");
				if (usage->shared_blks_hit > 0)
					appendStringInfo(es->str, " hit=%lld",
									 (long long) usage->shared_blks_hit);
				if (usage->shared_blks_read > 0)
					appendStringInfo(es->str, " read=%lld",
									 (long long) usage->shared_blks_read);
				if (usage->shared_blks_dirtied > 0)
					appendStringInfo(es->str, " dirtied=%lld",
									 (long long) usage->shared_blks_dirtied);
				if (usage->shared_blks_written > 0)
					appendStringInfo(es->str, " written=%lld",
									 (long long) usage->shared_blks_written);
				if (has_local || has_temp)
					appendStringInfoChar(es->str, ',');
			}
			if (has_local)
			{
				appendStringInfoString(es->str, " local");
				if (usage->local_blks_hit > 0)
					appendStringInfo(es->str, " hit=%lld",
									 (long long) usage->local_blks_hit);
				if (usage->local_blks_read > 0)
					appendStringInfo(es->str, " read=%lld",
									 (long long) usage->local_blks_read);
				if (usage->local_blks_dirtied > 0)
					appendStringInfo(es->str, " dirtied=%lld",
									 (long long) usage->local_blks_dirtied);
				if (usage->local_blks_written > 0)
					appendStringInfo(es->str, " written=%lld",
									 (long long) usage->local_blks_written);
				if (has_temp)
					appendStringInfoChar(es->str, ',');
			}
			if (has_temp)
			{
				appendStringInfoString(es->str, " temp");
				if (usage->temp_blks_read > 0)
					appendStringInfo(es->str, " read=%lld",
									 (long long) usage->temp_blks_read);
				if (usage->temp_blks_written > 0)
					appendStringInfo(es->str, " written=%lld",
									 (long long) usage->temp_blks_written);
			}
			appendStringInfoChar(es->str, '\n');
		}

		/* As above, show only positive counter values. */
		if (has_timing || has_temp_timing)
		{
			ExplainIndentText(es);
			appendStringInfoString(es->str, "I/O Timings:");

			if (has_timing)
			{
				appendStringInfoString(es->str, " shared/local");
				if (!INSTR_TIME_IS_ZERO(usage->blk_read_time))
					appendStringInfo(es->str, " read=%0.3f",
									 INSTR_TIME_GET_MILLISEC(usage->blk_read_time));
				if (!INSTR_TIME_IS_ZERO(usage->blk_write_time))
					appendStringInfo(es->str, " write=%0.3f",
									 INSTR_TIME_GET_MILLISEC(usage->blk_write_time));
				if (has_temp_timing)
					appendStringInfoChar(es->str, ',');
			}
			if (has_temp_timing)
			{
				appendStringInfoString(es->str, " temp");
				if (!INSTR_TIME_IS_ZERO(usage->temp_blk_read_time))
					appendStringInfo(es->str, " read=%0.3f",
									 INSTR_TIME_GET_MILLISEC(usage->temp_blk_read_time));
				if (!INSTR_TIME_IS_ZERO(usage->temp_blk_write_time))
					appendStringInfo(es->str, " write=%0.3f",
									 INSTR_TIME_GET_MILLISEC(usage->temp_blk_write_time));
			}
			appendStringInfoChar(es->str, '\n');
		}

		if (show_planning)
			es->indent--;
	}
	else
	{
		ExplainPropertyInteger("Shared Hit Blocks", NULL,
							   usage->shared_blks_hit, es);
		ExplainPropertyInteger("Shared Read Blocks", NULL,
							   usage->shared_blks_read, es);
		ExplainPropertyInteger("Shared Dirtied Blocks", NULL,
							   usage->shared_blks_dirtied, es);
		ExplainPropertyInteger("Shared Written Blocks", NULL,
							   usage->shared_blks_written, es);
		ExplainPropertyInteger("Local Hit Blocks", NULL,
							   usage->local_blks_hit, es);
		ExplainPropertyInteger("Local Read Blocks", NULL,
							   usage->local_blks_read, es);
		ExplainPropertyInteger("Local Dirtied Blocks", NULL,
							   usage->local_blks_dirtied, es);
		ExplainPropertyInteger("Local Written Blocks", NULL,
							   usage->local_blks_written, es);
		ExplainPropertyInteger("Temp Read Blocks", NULL,
							   usage->temp_blks_read, es);
		ExplainPropertyInteger("Temp Written Blocks", NULL,
							   usage->temp_blks_written, es);
		if (track_io_timing)
		{
			ExplainPropertyFloat("I/O Read Time", "ms",
								 INSTR_TIME_GET_MILLISEC(usage->blk_read_time),
								 3, es);
			ExplainPropertyFloat("I/O Write Time", "ms",
								 INSTR_TIME_GET_MILLISEC(usage->blk_write_time),
								 3, es);
			ExplainPropertyFloat("Temp I/O Read Time", "ms",
								 INSTR_TIME_GET_MILLISEC(usage->temp_blk_read_time),
								 3, es);
			ExplainPropertyFloat("Temp I/O Write Time", "ms",
								 INSTR_TIME_GET_MILLISEC(usage->temp_blk_write_time),
								 3, es);
		}
	}
}

/*
 * Show WAL usage details.
 */
static void
show_wal_usage(ExplainState *es, const WalUsage *usage)
{
	if (es->format == EXPLAIN_FORMAT_TEXT)
	{
		/* Show only positive counter values. */
		if ((usage->wal_records > 0) || (usage->wal_fpi > 0) ||
			(usage->wal_bytes > 0))
		{
			ExplainIndentText(es);
			appendStringInfoString(es->str, "WAL:");

			if (usage->wal_records > 0)
				appendStringInfo(es->str, " records=%lld",
								 (long long) usage->wal_records);
			if (usage->wal_fpi > 0)
				appendStringInfo(es->str, " fpi=%lld",
								 (long long) usage->wal_fpi);
			if (usage->wal_bytes > 0)
				appendStringInfo(es->str, " bytes=" UINT64_FORMAT,
								 usage->wal_bytes);
			appendStringInfoChar(es->str, '\n');
		}
	}
	else
	{
		ExplainPropertyInteger("WAL Records", NULL,
							   usage->wal_records, es);
		ExplainPropertyInteger("WAL FPI", NULL,
							   usage->wal_fpi, es);
		ExplainPropertyUInteger("WAL Bytes", NULL,
								usage->wal_bytes, es);
	}
}

/*
 * Show YB RPC stats.
 */
static void
show_yb_rpc_stats(PlanState *planstate, bool indexScan, ExplainState *es)
{
	YbInstrumentation *yb_instr = &planstate->instrument->yb_instr;
	double nloops = planstate->instrument->nloops;

	/* Read stats */
	double table_reads = yb_instr->tbl_reads.count / nloops;
	double table_read_wait = yb_instr->tbl_reads.wait_time / nloops;
	double index_reads = yb_instr->index_reads.count / nloops;
	double index_read_wait = yb_instr->index_reads.wait_time / nloops;
	double table_rows_scanned = yb_instr->tbl_reads.rows_scanned / nloops;
	double index_rows_scanned = yb_instr->index_reads.rows_scanned / nloops ;

	/* Write stats */
	double table_writes = yb_instr->tbl_writes / nloops;
	double index_writes = yb_instr->index_writes / nloops;
	double flushes = yb_instr->write_flushes.count / nloops;
	double flushes_wait = yb_instr->write_flushes.wait_time / nloops;

	YbExplainState yb_es = {es, false};

	YbExplainRpcRequestStat(&yb_es, YB_STAT_LABEL_STORAGE_TABLE_READ,
							table_reads, table_read_wait);
	YbExplainStatWithoutTiming(&yb_es, YB_STAT_LABEL_STORAGE_TABLE_ROWS_SCANNED,
							   table_rows_scanned);
	YbExplainRpcRequestStat(&yb_es, YB_STAT_LABEL_STORAGE_INDEX_READ,
							index_reads, index_read_wait);
	YbExplainStatWithoutTiming(&yb_es, YB_STAT_LABEL_STORAGE_INDEX_ROWS_SCANNED,
							   index_rows_scanned);

	YbExplainStatWithoutTiming(&yb_es, YB_STAT_LABEL_STORAGE_TABLE_WRITE,
							   table_writes);
	YbExplainStatWithoutTiming(&yb_es, YB_STAT_LABEL_STORAGE_INDEX_WRITE,
							   index_writes);
	YbExplainRpcRequestStat(&yb_es, YB_STAT_LABEL_STORAGE_FLUSH, flushes,
							flushes_wait);

	if (es->yb_debug) {
		for (int i = 0; i < YB_STORAGE_GAUGE_COUNT; ++i) {
			YbExplainRpcRequestGauge(&yb_es, i, yb_instr->storage_gauge_metrics[i] / nloops,
									 true /* is_mean */);
		}
		for (int i = 0; i < YB_STORAGE_COUNTER_COUNT; ++i) {
			YbExplainRpcRequestCounter(&yb_es, i, yb_instr->storage_counter_metrics[i] / nloops,
									   true /* is_mean */);
		}
		for (int i = 0; i < YB_STORAGE_EVENT_COUNT; ++i) {
			YbExplainRpcRequestEvent(&yb_es, i, &yb_instr->storage_event_metrics[i],
									 nloops, true /* is_mean */);
		}
	}
}

/*
 * Add some additional details about an IndexScan or IndexOnlyScan
 */
static void
ExplainIndexScanDetails(Oid indexid, ScanDirection indexorderdir,
						double yb_estimated_num_nexts, double yb_estimated_num_seeks,
						int yb_estimated_docdb_result_width, ExplainState *es)
{
	const char *indexname = explain_get_index_name(indexid);

	if (es->format == EXPLAIN_FORMAT_TEXT)
	{
		if (ScanDirectionIsBackward(indexorderdir))
			appendStringInfoString(es->str, " Backward");
		appendStringInfo(es->str, " using %s", quote_identifier(indexname));
	}
	else
	{
		const char *scandir;

		switch (indexorderdir)
		{
			case BackwardScanDirection:
				scandir = "Backward";
				break;
			case NoMovementScanDirection:
				scandir = "NoMovement";
				break;
			case ForwardScanDirection:
				scandir = "Forward";
				break;
			default:
				scandir = "???";
				break;
		}
		ExplainPropertyText("Scan Direction", scandir, es);
		ExplainPropertyText("Index Name", indexname, es);
		if (es->yb_debug && yb_enable_base_scans_cost_model)
		{
			ExplainPropertyFloat("Estimated Seeks", NULL, yb_estimated_num_seeks, 0, es);
			ExplainPropertyFloat("Estimated Nexts", NULL, yb_estimated_num_nexts, 0, es);
			ExplainPropertyInteger("Estimated Docdb Result Width", NULL, yb_estimated_docdb_result_width, es);
		}
	}
}

/*
 * Show the target of a Scan node
 */
static void
ExplainScanTarget(Scan *plan, ExplainState *es)
{
	ExplainTargetRel((Plan *) plan, plan->scanrelid, es);
}

/*
 * Show the target of a ModifyTable node
 *
 * Here we show the nominal target (ie, the relation that was named in the
 * original query).  If the actual target(s) is/are different, we'll show them
 * in show_modifytable_info().
 */
static void
ExplainModifyTarget(ModifyTable *plan, ExplainState *es)
{
	ExplainTargetRel((Plan *) plan, plan->nominalRelation, es);
}

/*
 * Show the target relation of a scan or modify node
 */
static void
ExplainTargetRel(Plan *plan, Index rti, ExplainState *es)
{
	char	   *objectname = NULL;
	char	   *namespace = NULL;
	const char *objecttag = NULL;
	RangeTblEntry *rte;
	char	   *refname;

	rte = rt_fetch(rti, es->rtable);
	refname = (char *) list_nth(es->rtable_names, rti - 1);
	if (refname == NULL)
		refname = rte->eref->aliasname;

	switch (nodeTag(plan))
	{
		case T_SeqScan:
		case T_YbSeqScan:
		case T_SampleScan:
		case T_IndexScan:
		case T_IndexOnlyScan:
		case T_BitmapHeapScan:
		case T_TidScan:
		case T_TidRangeScan:
		case T_ForeignScan:
		case T_CustomScan:
		case T_ModifyTable:
			/* Assert it's on a real relation */
			Assert(rte->rtekind == RTE_RELATION);
			objectname = get_rel_name(rte->relid);
			if (es->verbose)
				namespace = get_namespace_name_or_temp(get_rel_namespace(rte->relid));
			objecttag = "Relation Name";
			break;
		case T_FunctionScan:
			{
				FunctionScan *fscan = (FunctionScan *) plan;

				/* Assert it's on a RangeFunction */
				Assert(rte->rtekind == RTE_FUNCTION);

				/*
				 * If the expression is still a function call of a single
				 * function, we can get the real name of the function.
				 * Otherwise, punt.  (Even if it was a single function call
				 * originally, the optimizer could have simplified it away.)
				 */
				if (list_length(fscan->functions) == 1)
				{
					RangeTblFunction *rtfunc = (RangeTblFunction *) linitial(fscan->functions);

					if (IsA(rtfunc->funcexpr, FuncExpr))
					{
						FuncExpr   *funcexpr = (FuncExpr *) rtfunc->funcexpr;
						Oid			funcid = funcexpr->funcid;

						objectname = get_func_name(funcid);
						if (es->verbose)
							namespace = get_namespace_name_or_temp(get_func_namespace(funcid));
					}
				}
				objecttag = "Function Name";
			}
			break;
		case T_TableFuncScan:
			Assert(rte->rtekind == RTE_TABLEFUNC);
			objectname = "xmltable";
			objecttag = "Table Function Name";
			break;
		case T_ValuesScan:
			Assert(rte->rtekind == RTE_VALUES);
			break;
		case T_CteScan:
			/* Assert it's on a non-self-reference CTE */
			Assert(rte->rtekind == RTE_CTE);
			Assert(!rte->self_reference);
			objectname = rte->ctename;
			objecttag = "CTE Name";
			break;
		case T_NamedTuplestoreScan:
			Assert(rte->rtekind == RTE_NAMEDTUPLESTORE);
			objectname = rte->enrname;
			objecttag = "Tuplestore Name";
			break;
		case T_WorkTableScan:
			/* Assert it's on a self-reference CTE */
			Assert(rte->rtekind == RTE_CTE);
			Assert(rte->self_reference);
			objectname = rte->ctename;
			objecttag = "CTE Name";
			break;
		default:
			break;
	}

	if (es->format == EXPLAIN_FORMAT_TEXT)
	{
		appendStringInfoString(es->str, " on");
		if (namespace != NULL)
			appendStringInfo(es->str, " %s.%s", quote_identifier(namespace),
							 quote_identifier(objectname));
		else if (objectname != NULL)
			appendStringInfo(es->str, " %s", quote_identifier(objectname));
		if (objectname == NULL || strcmp(refname, objectname) != 0)
			appendStringInfo(es->str, " %s", quote_identifier(refname));
	}
	else
	{
		if (objecttag != NULL && objectname != NULL)
			ExplainPropertyText(objecttag, objectname, es);
		if (namespace != NULL)
			ExplainPropertyText("Schema", namespace, es);
		ExplainPropertyText("Alias", refname, es);
	}
}

/*
 * Show extra information for a ModifyTable node
 *
 * We have three objectives here.  First, if there's more than one target
 * table or it's different from the nominal target, identify the actual
 * target(s).  Second, give FDWs a chance to display extra info about foreign
 * targets.  Third, show information about ON CONFLICT.
 */
static void
show_modifytable_info(ModifyTableState *mtstate, List *ancestors,
					  ExplainState *es)
{
	ModifyTable *node = (ModifyTable *) mtstate->ps.plan;
	const char *operation;
	const char *foperation;
	bool		labeltargets;
	int			j;
	List	   *idxNames = NIL;
	ListCell   *lst;

	switch (node->operation)
	{
		case CMD_INSERT:
			operation = "Insert";
			foperation = "Foreign Insert";
			break;
		case CMD_UPDATE:
			operation = "Update";
			foperation = "Foreign Update";
			break;
		case CMD_DELETE:
			operation = "Delete";
			foperation = "Foreign Delete";
			break;
		case CMD_MERGE:
			operation = "Merge";
			/* XXX unsupported for now, but avoid compiler noise */
			foperation = "Foreign Merge";
			break;
		default:
			operation = "???";
			foperation = "Foreign ???";
			break;
	}

	/* Should we explicitly label target relations? */
	labeltargets = (mtstate->mt_nrels > 1 ||
					(mtstate->mt_nrels == 1 &&
					 mtstate->resultRelInfo[0].ri_RangeTableIndex != node->nominalRelation));

	if (labeltargets)
		ExplainOpenGroup("Target Tables", "Target Tables", false, es);

	for (j = 0; j < mtstate->mt_nrels; j++)
	{
		ResultRelInfo *resultRelInfo = mtstate->resultRelInfo + j;
		FdwRoutine *fdwroutine = resultRelInfo->ri_FdwRoutine;

		if (labeltargets)
		{
			/* Open a group for this target */
			ExplainOpenGroup("Target Table", NULL, true, es);

			/*
			 * In text mode, decorate each target with operation type, so that
			 * ExplainTargetRel's output of " on foo" will read nicely.
			 */
			if (es->format == EXPLAIN_FORMAT_TEXT)
			{
				ExplainIndentText(es);
				appendStringInfoString(es->str,
									   fdwroutine ? foperation : operation);
			}

			/* Identify target */
			ExplainTargetRel((Plan *) node,
							 resultRelInfo->ri_RangeTableIndex,
							 es);

			if (es->format == EXPLAIN_FORMAT_TEXT)
			{
				appendStringInfoChar(es->str, '\n');
				es->indent++;
			}
		}

		/* Give FDW a chance if needed */
		if (!resultRelInfo->ri_usesFdwDirectModify &&
			fdwroutine != NULL &&
			fdwroutine->ExplainForeignModify != NULL)
		{
			List	   *fdw_private = (List *) list_nth(node->fdwPrivLists, j);

			fdwroutine->ExplainForeignModify(mtstate,
											 resultRelInfo,
											 fdw_private,
											 j,
											 es);
		}

		if (labeltargets)
		{
			/* Undo the indentation we added in text format */
			if (es->format == EXPLAIN_FORMAT_TEXT)
				es->indent--;

			/* Close the group */
			ExplainCloseGroup("Target Table", NULL, true, es);
		}
	}

	/* Gather names of ON CONFLICT arbiter indexes */
	foreach(lst, node->arbiterIndexes)
	{
		char	   *indexname = get_rel_name(lfirst_oid(lst));

		idxNames = lappend(idxNames, indexname);
	}

	if (node->onConflictAction != ONCONFLICT_NONE)
	{
		ExplainPropertyText("Conflict Resolution",
							node->onConflictAction == ONCONFLICT_NOTHING ?
							"NOTHING" : "UPDATE",
							es);

		/*
		 * Don't display arbiter indexes at all when DO NOTHING variant
		 * implicitly ignores all conflicts
		 */
		if (idxNames)
			ExplainPropertyList("Conflict Arbiter Indexes", idxNames, es);

		/* ON CONFLICT DO UPDATE WHERE qual is specially displayed */
		if (node->onConflictWhere)
		{
			show_upper_qual((List *) node->onConflictWhere, "Conflict Filter",
							&mtstate->ps, ancestors, es);
			show_instrumentation_count("Rows Removed by Conflict Filter", 1, &mtstate->ps, es);
		}

		/* EXPLAIN ANALYZE display of actual outcome for each tuple proposed */
		if (es->analyze && mtstate->ps.instrument)
		{
			double		total;
			double		insert_path;
			double		other_path;

			InstrEndLoop(outerPlanState(mtstate)->instrument);

			/* count the number of source rows */
			total = outerPlanState(mtstate)->instrument->ntuples;
			other_path = mtstate->ps.instrument->ntuples2;
			insert_path = total - other_path;

			ExplainPropertyFloat("Tuples Inserted", NULL,
								 insert_path, 0, es);
			ExplainPropertyFloat("Conflicting Tuples", NULL,
								 other_path, 0, es);
		}
	}
	else if (node->operation == CMD_MERGE)
	{
		/* EXPLAIN ANALYZE display of tuples processed */
		if (es->analyze && mtstate->ps.instrument)
		{
			double		total;
			double		insert_path;
			double		update_path;
			double		delete_path;
			double		skipped_path;

			InstrEndLoop(outerPlanState(mtstate)->instrument);

			/* count the number of source rows */
			total = outerPlanState(mtstate)->instrument->ntuples;
			insert_path = mtstate->mt_merge_inserted;
			update_path = mtstate->mt_merge_updated;
			delete_path = mtstate->mt_merge_deleted;
			skipped_path = total - insert_path - update_path - delete_path;
			Assert(skipped_path >= 0);

			if (es->format == EXPLAIN_FORMAT_TEXT)
			{
				if (total > 0)
				{
					ExplainIndentText(es);
					appendStringInfoString(es->str, "Tuples:");
					if (insert_path > 0)
						appendStringInfo(es->str, " inserted=%.0f", insert_path);
					if (update_path > 0)
						appendStringInfo(es->str, " updated=%.0f", update_path);
					if (delete_path > 0)
						appendStringInfo(es->str, " deleted=%.0f", delete_path);
					if (skipped_path > 0)
						appendStringInfo(es->str, " skipped=%.0f", skipped_path);
					appendStringInfoChar(es->str, '\n');
				}
			}
			else
			{
				ExplainPropertyFloat("Tuples Inserted", NULL, insert_path, 0, es);
				ExplainPropertyFloat("Tuples Updated", NULL, update_path, 0, es);
				ExplainPropertyFloat("Tuples Deleted", NULL, delete_path, 0, es);
				ExplainPropertyFloat("Tuples Skipped", NULL, skipped_path, 0, es);
			}
		}
	}

	if (labeltargets)
		ExplainCloseGroup("Target Tables", "Target Tables", false, es);
}

/*
 * Explain the constituent plans of an Append, MergeAppend,
 * BitmapAnd, or BitmapOr node.
 *
 * The ancestors list should already contain the immediate parent of these
 * plans.
 */
static void
ExplainMemberNodes(PlanState **planstates, int nplans,
				   List *ancestors, ExplainState *es)
{
	int			j;

	for (j = 0; j < nplans; j++)
		ExplainNode(planstates[j], ancestors,
					"Member", NULL, es);
}

/*
 * Report about any pruned subnodes of an Append or MergeAppend node.
 *
 * nplans indicates the number of live subplans.
 * nchildren indicates the original number of subnodes in the Plan;
 * some of these may have been pruned by the run-time pruning code.
 */
static void
ExplainMissingMembers(int nplans, int nchildren, ExplainState *es)
{
	if (nplans < nchildren || es->format != EXPLAIN_FORMAT_TEXT)
		ExplainPropertyInteger("Subplans Removed", NULL,
							   nchildren - nplans, es);
}

/*
 * Explain a list of SubPlans (or initPlans, which also use SubPlan nodes).
 *
 * The ancestors list should already contain the immediate parent of these
 * SubPlans.
 */
static void
ExplainSubPlans(List *plans, List *ancestors,
				const char *relationship, ExplainState *es)
{
	ListCell   *lst;

	foreach(lst, plans)
	{
		SubPlanState *sps = (SubPlanState *) lfirst(lst);
		SubPlan    *sp = sps->subplan;

		/*
		 * There can be multiple SubPlan nodes referencing the same physical
		 * subplan (same plan_id, which is its index in PlannedStmt.subplans).
		 * We should print a subplan only once, so track which ones we already
		 * printed.  This state must be global across the plan tree, since the
		 * duplicate nodes could be in different plan nodes, eg both a bitmap
		 * indexscan's indexqual and its parent heapscan's recheck qual.  (We
		 * do not worry too much about which plan node we show the subplan as
		 * attached to in such cases.)
		 */
		if (bms_is_member(sp->plan_id, es->printed_subplans))
			continue;
		es->printed_subplans = bms_add_member(es->printed_subplans,
											  sp->plan_id);

		/*
		 * Treat the SubPlan node as an ancestor of the plan node(s) within
		 * it, so that ruleutils.c can find the referents of subplan
		 * parameters.
		 */
		ancestors = lcons(sp, ancestors);

		ExplainNode(sps->planstate, ancestors,
					relationship, sp->plan_name, es);

		ancestors = list_delete_first(ancestors);
	}
}

/*
 * Explain a list of children of a CustomScan.
 */
static void
ExplainCustomChildren(CustomScanState *css, List *ancestors, ExplainState *es)
{
	ListCell   *cell;
	const char *label =
	(list_length(css->custom_ps) != 1 ? "children" : "child");

	foreach(cell, css->custom_ps)
		ExplainNode((PlanState *) lfirst(cell), ancestors, label, NULL, es);
}

/*
 * Create a per-plan-node workspace for collecting per-worker data.
 *
 * Output related to each worker will be temporarily "set aside" into a
 * separate buffer, which we'll merge into the main output stream once
 * we've processed all data for the plan node.  This makes it feasible to
 * generate a coherent sub-group of fields for each worker, even though the
 * code that produces the fields is in several different places in this file.
 * Formatting of such a set-aside field group is managed by
 * ExplainOpenSetAsideGroup and ExplainSaveGroup/ExplainRestoreGroup.
 */
static ExplainWorkersState *
ExplainCreateWorkersState(int num_workers)
{
	ExplainWorkersState *wstate;

	wstate = (ExplainWorkersState *) palloc(sizeof(ExplainWorkersState));
	wstate->num_workers = num_workers;
	wstate->worker_inited = (bool *) palloc0(num_workers * sizeof(bool));
	wstate->worker_str = (StringInfoData *)
		palloc0(num_workers * sizeof(StringInfoData));
	wstate->worker_state_save = (int *) palloc(num_workers * sizeof(int));
	return wstate;
}

/*
 * Begin or resume output into the set-aside group for worker N.
 */
static void
ExplainOpenWorker(int n, ExplainState *es)
{
	ExplainWorkersState *wstate = es->workers_state;

	Assert(wstate);
	Assert(n >= 0 && n < wstate->num_workers);

	/* Save prior output buffer pointer */
	wstate->prev_str = es->str;

	if (!wstate->worker_inited[n])
	{
		/* First time through, so create the buffer for this worker */
		initStringInfo(&wstate->worker_str[n]);
		es->str = &wstate->worker_str[n];

		/*
		 * Push suitable initial formatting state for this worker's field
		 * group.  We allow one extra logical nesting level, since this group
		 * will eventually be wrapped in an outer "Workers" group.
		 */
		ExplainOpenSetAsideGroup("Worker", NULL, true, 2, es);

		/*
		 * In non-TEXT formats we always emit a "Worker Number" field, even if
		 * there's no other data for this worker.
		 */
		if (es->format != EXPLAIN_FORMAT_TEXT)
			ExplainPropertyInteger("Worker Number", NULL, n, es);

		wstate->worker_inited[n] = true;
	}
	else
	{
		/* Resuming output for a worker we've already emitted some data for */
		es->str = &wstate->worker_str[n];

		/* Restore formatting state saved by last ExplainCloseWorker() */
		ExplainRestoreGroup(es, 2, &wstate->worker_state_save[n]);
	}

	/*
	 * In TEXT format, prefix the first output line for this worker with
	 * "Worker N:".  Then, any additional lines should be indented one more
	 * stop than the "Worker N" line is.
	 */
	if (es->format == EXPLAIN_FORMAT_TEXT)
	{
		if (es->str->len == 0)
		{
			ExplainIndentText(es);
			appendStringInfo(es->str, "Worker %d:  ", n);
		}

		es->indent++;
	}
}

/*
 * End output for worker N --- must pair with previous ExplainOpenWorker call
 */
static void
ExplainCloseWorker(int n, ExplainState *es)
{
	ExplainWorkersState *wstate = es->workers_state;

	Assert(wstate);
	Assert(n >= 0 && n < wstate->num_workers);
	Assert(wstate->worker_inited[n]);

	/*
	 * Save formatting state in case we do another ExplainOpenWorker(), then
	 * pop the formatting stack.
	 */
	ExplainSaveGroup(es, 2, &wstate->worker_state_save[n]);

	/*
	 * In TEXT format, if we didn't actually produce any output line(s) then
	 * truncate off the partial line emitted by ExplainOpenWorker.  (This is
	 * to avoid bogus output if, say, show_buffer_usage chooses not to print
	 * anything for the worker.)  Also fix up the indent level.
	 */
	if (es->format == EXPLAIN_FORMAT_TEXT)
	{
		while (es->str->len > 0 && es->str->data[es->str->len - 1] != '\n')
			es->str->data[--(es->str->len)] = '\0';

		es->indent--;
	}

	/* Restore prior output buffer pointer */
	es->str = wstate->prev_str;
}

/*
 * Print per-worker info for current node, then free the ExplainWorkersState.
 */
static void
ExplainFlushWorkersState(ExplainState *es)
{
	ExplainWorkersState *wstate = es->workers_state;

	ExplainOpenGroup("Workers", "Workers", false, es);
	for (int i = 0; i < wstate->num_workers; i++)
	{
		if (wstate->worker_inited[i])
		{
			/* This must match previous ExplainOpenSetAsideGroup call */
			ExplainOpenGroup("Worker", NULL, true, es);
			appendStringInfoString(es->str, wstate->worker_str[i].data);
			ExplainCloseGroup("Worker", NULL, true, es);

			pfree(wstate->worker_str[i].data);
		}
	}
	ExplainCloseGroup("Workers", "Workers", false, es);

	pfree(wstate->worker_inited);
	pfree(wstate->worker_str);
	pfree(wstate->worker_state_save);
	pfree(wstate);
}

/*
 * Explain a property, such as sort keys or targets, that takes the form of
 * a list of unlabeled items.  "data" is a list of C strings.
 */
void
ExplainPropertyList(const char *qlabel, List *data, ExplainState *es)
{
	ListCell   *lc;
	bool		first = true;

	switch (es->format)
	{
		case EXPLAIN_FORMAT_TEXT:
			ExplainIndentText(es);
			appendStringInfo(es->str, "%s: ", qlabel);
			foreach(lc, data)
			{
				if (!first)
					appendStringInfoString(es->str, ", ");
				appendStringInfoString(es->str, (const char *) lfirst(lc));
				first = false;
			}
			appendStringInfoChar(es->str, '\n');
			break;

		case EXPLAIN_FORMAT_XML:
			ExplainXMLTag(qlabel, X_OPENING, es);
			foreach(lc, data)
			{
				char	   *str;

				appendStringInfoSpaces(es->str, es->indent * 2 + 2);
				appendStringInfoString(es->str, "<Item>");
				str = escape_xml((const char *) lfirst(lc));
				appendStringInfoString(es->str, str);
				pfree(str);
				appendStringInfoString(es->str, "</Item>\n");
			}
			ExplainXMLTag(qlabel, X_CLOSING, es);
			break;

		case EXPLAIN_FORMAT_JSON:
			ExplainJSONLineEnding(es);
			appendStringInfoSpaces(es->str, es->indent * 2);
			escape_json(es->str, qlabel);
			appendStringInfoString(es->str, ": [");
			foreach(lc, data)
			{
				if (!first)
					appendStringInfoString(es->str, ", ");
				escape_json(es->str, (const char *) lfirst(lc));
				first = false;
			}
			appendStringInfoChar(es->str, ']');
			break;

		case EXPLAIN_FORMAT_YAML:
			ExplainYAMLLineStarting(es);
			appendStringInfo(es->str, "%s: ", qlabel);
			foreach(lc, data)
			{
				appendStringInfoChar(es->str, '\n');
				appendStringInfoSpaces(es->str, es->indent * 2 + 2);
				appendStringInfoString(es->str, "- ");
				escape_yaml(es->str, (const char *) lfirst(lc));
			}
			break;
	}
}

/*
 * Explain a property that takes the form of a list of unlabeled items within
 * another list.  "data" is a list of C strings.
 */
void
ExplainPropertyListNested(const char *qlabel, List *data, ExplainState *es)
{
	ListCell   *lc;
	bool		first = true;

	switch (es->format)
	{
		case EXPLAIN_FORMAT_TEXT:
		case EXPLAIN_FORMAT_XML:
			ExplainPropertyList(qlabel, data, es);
			return;

		case EXPLAIN_FORMAT_JSON:
			ExplainJSONLineEnding(es);
			appendStringInfoSpaces(es->str, es->indent * 2);
			appendStringInfoChar(es->str, '[');
			foreach(lc, data)
			{
				if (!first)
					appendStringInfoString(es->str, ", ");
				escape_json(es->str, (const char *) lfirst(lc));
				first = false;
			}
			appendStringInfoChar(es->str, ']');
			break;

		case EXPLAIN_FORMAT_YAML:
			ExplainYAMLLineStarting(es);
			appendStringInfoString(es->str, "- [");
			foreach(lc, data)
			{
				if (!first)
					appendStringInfoString(es->str, ", ");
				escape_yaml(es->str, (const char *) lfirst(lc));
				first = false;
			}
			appendStringInfoChar(es->str, ']');
			break;
	}
}

/*
 * Explain a simple property.
 *
 * If "numeric" is true, the value is a number (or other value that
 * doesn't need quoting in JSON).
 *
 * If unit is non-NULL the text format will display it after the value.
 *
 * This usually should not be invoked directly, but via one of the datatype
 * specific routines ExplainPropertyText, ExplainPropertyInteger, etc.
 */
static void
ExplainProperty(const char *qlabel, const char *unit, const char *value,
				bool numeric, ExplainState *es)
{
	switch (es->format)
	{
		case EXPLAIN_FORMAT_TEXT:
			ExplainIndentText(es);
			if (unit)
				appendStringInfo(es->str, "%s: %s %s\n", qlabel, value, unit);
			else
				appendStringInfo(es->str, "%s: %s\n", qlabel, value);
			break;

		case EXPLAIN_FORMAT_XML:
			{
				char	   *str;

				appendStringInfoSpaces(es->str, es->indent * 2);
				ExplainXMLTag(qlabel, X_OPENING | X_NOWHITESPACE, es);
				str = escape_xml(value);
				appendStringInfoString(es->str, str);
				pfree(str);
				ExplainXMLTag(qlabel, X_CLOSING | X_NOWHITESPACE, es);
				appendStringInfoChar(es->str, '\n');
			}
			break;

		case EXPLAIN_FORMAT_JSON:
			ExplainJSONLineEnding(es);
			appendStringInfoSpaces(es->str, es->indent * 2);
			escape_json(es->str, qlabel);
			appendStringInfoString(es->str, ": ");
			if (numeric)
				appendStringInfoString(es->str, value);
			else
				escape_json(es->str, value);
			break;

		case EXPLAIN_FORMAT_YAML:
			ExplainYAMLLineStarting(es);
			appendStringInfo(es->str, "%s: ", qlabel);
			if (numeric)
				appendStringInfoString(es->str, value);
			else
				escape_yaml(es->str, value);
			break;
	}
}

/*
 * Explain a string-valued property.
 */
void
ExplainPropertyText(const char *qlabel, const char *value, ExplainState *es)
{
	ExplainProperty(qlabel, NULL, value, false, es);
}

/*
 * Explain an integer-valued property.
 */
void
ExplainPropertyInteger(const char *qlabel, const char *unit, int64 value,
					   ExplainState *es)
{
	char		buf[32];

	snprintf(buf, sizeof(buf), INT64_FORMAT, value);
	ExplainProperty(qlabel, unit, buf, true, es);
}

/*
 * Explain an unsigned integer-valued property.
 */
void
ExplainPropertyUInteger(const char *qlabel, const char *unit, uint64 value,
						ExplainState *es)
{
	char		buf[32];

	snprintf(buf, sizeof(buf), UINT64_FORMAT, value);
	ExplainProperty(qlabel, unit, buf, true, es);
}

/*
 * Explain a float-valued property, using the specified number of
 * fractional digits.
 */
void
ExplainPropertyFloat(const char *qlabel, const char *unit, double value,
					 int ndigits, ExplainState *es)
{
	char	   *buf;

	buf = psprintf("%.*f", ndigits, value);
	ExplainProperty(qlabel, unit, buf, true, es);
	pfree(buf);
}

/*
 * Explain a bool-valued property.
 */
void
ExplainPropertyBool(const char *qlabel, bool value, ExplainState *es)
{
	ExplainProperty(qlabel, NULL, value ? "true" : "false", true, es);
}

/*
 * Open a group of related objects.
 *
 * objtype is the type of the group object, labelname is its label within
 * a containing object (if any).
 *
 * If labeled is true, the group members will be labeled properties,
 * while if it's false, they'll be unlabeled objects.
 */
void
ExplainOpenGroup(const char *objtype, const char *labelname,
				 bool labeled, ExplainState *es)
{
	switch (es->format)
	{
		case EXPLAIN_FORMAT_TEXT:
			/* nothing to do */
			break;

		case EXPLAIN_FORMAT_XML:
			ExplainXMLTag(objtype, X_OPENING, es);
			es->indent++;
			break;

		case EXPLAIN_FORMAT_JSON:
			ExplainJSONLineEnding(es);
			appendStringInfoSpaces(es->str, 2 * es->indent);
			if (labelname)
			{
				escape_json(es->str, labelname);
				appendStringInfoString(es->str, ": ");
			}
			appendStringInfoChar(es->str, labeled ? '{' : '[');

			/*
			 * In JSON format, the grouping_stack is an integer list.  0 means
			 * we've emitted nothing at this grouping level, 1 means we've
			 * emitted something (and so the next item needs a comma). See
			 * ExplainJSONLineEnding().
			 */
			es->grouping_stack = lcons_int(0, es->grouping_stack);
			es->indent++;
			break;

		case EXPLAIN_FORMAT_YAML:

			/*
			 * In YAML format, the grouping stack is an integer list.  0 means
			 * we've emitted nothing at this grouping level AND this grouping
			 * level is unlabeled and must be marked with "- ".  See
			 * ExplainYAMLLineStarting().
			 */
			ExplainYAMLLineStarting(es);
			if (labelname)
			{
				appendStringInfo(es->str, "%s: ", labelname);
				es->grouping_stack = lcons_int(1, es->grouping_stack);
			}
			else
			{
				appendStringInfoString(es->str, "- ");
				es->grouping_stack = lcons_int(0, es->grouping_stack);
			}
			es->indent++;
			break;
	}
}

/*
 * Close a group of related objects.
 * Parameters must match the corresponding ExplainOpenGroup call.
 */
void
ExplainCloseGroup(const char *objtype, const char *labelname,
				  bool labeled, ExplainState *es)
{
	switch (es->format)
	{
		case EXPLAIN_FORMAT_TEXT:
			/* nothing to do */
			break;

		case EXPLAIN_FORMAT_XML:
			es->indent--;
			ExplainXMLTag(objtype, X_CLOSING, es);
			break;

		case EXPLAIN_FORMAT_JSON:
			es->indent--;
			appendStringInfoChar(es->str, '\n');
			appendStringInfoSpaces(es->str, 2 * es->indent);
			appendStringInfoChar(es->str, labeled ? '}' : ']');
			es->grouping_stack = list_delete_first(es->grouping_stack);
			break;

		case EXPLAIN_FORMAT_YAML:
			es->indent--;
			es->grouping_stack = list_delete_first(es->grouping_stack);
			break;
	}
}

/*
 * Open a group of related objects, without emitting actual data.
 *
 * Prepare the formatting state as though we were beginning a group with
 * the identified properties, but don't actually emit anything.  Output
 * subsequent to this call can be redirected into a separate output buffer,
 * and then eventually appended to the main output buffer after doing a
 * regular ExplainOpenGroup call (with the same parameters).
 *
 * The extra "depth" parameter is the new group's depth compared to current.
 * It could be more than one, in case the eventual output will be enclosed
 * in additional nesting group levels.  We assume we don't need to track
 * formatting state for those levels while preparing this group's output.
 *
 * There is no ExplainCloseSetAsideGroup --- in current usage, we always
 * pop this state with ExplainSaveGroup.
 */
static void
ExplainOpenSetAsideGroup(const char *objtype, const char *labelname,
						 bool labeled, int depth, ExplainState *es)
{
	switch (es->format)
	{
		case EXPLAIN_FORMAT_TEXT:
			/* nothing to do */
			break;

		case EXPLAIN_FORMAT_XML:
			es->indent += depth;
			break;

		case EXPLAIN_FORMAT_JSON:
			es->grouping_stack = lcons_int(0, es->grouping_stack);
			es->indent += depth;
			break;

		case EXPLAIN_FORMAT_YAML:
			if (labelname)
				es->grouping_stack = lcons_int(1, es->grouping_stack);
			else
				es->grouping_stack = lcons_int(0, es->grouping_stack);
			es->indent += depth;
			break;
	}
}

/*
 * Pop one level of grouping state, allowing for a re-push later.
 *
 * This is typically used after ExplainOpenSetAsideGroup; pass the
 * same "depth" used for that.
 *
 * This should not emit any output.  If state needs to be saved,
 * save it at *state_save.  Currently, an integer save area is sufficient
 * for all formats, but we might need to revisit that someday.
 */
static void
ExplainSaveGroup(ExplainState *es, int depth, int *state_save)
{
	switch (es->format)
	{
		case EXPLAIN_FORMAT_TEXT:
			/* nothing to do */
			break;

		case EXPLAIN_FORMAT_XML:
			es->indent -= depth;
			break;

		case EXPLAIN_FORMAT_JSON:
			es->indent -= depth;
			*state_save = linitial_int(es->grouping_stack);
			es->grouping_stack = list_delete_first(es->grouping_stack);
			break;

		case EXPLAIN_FORMAT_YAML:
			es->indent -= depth;
			*state_save = linitial_int(es->grouping_stack);
			es->grouping_stack = list_delete_first(es->grouping_stack);
			break;
	}
}

/*
 * Re-push one level of grouping state, undoing the effects of ExplainSaveGroup.
 */
static void
ExplainRestoreGroup(ExplainState *es, int depth, int *state_save)
{
	switch (es->format)
	{
		case EXPLAIN_FORMAT_TEXT:
			/* nothing to do */
			break;

		case EXPLAIN_FORMAT_XML:
			es->indent += depth;
			break;

		case EXPLAIN_FORMAT_JSON:
			es->grouping_stack = lcons_int(*state_save, es->grouping_stack);
			es->indent += depth;
			break;

		case EXPLAIN_FORMAT_YAML:
			es->grouping_stack = lcons_int(*state_save, es->grouping_stack);
			es->indent += depth;
			break;
	}
}

/*
 * Emit a "dummy" group that never has any members.
 *
 * objtype is the type of the group object, labelname is its label within
 * a containing object (if any).
 */
static void
ExplainDummyGroup(const char *objtype, const char *labelname, ExplainState *es)
{
	switch (es->format)
	{
		case EXPLAIN_FORMAT_TEXT:
			/* nothing to do */
			break;

		case EXPLAIN_FORMAT_XML:
			ExplainXMLTag(objtype, X_CLOSE_IMMEDIATE, es);
			break;

		case EXPLAIN_FORMAT_JSON:
			ExplainJSONLineEnding(es);
			appendStringInfoSpaces(es->str, 2 * es->indent);
			if (labelname)
			{
				escape_json(es->str, labelname);
				appendStringInfoString(es->str, ": ");
			}
			escape_json(es->str, objtype);
			break;

		case EXPLAIN_FORMAT_YAML:
			ExplainYAMLLineStarting(es);
			if (labelname)
			{
				escape_yaml(es->str, labelname);
				appendStringInfoString(es->str, ": ");
			}
			else
			{
				appendStringInfoString(es->str, "- ");
			}
			escape_yaml(es->str, objtype);
			break;
	}
}

/*
 * Emit the start-of-output boilerplate.
 *
 * This is just enough different from processing a subgroup that we need
 * a separate pair of subroutines.
 */
void
ExplainBeginOutput(ExplainState *es)
{
	switch (es->format)
	{
		case EXPLAIN_FORMAT_TEXT:
			/* nothing to do */
			break;

		case EXPLAIN_FORMAT_XML:
			appendStringInfoString(es->str,
								   "<explain xmlns=\"http://www.postgresql.org/2009/explain\">\n");
			es->indent++;
			break;

		case EXPLAIN_FORMAT_JSON:
			/* top-level structure is an array of plans */
			appendStringInfoChar(es->str, '[');
			es->grouping_stack = lcons_int(0, es->grouping_stack);
			es->indent++;
			break;

		case EXPLAIN_FORMAT_YAML:
			es->grouping_stack = lcons_int(0, es->grouping_stack);
			break;
	}
}

/*
 * Emit the end-of-output boilerplate.
 */
void
ExplainEndOutput(ExplainState *es)
{
	switch (es->format)
	{
		case EXPLAIN_FORMAT_TEXT:
			/* nothing to do */
			break;

		case EXPLAIN_FORMAT_XML:
			es->indent--;
			appendStringInfoString(es->str, "</explain>");
			break;

		case EXPLAIN_FORMAT_JSON:
			es->indent--;
			appendStringInfoString(es->str, "\n]");
			es->grouping_stack = list_delete_first(es->grouping_stack);
			break;

		case EXPLAIN_FORMAT_YAML:
			es->grouping_stack = list_delete_first(es->grouping_stack);
			break;
	}
}

/*
 * Put an appropriate separator between multiple plans
 */
void
ExplainSeparatePlans(ExplainState *es)
{
	switch (es->format)
	{
		case EXPLAIN_FORMAT_TEXT:
			/* add a blank line */
			appendStringInfoChar(es->str, '\n');
			break;

		case EXPLAIN_FORMAT_XML:
		case EXPLAIN_FORMAT_JSON:
		case EXPLAIN_FORMAT_YAML:
			/* nothing to do */
			break;
	}
}

/*
 * Emit opening or closing XML tag.
 *
 * "flags" must contain X_OPENING, X_CLOSING, or X_CLOSE_IMMEDIATE.
 * Optionally, OR in X_NOWHITESPACE to suppress the whitespace we'd normally
 * add.
 *
 * XML restricts tag names more than our other output formats, eg they can't
 * contain white space or slashes.  Replace invalid characters with dashes,
 * so that for example "I/O Read Time" becomes "I-O-Read-Time".
 */
static void
ExplainXMLTag(const char *tagname, int flags, ExplainState *es)
{
	const char *s;
	const char *valid = "ABCDEFGHIJKLMNOPQRSTUVWXYZabcdefghijklmnopqrstuvwxyz0123456789-_.";

	if ((flags & X_NOWHITESPACE) == 0)
		appendStringInfoSpaces(es->str, 2 * es->indent);
	appendStringInfoCharMacro(es->str, '<');
	if ((flags & X_CLOSING) != 0)
		appendStringInfoCharMacro(es->str, '/');
	for (s = tagname; *s; s++)
		appendStringInfoChar(es->str, strchr(valid, *s) ? *s : '-');
	if ((flags & X_CLOSE_IMMEDIATE) != 0)
		appendStringInfoString(es->str, " /");
	appendStringInfoCharMacro(es->str, '>');
	if ((flags & X_NOWHITESPACE) == 0)
		appendStringInfoCharMacro(es->str, '\n');
}

/*
 * Indent a text-format line.
 *
 * We indent by two spaces per indentation level.  However, when emitting
 * data for a parallel worker there might already be data on the current line
 * (cf. ExplainOpenWorker); in that case, don't indent any more.
 */
static void
ExplainIndentText(ExplainState *es)
{
	Assert(es->format == EXPLAIN_FORMAT_TEXT);
	if (es->str->len == 0 || es->str->data[es->str->len - 1] == '\n')
		appendStringInfoSpaces(es->str, es->indent * 2);
}

/*
 * Emit a JSON line ending.
 *
 * JSON requires a comma after each property but the last.  To facilitate this,
 * in JSON format, the text emitted for each property begins just prior to the
 * preceding line-break (and comma, if applicable).
 */
static void
ExplainJSONLineEnding(ExplainState *es)
{
	Assert(es->format == EXPLAIN_FORMAT_JSON);
	if (linitial_int(es->grouping_stack) != 0)
		appendStringInfoChar(es->str, ',');
	else
		linitial_int(es->grouping_stack) = 1;
	appendStringInfoChar(es->str, '\n');
}

/*
 * Indent a YAML line.
 *
 * YAML lines are ordinarily indented by two spaces per indentation level.
 * The text emitted for each property begins just prior to the preceding
 * line-break, except for the first property in an unlabeled group, for which
 * it begins immediately after the "- " that introduces the group.  The first
 * property of the group appears on the same line as the opening "- ".
 */
static void
ExplainYAMLLineStarting(ExplainState *es)
{
	Assert(es->format == EXPLAIN_FORMAT_YAML);
	if (linitial_int(es->grouping_stack) == 0)
	{
		linitial_int(es->grouping_stack) = 1;
	}
	else
	{
		appendStringInfoChar(es->str, '\n');
		appendStringInfoSpaces(es->str, es->indent * 2);
	}
}

/*
 * YAML is a superset of JSON; unfortunately, the YAML quoting rules are
 * ridiculously complicated -- as documented in sections 5.3 and 7.3.3 of
 * http://yaml.org/spec/1.2/spec.html -- so we chose to just quote everything.
 * Empty strings, strings with leading or trailing whitespace, and strings
 * containing a variety of special characters must certainly be quoted or the
 * output is invalid; and other seemingly harmless strings like "0xa" or
 * "true" must be quoted, lest they be interpreted as a hexadecimal or Boolean
 * constant rather than a string.
 */
static void
escape_yaml(StringInfo buf, const char *str)
{
	escape_json(buf, str);
}

/*
 * Append YbPgMemTracker related info to EXPLAIN output,
 * currently only the max memory info.
 */
static void
YbAppendPgMemInfo(ExplainState *es, const Size peakMem)
{
	Size peakMemKb = CEILING_K(peakMem);
	ExplainPropertyInteger("Peak Memory Usage", "kB", peakMemKb, es);
}

static void
YbAggregateExplainableRPCRequestStat(ExplainState			 *es,
									 const YbInstrumentation *yb_instr)
{
	// Storage Reads
	es->yb_stats.read.count +=
		yb_instr->tbl_reads.count + yb_instr->index_reads.count;
	es->yb_stats.read.wait_time +=
		yb_instr->tbl_reads.wait_time + yb_instr->index_reads.wait_time;

	// Storage Writes
	es->yb_stats.write_count += yb_instr->tbl_writes + yb_instr->index_writes;

	// Catalog Reads
	es->yb_stats.catalog_read.count += yb_instr->catalog_reads.count;
	es->yb_stats.catalog_read.wait_time += yb_instr->catalog_reads.wait_time;

	// Catalog Writes
	es->yb_stats.catalog_write_count += yb_instr->catalog_writes;

	// Storage Flushes
	es->yb_stats.flush.count += yb_instr->write_flushes.count;
	es->yb_stats.flush.wait_time += yb_instr->write_flushes.wait_time;

	// Rows Scanned
	es->yb_stats.read.rows_scanned +=
		yb_instr->tbl_reads.rows_scanned + yb_instr->index_reads.rows_scanned;

	// RPC Storage Metrics
	if (es->yb_debug) {
		for (int i = 0; i < YB_STORAGE_GAUGE_COUNT; ++i) {
			es->yb_stats.storage_gauge_metrics[i] += yb_instr->storage_gauge_metrics[i];
		}
		for (int i = 0; i < YB_STORAGE_COUNTER_COUNT; ++i) {
			es->yb_stats.storage_counter_metrics[i] += yb_instr->storage_counter_metrics[i];
		}
		for (int i = 0; i < YB_STORAGE_EVENT_COUNT; ++i) {
			YbPgEventMetric* agg = &es->yb_stats.storage_event_metrics[i];
			const YbPgEventMetric* val = &yb_instr->storage_event_metrics[i];
			agg->sum += val->sum;
			agg->count += val->count;
		}
	}
}

/*
 * YB:
 * Explain Output
 * --------------
 * Distinct Index Scan
 *       ...
 * 	 Distinct Prefix: <prefix length>
 *       ...
 *
 * Adds Distinct Prefix to explain info
 */
static void
YbExplainDistinctPrefixLen(int yb_distinct_prefixlen, ExplainState *es)
{
	if (yb_distinct_prefixlen > 0)
		ExplainPropertyInteger(
			"Distinct Prefix", NULL, yb_distinct_prefixlen, es);
}<|MERGE_RESOLUTION|>--- conflicted
+++ resolved
@@ -130,14 +130,10 @@
 static void show_wal_usage(ExplainState *es, const WalUsage *usage);
 static void show_yb_rpc_stats(PlanState *planstate, bool indexScan, ExplainState *es);
 static void ExplainIndexScanDetails(Oid indexid, ScanDirection indexorderdir,
-<<<<<<< HEAD
 									double yb_estimated_num_nexts,
 									double yb_estimated_num_seeks,
+									int yb_estimated_docdb_result_width,
 									ExplainState *es);
-=======
-						double yb_estimated_num_nexts, double yb_estimated_num_seeks,
-						int yb_estimated_docdb_result_width, ExplainState *es);
->>>>>>> 01b596f1
 static void ExplainScanTarget(Scan *plan, ExplainState *es);
 static void ExplainModifyTarget(ModifyTable *plan, ExplainState *es);
 static void ExplainTargetRel(Plan *plan, Index rti, ExplainState *es);
