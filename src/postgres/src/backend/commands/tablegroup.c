// tablegroup.c
//	  Commands to manipulate table groups.
//	  Tablegroups are used to create colocation groups for tables.
//
// Licensed to the Apache Software Foundation (ASF) under one
// or more contributor license agreements.  See the NOTICE file
// distributed with this work for additional information
// regarding copyright ownership.  The ASF licenses this file
// to you under the Apache License, Version 2.0 (the
// "License"); you may not use this file except in compliance
// with the License.  You may obtain a copy of the License at
//
//   http://www.apache.org/licenses/LICENSE-2.0
//
// Unless required by applicable law or agreed to in writing,
// software distributed under the License is distributed on an
// "AS IS" BASIS, WITHOUT WARRANTIES OR CONDITIONS OF ANY
// KIND, either express or implied.  See the License for the
// specific language governing permissions and limitations
// under the License.
//
// The following only applies to changes made to this file as part of YugaByte development.
//
// Portions Copyright (c) YugaByte, Inc.
//
// Licensed under the Apache License, Version 2.0 (the "License"); you may not use this file except
// in compliance with the License.  You may obtain a copy of the License at
//
// http://www.apache.org/licenses/LICENSE-2.0
//
// Unless required by applicable law or agreed to in writing, software distributed under the License
// is distributed on an "AS IS" BASIS, WITHOUT WARRANTIES OR CONDITIONS OF ANY KIND, either express
// or implied.  See the License for the specific language governing permissions and limitations
// under the License.

#include "postgres.h"

#include <unistd.h>
#include <dirent.h>
#include <sys/stat.h>

#include "access/heapam.h"
#include "access/reloptions.h"
#include "access/htup_details.h"
#include "access/sysattr.h"
#include "access/xact.h"
#include "access/xlog.h"
#include "access/xloginsert.h"
#include "catalog/catalog.h"
#include "catalog/dependency.h"
#include "catalog/indexing.h"
#include "catalog/namespace.h"
#include "catalog/objectaccess.h"
#include "catalog/pg_namespace.h"
#include "catalog/pg_tablespace.h"
#include "catalog/pg_yb_tablegroup.h"
#include "commands/comment.h"
#include "commands/seclabel.h"
#include "commands/tablecmds.h"
#include "commands/tablegroup.h"
#include "commands/tablespace.h"
#include "commands/dbcommands.h"
#include "commands/defrem.h"
#include "commands/ybccmds.h"
#include "common/file_perm.h"
#include "miscadmin.h"
#include "postmaster/bgwriter.h"
#include "storage/fd.h"
#include "storage/lmgr.h"
#include "storage/standby.h"
#include "utils/acl.h"
#include "utils/builtins.h"
#include "utils/fmgroids.h"
#include "utils/guc.h"
#include "utils/lsyscache.h"
#include "utils/memutils.h"
#include "utils/rel.h"
#include "utils/syscache.h"
#include "utils/varlena.h"

#include "yb/yql/pggate/ybc_pggate.h"
#include "pg_yb_utils.h"

Oid binary_upgrade_next_tablegroup_oid = InvalidOid;

/*
 * Create a table group.
 */
Oid
CreateTableGroup(CreateTableGroupStmt *stmt)
{
	Relation	rel;
	Datum		values[Natts_pg_yb_tablegroup];
	bool		nulls[Natts_pg_yb_tablegroup];
	HeapTuple	tuple;
	Oid			tablegroupoid;
	Oid			owneroid;
	Oid			tablespaceoid;
	Acl		   *grpacl = NULL;

	if (!YbTablegroupCatalogExists)
	{
		ereport(ERROR,
				(errcode(ERRCODE_FEATURE_NOT_SUPPORTED),
				 errmsg("Tablegroup system catalog does not exist.")));
	}

	/*
	 * If not superuser check privileges.
	 * Skip the check for implicitly created tablegroup in a colocated database.
	 */
	if (!stmt->implicit && !superuser())
	{
		AclResult aclresult;
		// Check that user has create privs on the database to allow creation
		// of a new tablegroup.
		aclresult = pg_database_aclcheck(MyDatabaseId, GetUserId(), ACL_CREATE);
		if (aclresult != ACLCHECK_OK)
			aclcheck_error(aclresult, OBJECT_DATABASE,
						   get_database_name(MyDatabaseId));
	}

	/*
	 * Disallow users from creating tablegroups in a colocated database.
	 */
	if (MyDatabaseColocated && !stmt->implicit)
		ereport(ERROR,
				(errcode(ERRCODE_FEATURE_NOT_SUPPORTED),
				 errmsg("cannot use tablegroups in a colocated database")));

	/*
	 * Check that there is no other tablegroup by this name.
	 */
	if (OidIsValid(get_tablegroup_oid(stmt->tablegroupname, true)))
			ereport(ERROR,
					(errcode(ERRCODE_DUPLICATE_OBJECT),
					 errmsg("tablegroup \"%s\" already exists",
					 		stmt->tablegroupname)));

	if (stmt->owner)
		owneroid = get_rolespec_oid(stmt->owner, false);
	else
		owneroid = GetUserId();

	if (stmt->tablespacename)
		tablespaceoid = get_tablespace_oid(stmt->tablespacename, false);
	else
		tablespaceoid = GetDefaultTablespace(RELPERSISTENCE_PERMANENT, false);

	if (tablespaceoid == GLOBALTABLESPACE_OID)
		/* In all cases disallow placing user relations in pg_global */
		ereport(ERROR,
				(errcode(ERRCODE_INVALID_PARAMETER_VALUE),
				 errmsg("tablegroups cannot be placed in pg_global tablespace")));

	/*
	 * Insert tuple into pg_tablegroup.
	 */
	rel = table_open(YbTablegroupRelationId, RowExclusiveLock);
	MemSet(nulls, false, sizeof(nulls));

	/* YB_TODO(alex@yugabyte)
	 * 
	 * - Postgres no longer has hidden OID. A column for OID must be included if oid is needed.
	 * - The following is a suggestion of what to do.
	tablegroupoid = GetNewOidWithIndex(rel, TablegroupOidIndexId, Anum_pg_yb_tablegroup_oid);
	values[Anum_pg_yb_tablegroup_oid - 1] = ObjectIdGetDatum(tablegroupoid);
	 */
	tablegroupoid = YB_HACK_INVALID_OID;

	values[Anum_pg_yb_tablegroup_grpname - 1] =
		DirectFunctionCall1(namein, CStringGetDatum(stmt->tablegroupname));
	values[Anum_pg_yb_tablegroup_grpowner - 1] = ObjectIdGetDatum(owneroid);

	/* Get default permissions and set up grpacl */
	grpacl = get_user_default_acl(OBJECT_YBTABLEGROUP, owneroid, InvalidOid);
	if (grpacl != NULL)
		values[Anum_pg_yb_tablegroup_grpacl - 1] = PointerGetDatum(grpacl);
	else
		nulls[Anum_pg_yb_tablegroup_grpacl - 1] = true;

	/* Set tablegroup tablespace oid */
	values[Anum_pg_yb_tablegroup_grptablespace - 1] = tablespaceoid;

	/* Generate new proposed grpoptions (text array) */
	/* For now no grpoptions. Will be part of Interleaved */

	nulls[Anum_pg_yb_tablegroup_grpoptions - 1] = true;

	tuple = heap_form_tuple(rel->rd_att, values, nulls);

<<<<<<< HEAD
	CatalogTupleInsert(rel, tuple);
=======
	/*
	 * If YB binary restore mode is set, we want to use the specified tablegroup
	 * oid stored in binary_upgrade_next_tablegroup_oid instead of generating
	 * an oid when inserting the tuple into pg_yb_tablegroup catalog.
	 * YB binary restore mode is similar to PG binary upgrade mode. However, in
	 * YB binary restore mode, we only expecte oids of few types of DB objects
	 * (tablegroup, type, etc) to be set.
	 */
	if (yb_binary_restore)
	{
		/*
		 * The reason to comment out the check below is mainly for supporting
		 * restoring backup of a legacy colocated database to a colocation
		 * database.
		 * We set the YB binary restore mode in ysql_dump for all YB backups.
		 * Since no legacy colocated database contains tablegroup objects,
		 * the backup dumpfile of a legacy colocated database doesn't contain
		 * SQL function calls (binary_upgrade_set_next_tablegroup_oid) to
		 * preserver tablegroup oids.
		 * However, when restoring the dumpfile of a legacy colocated database
		 * to a colocation database, the first CREATE TABLE statement creates
		 * an implicit tablegroup (Colocation GA behaviors).
		 * Since the YB binary restore mode is set, a preserved next tablegroup
		 * oid is expected when creating the tablegroup. Then, the check below
		 * would fail.
		 * As long as we remember to preserve all tablegroup oids,
		 * it is ok to comment out the check as it is purely used as a sanity
		 * check to make sure we preserve tablegroup oids in backup dumpfiles
		 * when we have tablegroup objects.
		 *
		 * TODO: uncomment the check when all customers use colocation, and no
		 * backup from any legacy colocated database is needed to be restored
		 * to a colocation database.
		 */

		/*
		 *	if (!OidIsValid(binary_upgrade_next_tablegroup_oid))
		 *		ereport(ERROR,
		 *				(errcode(ERRCODE_INVALID_PARAMETER_VALUE),
		 *				errmsg("pg_yb_tablegroup OID value not set when in binary upgrade mode")));
		 */
		if (OidIsValid(binary_upgrade_next_tablegroup_oid))
		{
			HeapTupleSetOid(tuple, binary_upgrade_next_tablegroup_oid);
			binary_upgrade_next_tablegroup_oid = InvalidOid;
		}
	}

	tablegroupoid = CatalogTupleInsert(rel, tuple);
>>>>>>> f5f84e2f

	heap_freetuple(tuple);

	if (IsYugaByteEnabled())
	{
		YBCCreateTablegroup(tablegroupoid, tablespaceoid);
	}

	if (tablespaceoid != InvalidOid)
		recordDependencyOnTablespace(YbTablegroupRelationId, tablegroupoid,
									 tablespaceoid);
	recordDependencyOnOwner(YbTablegroupRelationId, tablegroupoid, owneroid);

	/* We keep the lock on pg_yb_tablegroup until commit */
	table_close(rel, NoLock);

	return tablegroupoid;
}

/*
 * get_tablegroup_oid - given a tablegroup name, look up the OID
 *
 * If missing_ok is false, throw an error if tablegroup name not found.
 * If true, just return InvalidOid.
 */
Oid
get_tablegroup_oid(const char *tablegroupname, bool missing_ok)
{
	Oid				result;
	Relation		rel;
	TableScanDesc	scandesc;
	HeapTuple		tuple;
	ScanKeyData		entry[1];

	if (!YbTablegroupCatalogExists)
	{
		ereport(ERROR,
				(errcode(ERRCODE_FEATURE_NOT_SUPPORTED),
				 errmsg("Tablegroup system catalog does not exist.")));
	}

	/*
	 * Search pg_yb_tablegroup.  We use a heapscan here even though there is an
	 * index on name, on the theory that pg_yb_tablegroup will usually have just
	 * a few entries and so an indexed lookup is a waste of effort.
	 */
	rel = table_open(YbTablegroupRelationId, AccessShareLock);

	ScanKeyInit(&entry[0],
				Anum_pg_yb_tablegroup_grpname,
				BTEqualStrategyNumber, F_NAMEEQ,
				CStringGetDatum(tablegroupname));
	scandesc = table_beginscan_catalog(rel, 1, entry);
	tuple = heap_getnext(scandesc, ForwardScanDirection);

	/* We assume that there can be at most one matching tuple */
	if (HeapTupleIsValid(tuple))
		result = YbHeapTupleGetOid(tuple);
	else
		result = InvalidOid;

	heap_endscan(scandesc);
	table_close(rel, AccessShareLock);

	if (!OidIsValid(result) && !missing_ok)
		ereport(ERROR,
				(errcode(ERRCODE_UNDEFINED_OBJECT),
				 errmsg("tablegroup \"%s\" does not exist",
				 		tablegroupname)));

	return result;
}

/*
 * get_tablegroup_name - given a tablegroup OID, look up the name
 *
 * Returns a palloc'd string, or NULL if no such tablegroup.
 */
char *
get_tablegroup_name(Oid grp_oid)
{
	char		   *result;
	HeapTuple		tuple;

	if (!YbTablegroupCatalogExists)
	{
		ereport(ERROR,
				(errcode(ERRCODE_FEATURE_NOT_SUPPORTED),
				 errmsg("Tablegroup system catalog does not exist.")));
	}

	/*
	 * Search pg_yb_tablegroup using a cache lookup.
	 */
	tuple = SearchSysCache1(YBTABLEGROUPOID, ObjectIdGetDatum(grp_oid));

	/* We assume that there can be at most one matching tuple */
	if (HeapTupleIsValid(tuple))
	{
		result = pstrdup(NameStr(((Form_pg_yb_tablegroup) GETSTRUCT(tuple))->grpname));
		ReleaseSysCache(tuple);
	}
	else
		result = NULL;

	return result;
}

/*
 * RemoveTablegroupById - remove a tablegroup by its OID.
 * If a tablegroup does not exist with the provided oid, then an error is raised.
 *
 * grp_oid - the oid of the tablegroup.
 */
void
RemoveTablegroupById(Oid grp_oid)
{
	Relation		pg_tblgrp_rel;
	TableScanDesc	scandesc;
	ScanKeyData		skey[1];
	HeapTuple		tuple;

	if (!YbTablegroupCatalogExists)
	{
		ereport(ERROR,
				(errcode(ERRCODE_FEATURE_NOT_SUPPORTED),
				 errmsg("Tablegroup system catalog does not exist.")));
	}

	pg_tblgrp_rel = table_open(YbTablegroupRelationId, RowExclusiveLock);

	/*
	 * Find the tablegroup to delete.
	 */
	ScanKeyInit(&skey[0],
				ObjectIdAttributeNumber,
				BTEqualStrategyNumber, F_OIDEQ,
				ObjectIdGetDatum(grp_oid));
	scandesc = table_beginscan_catalog(pg_tblgrp_rel, 1, skey);
	tuple = heap_getnext(scandesc, ForwardScanDirection);

	/* If the tablegroup exists, then remove it, otherwise raise an error. */
	if (!HeapTupleIsValid(tuple))
	{
		ereport(ERROR,
				(errcode(ERRCODE_UNDEFINED_OBJECT),
				 errmsg("tablegroup with oid %u does not exist",
				 		grp_oid)));
	}

	if (MyDatabaseColocated)
	{
		ereport(ERROR,
				(errcode(ERRCODE_FEATURE_NOT_SUPPORTED),
				 errmsg("cannot drop an implicit tablegroup "
						"in a colocated database.")));
	}

	/* DROP hook for the tablegroup being removed */
	InvokeObjectDropHook(YbTablegroupRelationId, grp_oid, 0);

	/*
	 * Remove the pg_yb_tablegroup tuple
	 */
	CatalogTupleDelete(pg_tblgrp_rel, tuple);

	heap_endscan(scandesc);

	if (IsYugaByteEnabled())
	{
		YBCDropTablegroup(grp_oid);
	}

	/* We keep the lock on pg_yb_tablegroup until commit */
	table_close(pg_tblgrp_rel, NoLock);
}

/*
 * Rename tablegroup
 */
ObjectAddress
RenameTablegroup(const char *oldname, const char *newname)
{
	Oid				tablegroupoid;
	HeapTuple		newtup;
	Relation		rel;
	ObjectAddress	address;
	HeapTuple		tuple;
	TableScanDesc	scandesc;
	ScanKeyData		entry[1];

	if (!YbTablegroupCatalogExists) {
		ereport(ERROR,
				(errcode(ERRCODE_FEATURE_NOT_SUPPORTED),
				 errmsg("Tablegroup system catalog does not exist.")));
	}

	/*
	 * Look up the target tablegroup's OID, and get exclusive lock on it. We
	 * need this for the same reasons as DROP TABLEGROUP.
	 */
	rel = table_open(YbTablegroupRelationId, RowExclusiveLock);
	ScanKeyInit(&entry[0],
				Anum_pg_yb_tablegroup_grpname,
				BTEqualStrategyNumber, F_NAMEEQ,
				CStringGetDatum(oldname));
	scandesc = table_beginscan_catalog(rel, 1, entry);
	tuple = heap_getnext(scandesc, ForwardScanDirection);
	heap_endscan(scandesc);

	if (!HeapTupleIsValid(tuple))
	{
		ereport(ERROR,
				(errcode(ERRCODE_UNDEFINED_OBJECT),
				 errmsg("tablegroup \"%s\" does not exist",
				 oldname)));
	}

	tablegroupoid = YbHeapTupleGetOid(tuple);

	/* must be owner or superuser */
	if (!superuser() && !pg_tablegroup_ownercheck(tablegroupoid, GetUserId()))
		aclcheck_error(ACLCHECK_NOT_OWNER, OBJECT_YBTABLEGROUP, oldname);

	/*
	 * Make sure the new name doesn't exist.
	 */
	if (OidIsValid(get_tablegroup_oid(newname, true)))
		ereport(ERROR,
				(errcode(ERRCODE_DUPLICATE_OBJECT),
				 errmsg("tablegroup \"%s\" already exists", newname)));

	/* rename */
	newtup = SearchSysCacheCopy1(YBTABLEGROUPOID, ObjectIdGetDatum(tablegroupoid));
	if (!HeapTupleIsValid(newtup))
		elog(ERROR, "cache lookup failed for tablegroup %u", tablegroupoid);

	namestrcpy(&(((Form_pg_yb_tablegroup) GETSTRUCT(newtup))->grpname), newname);
	CatalogTupleUpdate(rel, &newtup->t_self, newtup);

	InvokeObjectPostAlterHook(YbTablegroupRelationId, tablegroupoid, 0);

	ObjectAddressSet(address, YbTablegroupRelationId, tablegroupoid);

	heap_freetuple(newtup);

	/*
	 * Close pg_yb_tablegroup, but keep lock till commit.
	 */
	table_close(rel, NoLock);

	return address;
}

/*
 * ALTER TABLEGROUP name OWNER TO newowner
 */
ObjectAddress
AlterTablegroupOwner(const char *grpname, Oid newOwnerId)
{
	Oid					tablegroupoid;
	HeapTuple			tuple;
	Relation			rel;
	ScanKeyData			entry[1];
	TableScanDesc		scandesc;
	Form_pg_yb_tablegroup	datForm;
	ObjectAddress		address;

	if (!YbTablegroupCatalogExists) {
		ereport(ERROR,
				(errcode(ERRCODE_FEATURE_NOT_SUPPORTED),
				 errmsg("Tablegroup system catalog does not exist.")));
	}

	rel = table_open(YbTablegroupRelationId, RowExclusiveLock);
	ScanKeyInit(&entry[0],
				Anum_pg_yb_tablegroup_grpname,
				BTEqualStrategyNumber, F_NAMEEQ,
				CStringGetDatum(grpname));
	scandesc = table_beginscan_catalog(rel, 1, entry);
	tuple = heap_getnext(scandesc, ForwardScanDirection);
	if (!HeapTupleIsValid(tuple))
		ereport(ERROR,
				(errcode(ERRCODE_UNDEFINED_OBJECT),
				 errmsg("tablegroup \"%s\" does not exist", grpname)));

	tablegroupoid = YbHeapTupleGetOid(tuple);
	datForm = (Form_pg_yb_tablegroup) GETSTRUCT(tuple);

	/*
	 * If the new owner is the same as the existing owner, consider the
	 * command to have succeeded.  This is to be consistent with other
	 * objects.
	 */
	if (datForm->grpowner != newOwnerId)
	{
		Datum		repl_val[Natts_pg_yb_tablegroup];
		bool		repl_null[Natts_pg_yb_tablegroup];
		bool		repl_repl[Natts_pg_yb_tablegroup];
		Acl		   *newAcl;
		Datum		aclDatum;
		bool		isNull;
		HeapTuple	newtuple;

		/* Otherwise, must be owner of the existing object or a superuser */
		if (!superuser() && !pg_tablegroup_ownercheck(tablegroupoid, GetUserId()))
			aclcheck_error(ACLCHECK_NOT_OWNER, OBJECT_YBTABLEGROUP, grpname);

		/* Must be able to become new owner */
		check_is_member_of_role(GetUserId(), newOwnerId);

		memset(repl_null, false, sizeof(repl_null));
		memset(repl_repl, false, sizeof(repl_repl));

		repl_repl[Anum_pg_yb_tablegroup_grpowner - 1] = true;
		repl_val[Anum_pg_yb_tablegroup_grpowner - 1] = ObjectIdGetDatum(newOwnerId);

		/*
		 * Determine the modified ACL for the new owner.  This is only
		 * necessary when the ACL is non-null.
		 */
		aclDatum = heap_getattr(tuple,
								Anum_pg_yb_tablegroup_grpacl,
								RelationGetDescr(rel),
								&isNull);
		if (!isNull)
		{
			newAcl = aclnewowner(DatumGetAclP(aclDatum),
								 datForm->grpowner, newOwnerId);
			repl_repl[Anum_pg_yb_tablegroup_grpacl - 1] = true;
			repl_val[Anum_pg_yb_tablegroup_grpacl - 1] = PointerGetDatum(newAcl);
		}

		newtuple = heap_modify_tuple(tuple, RelationGetDescr(rel), repl_val, repl_null, repl_repl);
		CatalogTupleUpdate(rel, &newtuple->t_self, newtuple);

		changeDependencyOnOwner(YbTablegroupRelationId, tablegroupoid, newOwnerId);

		heap_freetuple(newtuple);

	}

	InvokeObjectPostAlterHook(YbTablegroupRelationId, tablegroupoid, 0);

	ObjectAddressSet(address, YbTablegroupRelationId, tablegroupoid);

	heap_endscan(scandesc);

	/* Close pg_yb_tablegroup, but keep lock till commit */
	table_close(rel, NoLock);

	return address;
}<|MERGE_RESOLUTION|>--- conflicted
+++ resolved
@@ -189,9 +189,6 @@
 
 	tuple = heap_form_tuple(rel->rd_att, values, nulls);
 
-<<<<<<< HEAD
-	CatalogTupleInsert(rel, tuple);
-=======
 	/*
 	 * If YB binary restore mode is set, we want to use the specified tablegroup
 	 * oid stored in binary_upgrade_next_tablegroup_oid instead of generating
@@ -240,8 +237,7 @@
 		}
 	}
 
-	tablegroupoid = CatalogTupleInsert(rel, tuple);
->>>>>>> f5f84e2f
+	CatalogTupleInsert(rel, tuple);
 
 	heap_freetuple(tuple);
 
