/*-------------------------------------------------------------------------
 *
 * snapmgr.c
 *		PostgreSQL snapshot manager
 *
 * We keep track of snapshots in two ways: those "registered" by resowner.c,
 * and the "active snapshot" stack.  All snapshots in either of them live in
 * persistent memory.  When a snapshot is no longer in any of these lists
 * (tracked by separate refcounts on each snapshot), its memory can be freed.
 *
 * The FirstXactSnapshot, if any, is treated a bit specially: we increment its
 * regd_count and list it in RegisteredSnapshots, but this reference is not
 * tracked by a resource owner. We used to use the TopTransactionResourceOwner
 * to track this snapshot reference, but that introduces logical circularity
 * and thus makes it impossible to clean up in a sane fashion.  It's better to
 * handle this reference as an internally-tracked registration, so that this
 * module is entirely lower-level than ResourceOwners.
 *
 * Likewise, any snapshots that have been exported by pg_export_snapshot
 * have regd_count = 1 and are listed in RegisteredSnapshots, but are not
 * tracked by any resource owner.
 *
 * Likewise, the CatalogSnapshot is listed in RegisteredSnapshots when it
 * is valid, but is not tracked by any resource owner.
 *
 * The same is true for historic snapshots used during logical decoding,
 * their lifetime is managed separately (as they live longer than one xact.c
 * transaction).
 *
 * These arrangements let us reset MyProc->xmin when there are no snapshots
 * referenced by this transaction, and advance it when the one with oldest
 * Xmin is no longer referenced.  For simplicity however, only registered
 * snapshots not active snapshots participate in tracking which one is oldest;
 * we don't try to change MyProc->xmin except when the active-snapshot
 * stack is empty.
 *
 *
 * Portions Copyright (c) 1996-2022, PostgreSQL Global Development Group
 * Portions Copyright (c) 1994, Regents of the University of California
 *
 * IDENTIFICATION
 *	  src/backend/utils/time/snapmgr.c
 *
 *-------------------------------------------------------------------------
 */
#include "postgres.h"

#include <sys/stat.h>
#include <unistd.h>

#include "access/subtrans.h"
#include "access/transam.h"
#include "access/xact.h"
#include "access/xlog.h"
#include "catalog/catalog.h"
#include "datatype/timestamp.h"
#include "lib/pairingheap.h"
#include "miscadmin.h"
#include "storage/predicate.h"
#include "storage/proc.h"
#include "storage/procarray.h"
#include "storage/sinval.h"
#include "storage/sinvaladt.h"
#include "storage/spin.h"
#include "utils/builtins.h"
#include "utils/memutils.h"
#include "utils/old_snapshot.h"
#include "utils/rel.h"
#include "utils/resowner_private.h"
#include "utils/snapmgr.h"
#include "utils/syscache.h"
#include "utils/timestamp.h"

/* Yugabyte includes */
#include "pg_yb_utils.h"

/*
 * GUC parameters
 */
int			old_snapshot_threshold; /* number of minutes, -1 disables */

volatile OldSnapshotControlData *oldSnapshotControl;


/*
 * CurrentSnapshot points to the only snapshot taken in transaction-snapshot
 * mode, and to the latest one taken in a read-committed transaction.
 * SecondarySnapshot is a snapshot that's always up-to-date as of the current
 * instant, even in transaction-snapshot mode.  It should only be used for
 * special-purpose code (say, RI checking.)  CatalogSnapshot points to an
 * MVCC snapshot intended to be used for catalog scans; we must invalidate it
 * whenever a system catalog change occurs.
 *
 * These SnapshotData structs are static to simplify memory allocation
 * (see the hack in GetSnapshotData to avoid repeated malloc/free).
 */
static SnapshotData CurrentSnapshotData = {SNAPSHOT_MVCC};
static SnapshotData SecondarySnapshotData = {SNAPSHOT_MVCC};
SnapshotData CatalogSnapshotData = {SNAPSHOT_MVCC};
SnapshotData SnapshotSelfData = {SNAPSHOT_SELF};
SnapshotData SnapshotAnyData = {SNAPSHOT_ANY};

/* Pointers to valid snapshots */
static Snapshot CurrentSnapshot = NULL;
static Snapshot SecondarySnapshot = NULL;
static Snapshot CatalogSnapshot = NULL;
static Snapshot HistoricSnapshot = NULL;

/*
 * These are updated by GetSnapshotData.  We initialize them this way
 * for the convenience of TransactionIdIsInProgress: even in bootstrap
 * mode, we don't want it to say that BootstrapTransactionId is in progress.
 */
TransactionId TransactionXmin = FirstNormalTransactionId;
TransactionId RecentXmin = FirstNormalTransactionId;

/* (table, ctid) => (cmin, cmax) mapping during timetravel */
static HTAB *tuplecid_data = NULL;

/*
 * Elements of the active snapshot stack.
 *
 * Each element here accounts for exactly one active_count on SnapshotData.
 *
 * NB: the code assumes that elements in this list are in non-increasing
 * order of as_level; also, the list must be NULL-terminated.
 */
typedef struct ActiveSnapshotElt
{
	Snapshot	as_snap;
	int			as_level;
	struct ActiveSnapshotElt *as_next;
} ActiveSnapshotElt;

/* Top of the stack of active snapshots */
static ActiveSnapshotElt *ActiveSnapshot = NULL;

/* Bottom of the stack of active snapshots */
static ActiveSnapshotElt *OldestActiveSnapshot = NULL;

/*
 * Currently registered Snapshots.  Ordered in a heap by xmin, so that we can
 * quickly find the one with lowest xmin, to advance our MyProc->xmin.
 */
static int	xmin_cmp(const pairingheap_node *a, const pairingheap_node *b,
					 void *arg);

static pairingheap RegisteredSnapshots = {&xmin_cmp, NULL, NULL};

/* first GetTransactionSnapshot call in a transaction? */
bool		FirstSnapshotSet = false;

/*
 * Remember the serializable transaction snapshot, if any.  We cannot trust
 * FirstSnapshotSet in combination with IsolationUsesXactSnapshot(), because
 * GUC may be reset before us, changing the value of IsolationUsesXactSnapshot.
 */
static Snapshot FirstXactSnapshot = NULL;

/* Define pathname of exported-snapshot files */
#define SNAPSHOT_EXPORT_DIR "pg_snapshots"

/* Structure holding info about exported snapshot. */
typedef struct ExportedSnapshot
{
	char	   *snapfile;
	Snapshot	snapshot;
} ExportedSnapshot;

/* Current xact's exported snapshots (a list of ExportedSnapshot structs) */
static List *exportedSnapshots = NIL;

/* Prototypes for local functions */
static TimestampTz AlignTimestampToMinuteBoundary(TimestampTz ts);
static Snapshot CopySnapshot(Snapshot snapshot);
static void FreeSnapshot(Snapshot snapshot);
static void SnapshotResetXmin(void);

/*
 * Snapshot fields to be serialized.
 *
 * Only these fields need to be sent to the cooperating backend; the
 * remaining ones can (and must) be set by the receiver upon restore.
 */
typedef struct SerializedSnapshotData
{
	TransactionId xmin;
	TransactionId xmax;
	uint32		xcnt;
	int32		subxcnt;
	bool		suboverflowed;
	bool		takenDuringRecovery;
	CommandId	curcid;
	TimestampTz whenTaken;
	XLogRecPtr	lsn;
} SerializedSnapshotData;

Size
SnapMgrShmemSize(void)
{
	Size		size;

	size = offsetof(OldSnapshotControlData, xid_by_minute);
	if (old_snapshot_threshold > 0)
		size = add_size(size, mul_size(sizeof(TransactionId),
									   OLD_SNAPSHOT_TIME_MAP_ENTRIES));

	return size;
}

/*
 * Initialize for managing old snapshot detection.
 */
void
SnapMgrInit(void)
{
	bool		found;

	/*
	 * Create or attach to the OldSnapshotControlData structure.
	 */
	oldSnapshotControl = (volatile OldSnapshotControlData *)
		ShmemInitStruct("OldSnapshotControlData",
						SnapMgrShmemSize(), &found);

	if (!found)
	{
		SpinLockInit(&oldSnapshotControl->mutex_current);
		oldSnapshotControl->current_timestamp = 0;
		SpinLockInit(&oldSnapshotControl->mutex_latest_xmin);
		oldSnapshotControl->latest_xmin = InvalidTransactionId;
		oldSnapshotControl->next_map_update = 0;
		SpinLockInit(&oldSnapshotControl->mutex_threshold);
		oldSnapshotControl->threshold_timestamp = 0;
		oldSnapshotControl->threshold_xid = InvalidTransactionId;
		oldSnapshotControl->head_offset = 0;
		oldSnapshotControl->head_timestamp = 0;
		oldSnapshotControl->count_used = 0;
	}
}

static void
YBCOnActiveSnapshotChange()
{
	const SnapshotData *snap = ActiveSnapshot ? ActiveSnapshot->as_snap : NULL;
	if (snap && snap->yb_read_time_point_handle.has_value)
		HandleYBStatus(YBCRestoreReadTimePoint(
			snap->yb_read_time_point_handle.value));
}

/*
 * GetTransactionSnapshot
 *		Get the appropriate snapshot for a new query in a transaction.
 *
 * Note that the return value may point at static storage that will be modified
 * by future calls and by CommandCounterIncrement().  Callers should call
 * RegisterSnapshot or PushActiveSnapshot on the returned snap if it is to be
 * used very long.
 */
Snapshot
GetTransactionSnapshot(void)
{
	/*
	 * Return historic snapshot if doing logical decoding. We'll never need a
	 * non-historic transaction snapshot in this (sub-)transaction, so there's
	 * no need to be careful to set one up for later calls to
	 * GetTransactionSnapshot().
	 */
	if (HistoricSnapshotActive())
	{
		Assert(!FirstSnapshotSet);
		return HistoricSnapshot;
	}

	/* First call in transaction? */
	if (!FirstSnapshotSet)
	{
		/*
		 * Don't allow catalog snapshot to be older than xact snapshot.  Must
		 * do this first to allow the empty-heap Assert to succeed.
		 */
		InvalidateCatalogSnapshot();

		Assert(pairingheap_is_empty(&RegisteredSnapshots));
		Assert(FirstXactSnapshot == NULL);

		if (IsInParallelMode())
			elog(ERROR,
				 "cannot take query snapshot during a parallel operation");

		/*
		 * In transaction-snapshot mode, the first snapshot must live until
		 * end of xact regardless of what the caller does with it, so we must
		 * make a copy of it rather than returning CurrentSnapshotData
		 * directly.  Furthermore, if we're running in serializable mode,
		 * predicate.c needs to wrap the snapshot fetch in its own processing.
		 */
		if (IsolationUsesXactSnapshot())
		{
			/* First, create the snapshot in CurrentSnapshotData */
			if (IsolationIsSerializable())
				CurrentSnapshot = GetSerializableTransactionSnapshot(&CurrentSnapshotData);
			else
				CurrentSnapshot = GetSnapshotData(&CurrentSnapshotData);
			/* Make a saved copy */
			CurrentSnapshot = CopySnapshot(CurrentSnapshot);
			FirstXactSnapshot = CurrentSnapshot;
			/* Mark it as "registered" in FirstXactSnapshot */
			FirstXactSnapshot->regd_count++;
			pairingheap_add(&RegisteredSnapshots, &FirstXactSnapshot->ph_node);
		}
		else
			CurrentSnapshot = GetSnapshotData(&CurrentSnapshotData);

		FirstSnapshotSet = true;
		return CurrentSnapshot;
	}

	if (IsolationUsesXactSnapshot())
		return CurrentSnapshot;

	/* Don't allow catalog snapshot to be older than xact snapshot. */
	InvalidateCatalogSnapshot();

	/*
	 * YB: We have to RESET read point in YSQL for READ COMMITTED isolation level.
	 * A read point is analogous to the snapshot in PostgreSQL.
	 *
	 * We also need to flush all earlier operations so that they complete on the
	 * previous snapshot.
	 */
	if (YbIsReadCommittedTxn())
	{
		HandleYBStatus(YBCPgFlushBufferedOperations());
		/* If this is a retry for a kReadRestart error, avoid resetting the read point */
		if (!YBCIsRestartReadPointRequested())
		{
			elog(DEBUG2, "Resetting read point for statement in Read Committed txn");
			HandleYBStatus(YBCPgResetTransactionReadPoint());
		}
	}

	CurrentSnapshot = GetSnapshotData(&CurrentSnapshotData);

	return CurrentSnapshot;
}

/*
 * GetLatestSnapshot
 *		Get a snapshot that is up-to-date as of the current instant,
 *		even if we are executing in transaction-snapshot mode.
 */
Snapshot
GetLatestSnapshot(void)
{
	/*
	 * We might be able to relax this, but nothing that could otherwise work
	 * needs it.
	 */
	if (IsInParallelMode())
		elog(ERROR,
			 "cannot update SecondarySnapshot during a parallel operation");

	/*
	 * So far there are no cases requiring support for GetLatestSnapshot()
	 * during logical decoding, but it wouldn't be hard to add if required.
	 */
	Assert(!HistoricSnapshotActive());

	/* If first call in transaction, go ahead and set the xact snapshot */
	if (!FirstSnapshotSet)
		return GetTransactionSnapshot();

	SecondarySnapshot = GetSnapshotData(&SecondarySnapshotData);

	return SecondarySnapshot;
}

/*
 * GetOldestSnapshot
 *
 *		Get the transaction's oldest known snapshot, as judged by the LSN.
 *		Will return NULL if there are no active or registered snapshots.
 */
Snapshot
GetOldestSnapshot(void)
{
	Snapshot	OldestRegisteredSnapshot = NULL;
	XLogRecPtr	RegisteredLSN = InvalidXLogRecPtr;

	if (!pairingheap_is_empty(&RegisteredSnapshots))
	{
		OldestRegisteredSnapshot = pairingheap_container(SnapshotData, ph_node,
														 pairingheap_first(&RegisteredSnapshots));
		RegisteredLSN = OldestRegisteredSnapshot->lsn;
	}

	if (OldestActiveSnapshot != NULL)
	{
		XLogRecPtr	ActiveLSN = OldestActiveSnapshot->as_snap->lsn;

		if (XLogRecPtrIsInvalid(RegisteredLSN) || RegisteredLSN > ActiveLSN)
			return OldestActiveSnapshot->as_snap;
	}

	return OldestRegisteredSnapshot;
}

/*
 * GetCatalogSnapshot
 *		Get a snapshot that is sufficiently up-to-date for scan of the
 *		system catalog with the specified OID.
 */
Snapshot
GetCatalogSnapshot(Oid relid)
{
	/*
	 * Return historic snapshot while we're doing logical decoding, so we can
	 * see the appropriate state of the catalog.
	 *
	 * This is the primary reason for needing to reset the system caches after
	 * finishing decoding.
	 */
	if (HistoricSnapshotActive())
		return HistoricSnapshot;

	return GetNonHistoricCatalogSnapshot(relid);
}

/*
 * GetNonHistoricCatalogSnapshot
 *		Get a snapshot that is sufficiently up-to-date for scan of the system
 *		catalog with the specified OID, even while historic snapshots are set
 *		up.
 */
Snapshot
GetNonHistoricCatalogSnapshot(Oid relid)
{
	/*
	 * If the caller is trying to scan a relation that has no syscache, no
	 * catcache invalidations will be sent when it is updated.  For a few key
	 * relations, snapshot invalidations are sent instead.  If we're trying to
	 * scan a relation for which neither catcache nor snapshot invalidations
	 * are sent, we must refresh the snapshot every time.
	 */
	if (CatalogSnapshot &&
		!RelationInvalidatesSnapshotsOnly(relid) &&
		!RelationHasSysCache(relid))
		InvalidateCatalogSnapshot();

	if (CatalogSnapshot == NULL)
	{
		/* Get new snapshot. */
		CatalogSnapshot = GetSnapshotData(&CatalogSnapshotData);

		/*
		 * Make sure the catalog snapshot will be accounted for in decisions
		 * about advancing PGPROC->xmin.  We could apply RegisterSnapshot, but
		 * that would result in making a physical copy, which is overkill; and
		 * it would also create a dependency on some resource owner, which we
		 * do not want for reasons explained at the head of this file. Instead
		 * just shove the CatalogSnapshot into the pairing heap manually. This
		 * has to be reversed in InvalidateCatalogSnapshot, of course.
		 *
		 * NB: it had better be impossible for this to throw error, since the
		 * CatalogSnapshot pointer is already valid.
		 */
		pairingheap_add(&RegisteredSnapshots, &CatalogSnapshot->ph_node);
	}

	return CatalogSnapshot;
}

/*
 * InvalidateCatalogSnapshot
 *		Mark the current catalog snapshot, if any, as invalid
 *
 * We could change this API to allow the caller to provide more fine-grained
 * invalidation details, so that a change to relation A wouldn't prevent us
 * from using our cached snapshot to scan relation B, but so far there's no
 * evidence that the CPU cycles we spent tracking such fine details would be
 * well-spent.
 */
void
InvalidateCatalogSnapshot(void)
{
	if (CatalogSnapshot)
	{
		pairingheap_remove(&RegisteredSnapshots, &CatalogSnapshot->ph_node);
		CatalogSnapshot = NULL;
		SnapshotResetXmin();
	}
}

/*
 * InvalidateCatalogSnapshotConditionally
 *		Drop catalog snapshot if it's the only one we have
 *
 * This is called when we are about to wait for client input, so we don't
 * want to continue holding the catalog snapshot if it might mean that the
 * global xmin horizon can't advance.  However, if there are other snapshots
 * still active or registered, the catalog snapshot isn't likely to be the
 * oldest one, so we might as well keep it.
 */
void
InvalidateCatalogSnapshotConditionally(void)
{
	if (CatalogSnapshot &&
		ActiveSnapshot == NULL &&
		pairingheap_is_singular(&RegisteredSnapshots))
		InvalidateCatalogSnapshot();
}

/*
 * SnapshotSetCommandId
 *		Propagate CommandCounterIncrement into the static snapshots, if set
 */
void
SnapshotSetCommandId(CommandId curcid)
{
	if (!FirstSnapshotSet)
		return;

	if (CurrentSnapshot)
		CurrentSnapshot->curcid = curcid;
	if (SecondarySnapshot)
		SecondarySnapshot->curcid = curcid;
	/* Should we do the same with CatalogSnapshot? */
}

/*
 * SetTransactionSnapshot
 *		Set the transaction's snapshot from an imported MVCC snapshot.
 *
 * Note that this is very closely tied to GetTransactionSnapshot --- it
 * must take care of all the same considerations as the first-snapshot case
 * in GetTransactionSnapshot.
 */
static void
SetTransactionSnapshot(Snapshot sourcesnap, VirtualTransactionId *sourcevxid,
					   int sourcepid, PGPROC *sourceproc)
{
	/* Caller should have checked this already */
	Assert(!FirstSnapshotSet);

	/* Better do this to ensure following Assert succeeds. */
	InvalidateCatalogSnapshot();

	Assert(pairingheap_is_empty(&RegisteredSnapshots));
	Assert(FirstXactSnapshot == NULL);
	Assert(!HistoricSnapshotActive());

	/*
	 * Even though we are not going to use the snapshot it computes, we must
	 * call GetSnapshotData, for two reasons: (1) to be sure that
	 * CurrentSnapshotData's XID arrays have been allocated, and (2) to update
	 * the state for GlobalVis*.
	 */
	CurrentSnapshot = GetSnapshotData(&CurrentSnapshotData);

	/*
	 * Now copy appropriate fields from the source snapshot.
	 */
	CurrentSnapshot->xmin = sourcesnap->xmin;
	CurrentSnapshot->xmax = sourcesnap->xmax;
	CurrentSnapshot->xcnt = sourcesnap->xcnt;
	Assert(sourcesnap->xcnt <= GetMaxSnapshotXidCount());
	if (sourcesnap->xcnt > 0)
		memcpy(CurrentSnapshot->xip, sourcesnap->xip,
			   sourcesnap->xcnt * sizeof(TransactionId));
	CurrentSnapshot->subxcnt = sourcesnap->subxcnt;
	Assert(sourcesnap->subxcnt <= GetMaxSnapshotSubxidCount());
	if (sourcesnap->subxcnt > 0)
		memcpy(CurrentSnapshot->subxip, sourcesnap->subxip,
			   sourcesnap->subxcnt * sizeof(TransactionId));
	CurrentSnapshot->suboverflowed = sourcesnap->suboverflowed;
	CurrentSnapshot->takenDuringRecovery = sourcesnap->takenDuringRecovery;
	/* NB: curcid should NOT be copied, it's a local matter */

	CurrentSnapshot->snapXactCompletionCount = 0;

	/*
	 * Now we have to fix what GetSnapshotData did with MyProc->xmin and
	 * TransactionXmin.  There is a race condition: to make sure we are not
	 * causing the global xmin to go backwards, we have to test that the
	 * source transaction is still running, and that has to be done
	 * atomically. So let procarray.c do it.
	 *
	 * Note: in serializable mode, predicate.c will do this a second time. It
	 * doesn't seem worth contorting the logic here to avoid two calls,
	 * especially since it's not clear that predicate.c *must* do this.
	 */
	if (sourceproc != NULL)
	{
		if (!ProcArrayInstallRestoredXmin(CurrentSnapshot->xmin, sourceproc))
			ereport(ERROR,
					(errcode(ERRCODE_OBJECT_NOT_IN_PREREQUISITE_STATE),
					 errmsg("could not import the requested snapshot"),
					 errdetail("The source transaction is not running anymore.")));
	}
	else if (!ProcArrayInstallImportedXmin(CurrentSnapshot->xmin, sourcevxid))
		ereport(ERROR,
				(errcode(ERRCODE_OBJECT_NOT_IN_PREREQUISITE_STATE),
				 errmsg("could not import the requested snapshot"),
				 errdetail("The source process with PID %d is not running anymore.",
						   sourcepid)));

	/*
	 * In transaction-snapshot mode, the first snapshot must live until end of
	 * xact, so we must make a copy of it.  Furthermore, if we're running in
	 * serializable mode, predicate.c needs to do its own processing.
	 */
	if (IsolationUsesXactSnapshot())
	{
		if (IsolationIsSerializable())
			SetSerializableTransactionSnapshot(CurrentSnapshot, sourcevxid,
											   sourcepid);
		/* Make a saved copy */
		CurrentSnapshot = CopySnapshot(CurrentSnapshot);
		FirstXactSnapshot = CurrentSnapshot;
		/* Mark it as "registered" in FirstXactSnapshot */
		FirstXactSnapshot->regd_count++;
		pairingheap_add(&RegisteredSnapshots, &FirstXactSnapshot->ph_node);
	}

	FirstSnapshotSet = true;
}

/*
 * CopySnapshot
 *		Copy the given snapshot.
 *
 * The copy is palloc'd in TopTransactionContext and has initial refcounts set
 * to 0.  The returned snapshot has the copied flag set.
 */
static Snapshot
CopySnapshot(Snapshot snapshot)
{
	Snapshot	newsnap;
	Size		subxipoff;
	Size		size;

	Assert(snapshot != InvalidSnapshot);

	/* We allocate any XID arrays needed in the same palloc block. */
	size = subxipoff = sizeof(SnapshotData) +
		snapshot->xcnt * sizeof(TransactionId);
	if (snapshot->subxcnt > 0)
		size += snapshot->subxcnt * sizeof(TransactionId);

	newsnap = (Snapshot) MemoryContextAlloc(TopTransactionContext, size);
	memcpy(newsnap, snapshot, sizeof(SnapshotData));

	newsnap->regd_count = 0;
	newsnap->active_count = 0;
	newsnap->copied = true;
	newsnap->snapXactCompletionCount = 0;

	/* setup XID array */
	if (snapshot->xcnt > 0)
	{
		newsnap->xip = (TransactionId *) (newsnap + 1);
		memcpy(newsnap->xip, snapshot->xip,
			   snapshot->xcnt * sizeof(TransactionId));
	}
	else
		newsnap->xip = NULL;

	/*
	 * Setup subXID array. Don't bother to copy it if it had overflowed,
	 * though, because it's not used anywhere in that case. Except if it's a
	 * snapshot taken during recovery; all the top-level XIDs are in subxip as
	 * well in that case, so we mustn't lose them.
	 */
	if (snapshot->subxcnt > 0 &&
		(!snapshot->suboverflowed || snapshot->takenDuringRecovery))
	{
		newsnap->subxip = (TransactionId *) ((char *) newsnap + subxipoff);
		memcpy(newsnap->subxip, snapshot->subxip,
			   snapshot->subxcnt * sizeof(TransactionId));
	}
	else
		newsnap->subxip = NULL;

	return newsnap;
}

/*
 * FreeSnapshot
 *		Free the memory associated with a snapshot.
 */
static void
FreeSnapshot(Snapshot snapshot)
{
	Assert(snapshot->regd_count == 0);
	Assert(snapshot->active_count == 0);
	Assert(snapshot->copied);

	pfree(snapshot);
}

/*
 * PushActiveSnapshot
 *		Set the given snapshot as the current active snapshot
 *
 * If the passed snapshot is a statically-allocated one, or it is possibly
 * subject to a future command counter update, create a new long-lived copy
 * with active refcount=1.  Otherwise, only increment the refcount.
 */
void
PushActiveSnapshot(Snapshot snap)
{
	PushActiveSnapshotWithLevel(snap, GetCurrentTransactionNestLevel());
}

/*
 * PushActiveSnapshotWithLevel
 *		Set the given snapshot as the current active snapshot
 *
 * Same as PushActiveSnapshot except that caller can specify the
 * transaction nesting level that "owns" the snapshot.  This level
 * must not be deeper than the current top of the snapshot stack.
 */
void
PushActiveSnapshotWithLevel(Snapshot snap, int snap_level)
{
	ActiveSnapshotElt *newactive;

	Assert(snap != InvalidSnapshot);
	Assert(ActiveSnapshot == NULL || snap_level >= ActiveSnapshot->as_level);

	newactive = MemoryContextAlloc(TopTransactionContext, sizeof(ActiveSnapshotElt));

	/*
	 * Checking SecondarySnapshot is probably useless here, but it seems
	 * better to be sure.
	 */
	if (snap == CurrentSnapshot || snap == SecondarySnapshot || !snap->copied)
		newactive->as_snap = CopySnapshot(snap);
	else
		newactive->as_snap = snap;

	newactive->as_next = ActiveSnapshot;
	newactive->as_level = snap_level;

	newactive->as_snap->active_count++;

	ActiveSnapshot = newactive;
	if (OldestActiveSnapshot == NULL)
		OldestActiveSnapshot = ActiveSnapshot;

	YBCOnActiveSnapshotChange();
}

/*
 * PushCopiedSnapshot
 *		As above, except forcibly copy the presented snapshot.
 *
 * This should be used when the ActiveSnapshot has to be modifiable, for
 * example if the caller intends to call UpdateActiveSnapshotCommandId.
 * The new snapshot will be released when popped from the stack.
 */
void
PushCopiedSnapshot(Snapshot snapshot)
{
	PushActiveSnapshot(CopySnapshot(snapshot));
}

/*
 * UpdateActiveSnapshotCommandId
 *
 * Update the current CID of the active snapshot.  This can only be applied
 * to a snapshot that is not referenced elsewhere.
 */
void
UpdateActiveSnapshotCommandId(void)
{
	CommandId	save_curcid,
				curcid;

	Assert(ActiveSnapshot != NULL);
	Assert(ActiveSnapshot->as_snap->active_count == 1);
	Assert(ActiveSnapshot->as_snap->regd_count == 0);

	/*
	 * Don't allow modification of the active snapshot during parallel
	 * operation.  We share the snapshot to worker backends at the beginning
	 * of parallel operation, so any change to the snapshot can lead to
	 * inconsistencies.  We have other defenses against
	 * CommandCounterIncrement, but there are a few places that call this
	 * directly, so we put an additional guard here.
	 */
	save_curcid = ActiveSnapshot->as_snap->curcid;
	curcid = GetCurrentCommandId(false);
	if (IsInParallelMode() && save_curcid != curcid)
		elog(ERROR, "cannot modify commandid in active snapshot during a parallel operation");
	ActiveSnapshot->as_snap->curcid = curcid;
}

/*
 * PopActiveSnapshot
 *
 * Remove the topmost snapshot from the active snapshot stack, decrementing the
 * reference count, and free it if this was the last reference.
 */
void
PopActiveSnapshot(void)
{
	ActiveSnapshotElt *newstack;

	newstack = ActiveSnapshot->as_next;

	Assert(ActiveSnapshot->as_snap->active_count > 0);

	ActiveSnapshot->as_snap->active_count--;

	if (ActiveSnapshot->as_snap->active_count == 0 &&
		ActiveSnapshot->as_snap->regd_count == 0)
		FreeSnapshot(ActiveSnapshot->as_snap);

	pfree(ActiveSnapshot);
	ActiveSnapshot = newstack;
	if (ActiveSnapshot == NULL)
		OldestActiveSnapshot = NULL;

	SnapshotResetXmin();
	YBCOnActiveSnapshotChange();
}

void
PopAllActiveSnapshots() {
	while (ActiveSnapshot)
		PopActiveSnapshot();
}

/*
 * GetActiveSnapshot
 *		Return the topmost snapshot in the Active stack.
 */
Snapshot
GetActiveSnapshot(void)
{
	Assert(ActiveSnapshot != NULL);

	return ActiveSnapshot->as_snap;
}

/*
 * ActiveSnapshotSet
 *		Return whether there is at least one snapshot in the Active stack
 */
bool
ActiveSnapshotSet(void)
{
	return ActiveSnapshot != NULL;
}

/*
 * RegisterSnapshot
 *		Register a snapshot as being in use by the current resource owner
 *
 * If InvalidSnapshot is passed, it is not registered.
 */
Snapshot
RegisterSnapshot(Snapshot snapshot)
{
	if (snapshot == InvalidSnapshot)
		return InvalidSnapshot;

	return RegisterSnapshotOnOwner(snapshot, CurrentResourceOwner);
}

/*
 * RegisterSnapshotOnOwner
 *		As above, but use the specified resource owner
 */
Snapshot
RegisterSnapshotOnOwner(Snapshot snapshot, ResourceOwner owner)
{
	Snapshot	snap;

	if (snapshot == InvalidSnapshot)
		return InvalidSnapshot;

	/* Static snapshot?  Create a persistent copy */
	snap = snapshot->copied ? snapshot : CopySnapshot(snapshot);

	/* and tell resowner.c about it */
	ResourceOwnerEnlargeSnapshots(owner);
	snap->regd_count++;
	ResourceOwnerRememberSnapshot(owner, snap);

	if (snap->regd_count == 1)
		pairingheap_add(&RegisteredSnapshots, &snap->ph_node);

	return snap;
}

/*
 * UnregisterSnapshot
 *
 * Decrement the reference count of a snapshot, remove the corresponding
 * reference from CurrentResourceOwner, and free the snapshot if no more
 * references remain.
 */
void
UnregisterSnapshot(Snapshot snapshot)
{
	if (snapshot == NULL)
		return;

	UnregisterSnapshotFromOwner(snapshot, CurrentResourceOwner);
}

/*
 * UnregisterSnapshotFromOwner
 *		As above, but use the specified resource owner
 */
void
UnregisterSnapshotFromOwner(Snapshot snapshot, ResourceOwner owner)
{
	if (snapshot == NULL)
		return;

	Assert(snapshot->regd_count > 0);
	Assert(!pairingheap_is_empty(&RegisteredSnapshots));

	ResourceOwnerForgetSnapshot(owner, snapshot);

	snapshot->regd_count--;
	if (snapshot->regd_count == 0)
		pairingheap_remove(&RegisteredSnapshots, &snapshot->ph_node);

	if (snapshot->regd_count == 0 && snapshot->active_count == 0)
	{
		FreeSnapshot(snapshot);
		SnapshotResetXmin();
	}
}

/*
 * Comparison function for RegisteredSnapshots heap.  Snapshots are ordered
 * by xmin, so that the snapshot with smallest xmin is at the top.
 */
static int
xmin_cmp(const pairingheap_node *a, const pairingheap_node *b, void *arg)
{
	const SnapshotData *asnap = pairingheap_const_container(SnapshotData, ph_node, a);
	const SnapshotData *bsnap = pairingheap_const_container(SnapshotData, ph_node, b);

	if (TransactionIdPrecedes(asnap->xmin, bsnap->xmin))
		return 1;
	else if (TransactionIdFollows(asnap->xmin, bsnap->xmin))
		return -1;
	else
		return 0;
}

/*
 * SnapshotResetXmin
 *
 * If there are no more snapshots, we can reset our PGPROC->xmin to
 * InvalidTransactionId. Note we can do this without locking because we assume
 * that storing an Xid is atomic.
 *
 * Even if there are some remaining snapshots, we may be able to advance our
 * PGPROC->xmin to some degree.  This typically happens when a portal is
 * dropped.  For efficiency, we only consider recomputing PGPROC->xmin when
 * the active snapshot stack is empty; this allows us not to need to track
 * which active snapshot is oldest.
 *
 * Note: it's tempting to use GetOldestSnapshot() here so that we can include
 * active snapshots in the calculation.  However, that compares by LSN not
 * xmin so it's not entirely clear that it's the same thing.  Also, we'd be
 * critically dependent on the assumption that the bottommost active snapshot
 * stack entry has the oldest xmin.  (Current uses of GetOldestSnapshot() are
 * not actually critical, but this would be.)
 */
static void
SnapshotResetXmin(void)
{
	Snapshot	minSnapshot;

	if (ActiveSnapshot != NULL)
		return;

	if (pairingheap_is_empty(&RegisteredSnapshots))
	{
		MyProc->xmin = InvalidTransactionId;
		return;
	}

	minSnapshot = pairingheap_container(SnapshotData, ph_node,
										pairingheap_first(&RegisteredSnapshots));

	if (TransactionIdPrecedes(MyProc->xmin, minSnapshot->xmin))
		MyProc->xmin = minSnapshot->xmin;
}

/*
 * AtSubCommit_Snapshot
 */
void
AtSubCommit_Snapshot(int level)
{
	ActiveSnapshotElt *active;

	/*
	 * Relabel the active snapshots set in this subtransaction as though they
	 * are owned by the parent subxact.
	 */
	for (active = ActiveSnapshot; active != NULL; active = active->as_next)
	{
		if (active->as_level < level)
			break;
		active->as_level = level - 1;
	}
}

/*
 * AtSubAbort_Snapshot
 *		Clean up snapshots after a subtransaction abort
 */
void
AtSubAbort_Snapshot(int level)
{
	/* Forget the active snapshots set by this subtransaction */
	while (ActiveSnapshot && ActiveSnapshot->as_level >= level)
	{
		ActiveSnapshotElt *next;

		next = ActiveSnapshot->as_next;

		/*
		 * Decrement the snapshot's active count.  If it's still registered or
		 * marked as active by an outer subtransaction, we can't free it yet.
		 */
		Assert(ActiveSnapshot->as_snap->active_count >= 1);
		ActiveSnapshot->as_snap->active_count -= 1;

		if (ActiveSnapshot->as_snap->active_count == 0 &&
			ActiveSnapshot->as_snap->regd_count == 0)
			FreeSnapshot(ActiveSnapshot->as_snap);

		/* and free the stack element */
		pfree(ActiveSnapshot);

		ActiveSnapshot = next;
		if (ActiveSnapshot == NULL)
			OldestActiveSnapshot = NULL;
	}

	SnapshotResetXmin();
	YBCOnActiveSnapshotChange();
}

/*
 * AtEOXact_Snapshot
 *		Snapshot manager's cleanup function for end of transaction
 */
void
AtEOXact_Snapshot(bool isCommit, bool resetXmin)
{
	/*
	 * In transaction-snapshot mode we must release our privately-managed
	 * reference to the transaction snapshot.  We must remove it from
	 * RegisteredSnapshots to keep the check below happy.  But we don't bother
	 * to do FreeSnapshot, for two reasons: the memory will go away with
	 * TopTransactionContext anyway, and if someone has left the snapshot
	 * stacked as active, we don't want the code below to be chasing through a
	 * dangling pointer.
	 */
	if (FirstXactSnapshot != NULL)
	{
		Assert(FirstXactSnapshot->regd_count > 0);
		Assert(!pairingheap_is_empty(&RegisteredSnapshots));
		pairingheap_remove(&RegisteredSnapshots, &FirstXactSnapshot->ph_node);
	}
	FirstXactSnapshot = NULL;

	/*
	 * If we exported any snapshots, clean them up.
	 */
	if (exportedSnapshots != NIL)
	{
		ListCell   *lc;

		/*
		 * Get rid of the files.  Unlink failure is only a WARNING because (1)
		 * it's too late to abort the transaction, and (2) leaving a leaked
		 * file around has little real consequence anyway.
		 *
		 * We also need to remove the snapshots from RegisteredSnapshots to
		 * prevent a warning below.
		 *
		 * As with the FirstXactSnapshot, we don't need to free resources of
		 * the snapshot itself as it will go away with the memory context.
		 */
		foreach(lc, exportedSnapshots)
		{
			ExportedSnapshot *esnap = (ExportedSnapshot *) lfirst(lc);

			if (unlink(esnap->snapfile))
				elog(WARNING, "could not unlink file \"%s\": %m",
					 esnap->snapfile);

			pairingheap_remove(&RegisteredSnapshots,
							   &esnap->snapshot->ph_node);
		}

		exportedSnapshots = NIL;
	}

	/* Drop catalog snapshot if any */
	InvalidateCatalogSnapshot();

	/* On commit, complain about leftover snapshots */
	if (isCommit)
	{
		ActiveSnapshotElt *active;

		if (!pairingheap_is_empty(&RegisteredSnapshots))
			elog(WARNING, "registered snapshots seem to remain after cleanup");

		/* complain about unpopped active snapshots */
		for (active = ActiveSnapshot; active != NULL; active = active->as_next)
			elog(WARNING, "snapshot %p still active", active);
	}

	/*
	 * And reset our state.  We don't need to free the memory explicitly --
	 * it'll go away with TopTransactionContext.
	 */
	ActiveSnapshot = NULL;
	OldestActiveSnapshot = NULL;
	pairingheap_reset(&RegisteredSnapshots);

	CurrentSnapshot = NULL;
	SecondarySnapshot = NULL;

	FirstSnapshotSet = false;

	/*
	 * During normal commit processing, we call ProcArrayEndTransaction() to
	 * reset the MyProc->xmin. That call happens prior to the call to
	 * AtEOXact_Snapshot(), so we need not touch xmin here at all.
	 */
	if (resetXmin)
		SnapshotResetXmin();

	Assert(resetXmin || MyProc->xmin == 0);
}


/*
 * ExportSnapshot
 *		Export the snapshot to a file so that other backends can import it.
 *		Returns the token (the file name) that can be used to import this
 *		snapshot.
 */
char *
ExportSnapshot(Snapshot snapshot)
{
	TransactionId topXid;
	TransactionId *children;
	ExportedSnapshot *esnap;
	int			nchildren;
	int			addTopXid;
	StringInfoData buf;
	FILE	   *f;
	int			i;
	MemoryContext oldcxt;
	char		path[MAXPGPATH];
	char		pathtmp[MAXPGPATH];

	/*
	 * It's tempting to call RequireTransactionBlock here, since it's not very
	 * useful to export a snapshot that will disappear immediately afterwards.
	 * However, we haven't got enough information to do that, since we don't
	 * know if we're at top level or not.  For example, we could be inside a
	 * plpgsql function that is going to fire off other transactions via
	 * dblink.  Rather than disallow perfectly legitimate usages, don't make a
	 * check.
	 *
	 * Also note that we don't make any restriction on the transaction's
	 * isolation level; however, importers must check the level if they are
	 * serializable.
	 */

	/*
	 * Get our transaction ID if there is one, to include in the snapshot.
	 */
	topXid = GetTopTransactionIdIfAny();

	/*
	 * We cannot export a snapshot from a subtransaction because there's no
	 * easy way for importers to verify that the same subtransaction is still
	 * running.
	 */
	if (IsSubTransaction())
		ereport(ERROR,
				(errcode(ERRCODE_ACTIVE_SQL_TRANSACTION),
				 errmsg("cannot export a snapshot from a subtransaction")));

	/*
	 * We do however allow previous committed subtransactions to exist.
	 * Importers of the snapshot must see them as still running, so get their
	 * XIDs to add them to the snapshot.
	 */
	nchildren = xactGetCommittedChildren(&children);

	/*
	 * Generate file path for the snapshot.  We start numbering of snapshots
	 * inside the transaction from 1.
	 */
	snprintf(path, sizeof(path), SNAPSHOT_EXPORT_DIR "/%08X-%08X-%d",
			 MyProc->backendId, MyProc->lxid, list_length(exportedSnapshots) + 1);

	/*
	 * Copy the snapshot into TopTransactionContext, add it to the
	 * exportedSnapshots list, and mark it pseudo-registered.  We do this to
	 * ensure that the snapshot's xmin is honored for the rest of the
	 * transaction.
	 */
	snapshot = CopySnapshot(snapshot);

	oldcxt = MemoryContextSwitchTo(TopTransactionContext);
	esnap = (ExportedSnapshot *) palloc(sizeof(ExportedSnapshot));
	esnap->snapfile = pstrdup(path);
	esnap->snapshot = snapshot;
	exportedSnapshots = lappend(exportedSnapshots, esnap);
	MemoryContextSwitchTo(oldcxt);

	snapshot->regd_count++;
	pairingheap_add(&RegisteredSnapshots, &snapshot->ph_node);

	/*
	 * Fill buf with a text serialization of the snapshot, plus identification
	 * data about this transaction.  The format expected by ImportSnapshot is
	 * pretty rigid: each line must be fieldname:value.
	 */
	initStringInfo(&buf);

	appendStringInfo(&buf, "vxid:%d/%u\n", MyProc->backendId, MyProc->lxid);
	appendStringInfo(&buf, "pid:%d\n", MyProcPid);
	appendStringInfo(&buf, "dbid:%u\n", MyDatabaseId);
	appendStringInfo(&buf, "iso:%d\n", XactIsoLevel);
	appendStringInfo(&buf, "ro:%d\n", XactReadOnly);

	appendStringInfo(&buf, "xmin:%u\n", snapshot->xmin);
	appendStringInfo(&buf, "xmax:%u\n", snapshot->xmax);

	/*
	 * We must include our own top transaction ID in the top-xid data, since
	 * by definition we will still be running when the importing transaction
	 * adopts the snapshot, but GetSnapshotData never includes our own XID in
	 * the snapshot.  (There must, therefore, be enough room to add it.)
	 *
	 * However, it could be that our topXid is after the xmax, in which case
	 * we shouldn't include it because xip[] members are expected to be before
	 * xmax.  (We need not make the same check for subxip[] members, see
	 * snapshot.h.)
	 */
	addTopXid = (TransactionIdIsValid(topXid) &&
				 TransactionIdPrecedes(topXid, snapshot->xmax)) ? 1 : 0;
	appendStringInfo(&buf, "xcnt:%d\n", snapshot->xcnt + addTopXid);
	for (i = 0; i < snapshot->xcnt; i++)
		appendStringInfo(&buf, "xip:%u\n", snapshot->xip[i]);
	if (addTopXid)
		appendStringInfo(&buf, "xip:%u\n", topXid);

	/*
	 * Similarly, we add our subcommitted child XIDs to the subxid data. Here,
	 * we have to cope with possible overflow.
	 */
	if (snapshot->suboverflowed ||
		snapshot->subxcnt + nchildren > GetMaxSnapshotSubxidCount())
		appendStringInfoString(&buf, "sof:1\n");
	else
	{
		appendStringInfoString(&buf, "sof:0\n");
		appendStringInfo(&buf, "sxcnt:%d\n", snapshot->subxcnt + nchildren);
		for (i = 0; i < snapshot->subxcnt; i++)
			appendStringInfo(&buf, "sxp:%u\n", snapshot->subxip[i]);
		for (i = 0; i < nchildren; i++)
			appendStringInfo(&buf, "sxp:%u\n", children[i]);
	}
	appendStringInfo(&buf, "rec:%u\n", snapshot->takenDuringRecovery);

	/*
	 * Now write the text representation into a file.  We first write to a
	 * ".tmp" filename, and rename to final filename if no error.  This
	 * ensures that no other backend can read an incomplete file
	 * (ImportSnapshot won't allow it because of its valid-characters check).
	 */
	snprintf(pathtmp, sizeof(pathtmp), "%s.tmp", path);
	if (!(f = AllocateFile(pathtmp, PG_BINARY_W)))
		ereport(ERROR,
				(errcode_for_file_access(),
				 errmsg("could not create file \"%s\": %m", pathtmp)));

	if (fwrite(buf.data, buf.len, 1, f) != 1)
		ereport(ERROR,
				(errcode_for_file_access(),
				 errmsg("could not write to file \"%s\": %m", pathtmp)));

	/* no fsync() since file need not survive a system crash */

	if (FreeFile(f))
		ereport(ERROR,
				(errcode_for_file_access(),
				 errmsg("could not write to file \"%s\": %m", pathtmp)));

	/*
	 * Now that we have written everything into a .tmp file, rename the file
	 * to remove the .tmp suffix.
	 */
	if (rename(pathtmp, path) < 0)
		ereport(ERROR,
				(errcode_for_file_access(),
				 errmsg("could not rename file \"%s\" to \"%s\": %m",
						pathtmp, path)));

	/*
	 * The basename of the file is what we return from pg_export_snapshot().
	 * It's already in path in a textual format and we know that the path
	 * starts with SNAPSHOT_EXPORT_DIR.  Skip over the prefix and the slash
	 * and pstrdup it so as not to return the address of a local variable.
	 */
	return pstrdup(path + strlen(SNAPSHOT_EXPORT_DIR) + 1);
}

/*
 * pg_export_snapshot
 *		SQL-callable wrapper for ExportSnapshot.
 */
Datum
pg_export_snapshot(PG_FUNCTION_ARGS)
{
	char	   *snapshotName;

	snapshotName = ExportSnapshot(GetActiveSnapshot());
	PG_RETURN_TEXT_P(cstring_to_text(snapshotName));
}


/*
 * Parsing subroutines for ImportSnapshot: parse a line with the given
 * prefix followed by a value, and advance *s to the next line.  The
 * filename is provided for use in error messages.
 */
static int
parseIntFromText(const char *prefix, char **s, const char *filename)
{
	char	   *ptr = *s;
	int			prefixlen = strlen(prefix);
	int			val;

	if (strncmp(ptr, prefix, prefixlen) != 0)
		ereport(ERROR,
				(errcode(ERRCODE_INVALID_TEXT_REPRESENTATION),
				 errmsg("invalid snapshot data in file \"%s\"", filename)));
	ptr += prefixlen;
	if (sscanf(ptr, "%d", &val) != 1)
		ereport(ERROR,
				(errcode(ERRCODE_INVALID_TEXT_REPRESENTATION),
				 errmsg("invalid snapshot data in file \"%s\"", filename)));
	ptr = strchr(ptr, '\n');
	if (!ptr)
		ereport(ERROR,
				(errcode(ERRCODE_INVALID_TEXT_REPRESENTATION),
				 errmsg("invalid snapshot data in file \"%s\"", filename)));
	*s = ptr + 1;
	return val;
}

static TransactionId
parseXidFromText(const char *prefix, char **s, const char *filename)
{
	char	   *ptr = *s;
	int			prefixlen = strlen(prefix);
	TransactionId val;

	if (strncmp(ptr, prefix, prefixlen) != 0)
		ereport(ERROR,
				(errcode(ERRCODE_INVALID_TEXT_REPRESENTATION),
				 errmsg("invalid snapshot data in file \"%s\"", filename)));
	ptr += prefixlen;
	if (sscanf(ptr, "%u", &val) != 1)
		ereport(ERROR,
				(errcode(ERRCODE_INVALID_TEXT_REPRESENTATION),
				 errmsg("invalid snapshot data in file \"%s\"", filename)));
	ptr = strchr(ptr, '\n');
	if (!ptr)
		ereport(ERROR,
				(errcode(ERRCODE_INVALID_TEXT_REPRESENTATION),
				 errmsg("invalid snapshot data in file \"%s\"", filename)));
	*s = ptr + 1;
	return val;
}

static void
parseVxidFromText(const char *prefix, char **s, const char *filename,
				  VirtualTransactionId *vxid)
{
	char	   *ptr = *s;
	int			prefixlen = strlen(prefix);

	if (strncmp(ptr, prefix, prefixlen) != 0)
		ereport(ERROR,
				(errcode(ERRCODE_INVALID_TEXT_REPRESENTATION),
				 errmsg("invalid snapshot data in file \"%s\"", filename)));
	ptr += prefixlen;
	if (sscanf(ptr, "%d/%u", &vxid->backendId, &vxid->localTransactionId) != 2)
		ereport(ERROR,
				(errcode(ERRCODE_INVALID_TEXT_REPRESENTATION),
				 errmsg("invalid snapshot data in file \"%s\"", filename)));
	ptr = strchr(ptr, '\n');
	if (!ptr)
		ereport(ERROR,
				(errcode(ERRCODE_INVALID_TEXT_REPRESENTATION),
				 errmsg("invalid snapshot data in file \"%s\"", filename)));
	*s = ptr + 1;
}

/*
 * ImportSnapshot
 *		Import a previously exported snapshot.  The argument should be a
 *		filename in SNAPSHOT_EXPORT_DIR.  Load the snapshot from that file.
 *		This is called by "SET TRANSACTION SNAPSHOT 'foo'".
 */
void
ImportSnapshot(const char *idstr)
{
	char		path[MAXPGPATH];
	FILE	   *f;
	struct stat stat_buf;
	char	   *filebuf;
	int			xcnt;
	int			i;
	VirtualTransactionId src_vxid;
	int			src_pid;
	Oid			src_dbid;
	int			src_isolevel;
	bool		src_readonly;
	SnapshotData snapshot;

	/*
	 * Must be at top level of a fresh transaction.  Note in particular that
	 * we check we haven't acquired an XID --- if we have, it's conceivable
	 * that the snapshot would show it as not running, making for very screwy
	 * behavior.
	 */
	if (FirstSnapshotSet ||
		GetTopTransactionIdIfAny() != InvalidTransactionId ||
		IsSubTransaction())
		ereport(ERROR,
				(errcode(ERRCODE_ACTIVE_SQL_TRANSACTION),
				 errmsg("SET TRANSACTION SNAPSHOT must be called before any query")));

	/*
	 * If we are in read committed mode then the next query would execute with
	 * a new snapshot thus making this function call quite useless.
	 */
	if (!IsolationUsesXactSnapshot())
		ereport(ERROR,
				(errcode(ERRCODE_FEATURE_NOT_SUPPORTED),
				 errmsg("a snapshot-importing transaction must have isolation level SERIALIZABLE or REPEATABLE READ")));

	/*
	 * Verify the identifier: only 0-9, A-F and hyphens are allowed.  We do
	 * this mainly to prevent reading arbitrary files.
	 */
	if (strspn(idstr, "0123456789ABCDEF-") != strlen(idstr))
		ereport(ERROR,
				(errcode(ERRCODE_INVALID_PARAMETER_VALUE),
				 errmsg("invalid snapshot identifier: \"%s\"", idstr)));

	/* OK, read the file */
	snprintf(path, MAXPGPATH, SNAPSHOT_EXPORT_DIR "/%s", idstr);

	f = AllocateFile(path, PG_BINARY_R);
	if (!f)
		ereport(ERROR,
				(errcode(ERRCODE_INVALID_PARAMETER_VALUE),
				 errmsg("invalid snapshot identifier: \"%s\"", idstr)));

	/* get the size of the file so that we know how much memory we need */
	if (fstat(fileno(f), &stat_buf))
		elog(ERROR, "could not stat file \"%s\": %m", path);

	/* and read the file into a palloc'd string */
	filebuf = (char *) palloc(stat_buf.st_size + 1);
	if (fread(filebuf, stat_buf.st_size, 1, f) != 1)
		elog(ERROR, "could not read file \"%s\": %m", path);

	filebuf[stat_buf.st_size] = '\0';

	FreeFile(f);

	/*
	 * Construct a snapshot struct by parsing the file content.
	 */
	memset(&snapshot, 0, sizeof(snapshot));

	parseVxidFromText("vxid:", &filebuf, path, &src_vxid);
	src_pid = parseIntFromText("pid:", &filebuf, path);
	/* we abuse parseXidFromText a bit here ... */
	src_dbid = parseXidFromText("dbid:", &filebuf, path);
	src_isolevel = parseIntFromText("iso:", &filebuf, path);
	src_readonly = parseIntFromText("ro:", &filebuf, path);

	snapshot.snapshot_type = SNAPSHOT_MVCC;

	snapshot.xmin = parseXidFromText("xmin:", &filebuf, path);
	snapshot.xmax = parseXidFromText("xmax:", &filebuf, path);

	snapshot.xcnt = xcnt = parseIntFromText("xcnt:", &filebuf, path);

	/* sanity-check the xid count before palloc */
	if (xcnt < 0 || xcnt > GetMaxSnapshotXidCount())
		ereport(ERROR,
				(errcode(ERRCODE_INVALID_TEXT_REPRESENTATION),
				 errmsg("invalid snapshot data in file \"%s\"", path)));

	snapshot.xip = (TransactionId *) palloc(xcnt * sizeof(TransactionId));
	for (i = 0; i < xcnt; i++)
		snapshot.xip[i] = parseXidFromText("xip:", &filebuf, path);

	snapshot.suboverflowed = parseIntFromText("sof:", &filebuf, path);

	if (!snapshot.suboverflowed)
	{
		snapshot.subxcnt = xcnt = parseIntFromText("sxcnt:", &filebuf, path);

		/* sanity-check the xid count before palloc */
		if (xcnt < 0 || xcnt > GetMaxSnapshotSubxidCount())
			ereport(ERROR,
					(errcode(ERRCODE_INVALID_TEXT_REPRESENTATION),
					 errmsg("invalid snapshot data in file \"%s\"", path)));

		snapshot.subxip = (TransactionId *) palloc(xcnt * sizeof(TransactionId));
		for (i = 0; i < xcnt; i++)
			snapshot.subxip[i] = parseXidFromText("sxp:", &filebuf, path);
	}
	else
	{
		snapshot.subxcnt = 0;
		snapshot.subxip = NULL;
	}

	snapshot.takenDuringRecovery = parseIntFromText("rec:", &filebuf, path);

	/*
	 * Do some additional sanity checking, just to protect ourselves.  We
	 * don't trouble to check the array elements, just the most critical
	 * fields.
	 */
	if (!VirtualTransactionIdIsValid(src_vxid) ||
		!OidIsValid(src_dbid) ||
		!TransactionIdIsNormal(snapshot.xmin) ||
		!TransactionIdIsNormal(snapshot.xmax))
		ereport(ERROR,
				(errcode(ERRCODE_INVALID_TEXT_REPRESENTATION),
				 errmsg("invalid snapshot data in file \"%s\"", path)));

	/*
	 * If we're serializable, the source transaction must be too, otherwise
	 * predicate.c has problems (SxactGlobalXmin could go backwards).  Also, a
	 * non-read-only transaction can't adopt a snapshot from a read-only
	 * transaction, as predicate.c handles the cases very differently.
	 */
	if (IsolationIsSerializable())
	{
		if (src_isolevel != XACT_SERIALIZABLE)
			ereport(ERROR,
					(errcode(ERRCODE_FEATURE_NOT_SUPPORTED),
					 errmsg("a serializable transaction cannot import a snapshot from a non-serializable transaction")));
		if (src_readonly && !XactReadOnly)
			ereport(ERROR,
					(errcode(ERRCODE_FEATURE_NOT_SUPPORTED),
					 errmsg("a non-read-only serializable transaction cannot import a snapshot from a read-only transaction")));
	}

	/*
	 * We cannot import a snapshot that was taken in a different database,
	 * because vacuum calculates OldestXmin on a per-database basis; so the
	 * source transaction's xmin doesn't protect us from data loss.  This
	 * restriction could be removed if the source transaction were to mark its
	 * xmin as being globally applicable.  But that would require some
	 * additional syntax, since that has to be known when the snapshot is
	 * initially taken.  (See pgsql-hackers discussion of 2011-10-21.)
	 */
	if (src_dbid != MyDatabaseId)
		ereport(ERROR,
				(errcode(ERRCODE_FEATURE_NOT_SUPPORTED),
				 errmsg("cannot import a snapshot from a different database")));

	/* OK, install the snapshot */
	SetTransactionSnapshot(&snapshot, &src_vxid, src_pid, NULL);
}

/*
 * XactHasExportedSnapshots
 *		Test whether current transaction has exported any snapshots.
 */
bool
XactHasExportedSnapshots(void)
{
	return (exportedSnapshots != NIL);
}

/*
 * DeleteAllExportedSnapshotFiles
 *		Clean up any files that have been left behind by a crashed backend
 *		that had exported snapshots before it died.
 *
 * This should be called during database startup or crash recovery.
 */
void
DeleteAllExportedSnapshotFiles(void)
{
	char		buf[MAXPGPATH + sizeof(SNAPSHOT_EXPORT_DIR)];
	DIR		   *s_dir;
	struct dirent *s_de;

	/*
	 * Problems in reading the directory, or unlinking files, are reported at
	 * LOG level.  Since we're running in the startup process, ERROR level
	 * would prevent database start, and it's not important enough for that.
	 */
	s_dir = AllocateDir(SNAPSHOT_EXPORT_DIR);

	while ((s_de = ReadDirExtended(s_dir, SNAPSHOT_EXPORT_DIR, LOG)) != NULL)
	{
		if (strcmp(s_de->d_name, ".") == 0 ||
			strcmp(s_de->d_name, "..") == 0)
			continue;

		snprintf(buf, sizeof(buf), SNAPSHOT_EXPORT_DIR "/%s", s_de->d_name);

		if (unlink(buf) != 0)
			ereport(LOG,
					(errcode_for_file_access(),
					 errmsg("could not remove file \"%s\": %m", buf)));
	}

	FreeDir(s_dir);
}

/*
 * ThereAreNoPriorRegisteredSnapshots
 *		Is the registered snapshot count less than or equal to one?
 *
 * Don't use this to settle important decisions.  While zero registrations and
 * no ActiveSnapshot would confirm a certain idleness, the system makes no
 * guarantees about the significance of one registered snapshot.
 */
bool
ThereAreNoPriorRegisteredSnapshots(void)
{
	if (pairingheap_is_empty(&RegisteredSnapshots) ||
		pairingheap_is_singular(&RegisteredSnapshots))
		return true;

	return false;
}

/*
 * HaveRegisteredOrActiveSnapshots
 *		Is there any registered or active snapshot?
 *
 * NB: Unless pushed or active, the cached catalog snapshot will not cause
 * this function to return true. That allows this function to be used in
 * checks enforcing a longer-lived snapshot.
 */
bool
HaveRegisteredOrActiveSnapshot(void)
{
	if (ActiveSnapshot != NULL)
		return true;

	/*
	 * The catalog snapshot is in RegisteredSnapshots when valid, but can be
	 * removed at any time due to invalidation processing. If explicitly
	 * registered more than one snapshot has to be in RegisteredSnapshots.
	 */
	if (CatalogSnapshot != NULL &&
		pairingheap_is_singular(&RegisteredSnapshots))
		return false;

	return !pairingheap_is_empty(&RegisteredSnapshots);
}


/*
 * Return a timestamp that is exactly on a minute boundary.
 *
 * If the argument is already aligned, return that value, otherwise move to
 * the next minute boundary following the given time.
 */
static TimestampTz
AlignTimestampToMinuteBoundary(TimestampTz ts)
{
	TimestampTz retval = ts + (USECS_PER_MINUTE - 1);

	return retval - (retval % USECS_PER_MINUTE);
}

/*
 * Get current timestamp for snapshots
 *
 * This is basically GetCurrentTimestamp(), but with a guarantee that
 * the result never moves backward.
 */
TimestampTz
GetSnapshotCurrentTimestamp(void)
{
	TimestampTz now = GetCurrentTimestamp();

	/*
	 * Don't let time move backward; if it hasn't advanced, use the old value.
	 */
	SpinLockAcquire(&oldSnapshotControl->mutex_current);
	if (now <= oldSnapshotControl->current_timestamp)
		now = oldSnapshotControl->current_timestamp;
	else
		oldSnapshotControl->current_timestamp = now;
	SpinLockRelease(&oldSnapshotControl->mutex_current);

	return now;
}

/*
 * Get timestamp through which vacuum may have processed based on last stored
 * value for threshold_timestamp.
 *
 * XXX: So far, we never trust that a 64-bit value can be read atomically; if
 * that ever changes, we could get rid of the spinlock here.
 */
TimestampTz
GetOldSnapshotThresholdTimestamp(void)
{
	TimestampTz threshold_timestamp;

	SpinLockAcquire(&oldSnapshotControl->mutex_threshold);
	threshold_timestamp = oldSnapshotControl->threshold_timestamp;
	SpinLockRelease(&oldSnapshotControl->mutex_threshold);

	return threshold_timestamp;
}

void
SetOldSnapshotThresholdTimestamp(TimestampTz ts, TransactionId xlimit)
{
	SpinLockAcquire(&oldSnapshotControl->mutex_threshold);
	Assert(oldSnapshotControl->threshold_timestamp <= ts);
	Assert(TransactionIdPrecedesOrEquals(oldSnapshotControl->threshold_xid, xlimit));
	oldSnapshotControl->threshold_timestamp = ts;
	oldSnapshotControl->threshold_xid = xlimit;
	SpinLockRelease(&oldSnapshotControl->mutex_threshold);
}

/*
 * XXX: Magic to keep old_snapshot_threshold tests appear "working". They
 * currently are broken, and discussion of what to do about them is
 * ongoing. See
 * https://www.postgresql.org/message-id/20200403001235.e6jfdll3gh2ygbuc%40alap3.anarazel.de
 */
void
SnapshotTooOldMagicForTest(void)
{
	TimestampTz ts = GetSnapshotCurrentTimestamp();

	Assert(old_snapshot_threshold == 0);

	ts -= 5 * USECS_PER_SEC;

	SpinLockAcquire(&oldSnapshotControl->mutex_threshold);
	oldSnapshotControl->threshold_timestamp = ts;
	SpinLockRelease(&oldSnapshotControl->mutex_threshold);
}

/*
 * If there is a valid mapping for the timestamp, set *xlimitp to
 * that. Returns whether there is such a mapping.
 */
static bool
GetOldSnapshotFromTimeMapping(TimestampTz ts, TransactionId *xlimitp)
{
	bool		in_mapping = false;

	Assert(ts == AlignTimestampToMinuteBoundary(ts));

	LWLockAcquire(OldSnapshotTimeMapLock, LW_SHARED);

	if (oldSnapshotControl->count_used > 0
		&& ts >= oldSnapshotControl->head_timestamp)
	{
		int			offset;

		offset = ((ts - oldSnapshotControl->head_timestamp)
				  / USECS_PER_MINUTE);
		if (offset > oldSnapshotControl->count_used - 1)
			offset = oldSnapshotControl->count_used - 1;
		offset = (oldSnapshotControl->head_offset + offset)
			% OLD_SNAPSHOT_TIME_MAP_ENTRIES;

		*xlimitp = oldSnapshotControl->xid_by_minute[offset];

		in_mapping = true;
	}

	LWLockRelease(OldSnapshotTimeMapLock);

	return in_mapping;
}

/*
 * TransactionIdLimitedForOldSnapshots
 *
 * Apply old snapshot limit.  This is intended to be called for page pruning
 * and table vacuuming, to allow old_snapshot_threshold to override the normal
 * global xmin value.  Actual testing for snapshot too old will be based on
 * whether a snapshot timestamp is prior to the threshold timestamp set in
 * this function.
 *
 * If the limited horizon allows a cleanup action that otherwise would not be
 * possible, SetOldSnapshotThresholdTimestamp(*limit_ts, *limit_xid) needs to
 * be called before that cleanup action.
 */
bool
TransactionIdLimitedForOldSnapshots(TransactionId recentXmin,
									Relation relation,
									TransactionId *limit_xid,
									TimestampTz *limit_ts)
{
	TimestampTz ts;
	TransactionId xlimit = recentXmin;
	TransactionId latest_xmin;
	TimestampTz next_map_update_ts;
	TransactionId threshold_timestamp;
	TransactionId threshold_xid;

	Assert(TransactionIdIsNormal(recentXmin));
	Assert(OldSnapshotThresholdActive());
	Assert(limit_ts != NULL && limit_xid != NULL);

	/*
	 * TestForOldSnapshot() assumes early pruning advances the page LSN, so we
	 * can't prune early when skipping WAL.
	 */
	if (!RelationAllowsEarlyPruning(relation) || !RelationNeedsWAL(relation))
		return false;

	ts = GetSnapshotCurrentTimestamp();

	SpinLockAcquire(&oldSnapshotControl->mutex_latest_xmin);
	latest_xmin = oldSnapshotControl->latest_xmin;
	next_map_update_ts = oldSnapshotControl->next_map_update;
	SpinLockRelease(&oldSnapshotControl->mutex_latest_xmin);

	/*
	 * Zero threshold always overrides to latest xmin, if valid.  Without some
	 * heuristic it will find its own snapshot too old on, for example, a
	 * simple UPDATE -- which would make it useless for most testing, but
	 * there is no principled way to ensure that it doesn't fail in this way.
	 * Use a five-second delay to try to get useful testing behavior, but this
	 * may need adjustment.
	 */
	if (old_snapshot_threshold == 0)
	{
		if (TransactionIdPrecedes(latest_xmin, MyProc->xmin)
			&& TransactionIdFollows(latest_xmin, xlimit))
			xlimit = latest_xmin;

		ts -= 5 * USECS_PER_SEC;
	}
	else
	{
		ts = AlignTimestampToMinuteBoundary(ts)
			- (old_snapshot_threshold * USECS_PER_MINUTE);

		/* Check for fast exit without LW locking. */
		SpinLockAcquire(&oldSnapshotControl->mutex_threshold);
		threshold_timestamp = oldSnapshotControl->threshold_timestamp;
		threshold_xid = oldSnapshotControl->threshold_xid;
		SpinLockRelease(&oldSnapshotControl->mutex_threshold);

		if (ts == threshold_timestamp)
		{
			/*
			 * Current timestamp is in same bucket as the last limit that was
			 * applied. Reuse.
			 */
			xlimit = threshold_xid;
		}
		else if (ts == next_map_update_ts)
		{
			/*
			 * FIXME: This branch is super iffy - but that should probably
			 * fixed separately.
			 */
			xlimit = latest_xmin;
		}
		else if (GetOldSnapshotFromTimeMapping(ts, &xlimit))
		{
		}

		/*
		 * Failsafe protection against vacuuming work of active transaction.
		 *
		 * This is not an assertion because we avoid the spinlock for
		 * performance, leaving open the possibility that xlimit could advance
		 * and be more current; but it seems prudent to apply this limit.  It
		 * might make pruning a tiny bit less aggressive than it could be, but
		 * protects against data loss bugs.
		 */
		if (TransactionIdIsNormal(latest_xmin)
			&& TransactionIdPrecedes(latest_xmin, xlimit))
			xlimit = latest_xmin;
	}

	if (TransactionIdIsValid(xlimit) &&
		TransactionIdFollowsOrEquals(xlimit, recentXmin))
	{
		*limit_ts = ts;
		*limit_xid = xlimit;

		return true;
	}

	return false;
}

/*
 * Take care of the circular buffer that maps time to xid.
 */
void
MaintainOldSnapshotTimeMapping(TimestampTz whenTaken, TransactionId xmin)
{
	TimestampTz ts;
	TransactionId latest_xmin;
	TimestampTz update_ts;
	bool		map_update_required = false;

	/* Never call this function when old snapshot checking is disabled. */
	Assert(old_snapshot_threshold >= 0);

	ts = AlignTimestampToMinuteBoundary(whenTaken);

	/*
	 * Keep track of the latest xmin seen by any process. Update mapping with
	 * a new value when we have crossed a bucket boundary.
	 */
	SpinLockAcquire(&oldSnapshotControl->mutex_latest_xmin);
	latest_xmin = oldSnapshotControl->latest_xmin;
	update_ts = oldSnapshotControl->next_map_update;
	if (ts > update_ts)
	{
		oldSnapshotControl->next_map_update = ts;
		map_update_required = true;
	}
	if (TransactionIdFollows(xmin, latest_xmin))
		oldSnapshotControl->latest_xmin = xmin;
	SpinLockRelease(&oldSnapshotControl->mutex_latest_xmin);

	/* We only needed to update the most recent xmin value. */
	if (!map_update_required)
		return;

	/* No further tracking needed for 0 (used for testing). */
	if (old_snapshot_threshold == 0)
		return;

	/*
	 * We don't want to do something stupid with unusual values, but we don't
	 * want to litter the log with warnings or break otherwise normal
	 * processing for this feature; so if something seems unreasonable, just
	 * log at DEBUG level and return without doing anything.
	 */
	if (whenTaken < 0)
	{
		elog(DEBUG1,
			 "MaintainOldSnapshotTimeMapping called with negative whenTaken = %ld",
			 (long) whenTaken);
		return;
	}
	if (!TransactionIdIsNormal(xmin))
	{
		elog(DEBUG1,
			 "MaintainOldSnapshotTimeMapping called with xmin = %lu",
			 (unsigned long) xmin);
		return;
	}

	LWLockAcquire(OldSnapshotTimeMapLock, LW_EXCLUSIVE);

	Assert(oldSnapshotControl->head_offset >= 0);
	Assert(oldSnapshotControl->head_offset < OLD_SNAPSHOT_TIME_MAP_ENTRIES);
	Assert((oldSnapshotControl->head_timestamp % USECS_PER_MINUTE) == 0);
	Assert(oldSnapshotControl->count_used >= 0);
	Assert(oldSnapshotControl->count_used <= OLD_SNAPSHOT_TIME_MAP_ENTRIES);

	if (oldSnapshotControl->count_used == 0)
	{
		/* set up first entry for empty mapping */
		oldSnapshotControl->head_offset = 0;
		oldSnapshotControl->head_timestamp = ts;
		oldSnapshotControl->count_used = 1;
		oldSnapshotControl->xid_by_minute[0] = xmin;
	}
	else if (ts < oldSnapshotControl->head_timestamp)
	{
		/* old ts; log it at DEBUG */
		LWLockRelease(OldSnapshotTimeMapLock);
		elog(DEBUG1,
			 "MaintainOldSnapshotTimeMapping called with old whenTaken = %ld",
			 (long) whenTaken);
		return;
	}
	else if (ts <= (oldSnapshotControl->head_timestamp +
					((oldSnapshotControl->count_used - 1)
					 * USECS_PER_MINUTE)))
	{
		/* existing mapping; advance xid if possible */
		int			bucket = (oldSnapshotControl->head_offset
							  + ((ts - oldSnapshotControl->head_timestamp)
								 / USECS_PER_MINUTE))
		% OLD_SNAPSHOT_TIME_MAP_ENTRIES;

		if (TransactionIdPrecedes(oldSnapshotControl->xid_by_minute[bucket], xmin))
			oldSnapshotControl->xid_by_minute[bucket] = xmin;
	}
	else
	{
		/* We need a new bucket, but it might not be the very next one. */
		int			distance_to_new_tail;
		int			distance_to_current_tail;
		int			advance;

		/*
		 * Our goal is for the new "tail" of the mapping, that is, the entry
		 * which is newest and thus furthest from the "head" entry, to
		 * correspond to "ts". Since there's one entry per minute, the
		 * distance between the current head and the new tail is just the
		 * number of minutes of difference between ts and the current
		 * head_timestamp.
		 *
		 * The distance from the current head to the current tail is one less
		 * than the number of entries in the mapping, because the entry at the
		 * head_offset is for 0 minutes after head_timestamp.
		 *
		 * The difference between these two values is the number of minutes by
		 * which we need to advance the mapping, either adding new entries or
		 * rotating old ones out.
		 */
		distance_to_new_tail =
			(ts - oldSnapshotControl->head_timestamp) / USECS_PER_MINUTE;
		distance_to_current_tail =
			oldSnapshotControl->count_used - 1;
		advance = distance_to_new_tail - distance_to_current_tail;
		Assert(advance > 0);

		if (advance >= OLD_SNAPSHOT_TIME_MAP_ENTRIES)
		{
			/* Advance is so far that all old data is junk; start over. */
			oldSnapshotControl->head_offset = 0;
			oldSnapshotControl->count_used = 1;
			oldSnapshotControl->xid_by_minute[0] = xmin;
			oldSnapshotControl->head_timestamp = ts;
		}
		else
		{
			/* Store the new value in one or more buckets. */
			int			i;

			for (i = 0; i < advance; i++)
			{
				if (oldSnapshotControl->count_used == OLD_SNAPSHOT_TIME_MAP_ENTRIES)
				{
					/* Map full and new value replaces old head. */
					int			old_head = oldSnapshotControl->head_offset;

					if (old_head == (OLD_SNAPSHOT_TIME_MAP_ENTRIES - 1))
						oldSnapshotControl->head_offset = 0;
					else
						oldSnapshotControl->head_offset = old_head + 1;
					oldSnapshotControl->xid_by_minute[old_head] = xmin;
					oldSnapshotControl->head_timestamp += USECS_PER_MINUTE;
				}
				else
				{
					/* Extend map to unused entry. */
					int			new_tail = (oldSnapshotControl->head_offset
											+ oldSnapshotControl->count_used)
					% OLD_SNAPSHOT_TIME_MAP_ENTRIES;

					oldSnapshotControl->count_used++;
					oldSnapshotControl->xid_by_minute[new_tail] = xmin;
				}
			}
		}
	}

	LWLockRelease(OldSnapshotTimeMapLock);
}


/*
 * Setup a snapshot that replaces normal catalog snapshots that allows catalog
 * access to behave just like it did at a certain point in the past.
 *
 * Needed for logical decoding.
 */
void
SetupHistoricSnapshot(Snapshot historic_snapshot, HTAB *tuplecids)
{
	Assert(historic_snapshot != NULL);

	/* setup the timetravel snapshot */
	HistoricSnapshot = historic_snapshot;

	/* setup (cmin, cmax) lookup hash */
	tuplecid_data = tuplecids;
}


/*
 * Make catalog snapshots behave normally again.
 */
void
TeardownHistoricSnapshot(bool is_error)
{
	HistoricSnapshot = NULL;
	tuplecid_data = NULL;
}

bool
HistoricSnapshotActive(void)
{
	return HistoricSnapshot != NULL;
}

HTAB *
HistoricSnapshotGetTupleCids(void)
{
	Assert(HistoricSnapshotActive());
	return tuplecid_data;
}

/*
 * EstimateSnapshotSpace
 *		Returns the size needed to store the given snapshot.
 *
 * We are exporting only required fields from the Snapshot, stored in
 * SerializedSnapshotData.
 */
Size
EstimateSnapshotSpace(Snapshot snap)
{
	Size		size;

	Assert(snap != InvalidSnapshot);
	Assert(snap->snapshot_type == SNAPSHOT_MVCC);

	/* We allocate any XID arrays needed in the same palloc block. */
	size = add_size(sizeof(SerializedSnapshotData),
					mul_size(snap->xcnt, sizeof(TransactionId)));
	if (snap->subxcnt > 0 &&
		(!snap->suboverflowed || snap->takenDuringRecovery))
		size = add_size(size,
						mul_size(snap->subxcnt, sizeof(TransactionId)));

	return size;
}

/*
 * SerializeSnapshot
 *		Dumps the serialized snapshot (extracted from given snapshot) onto the
 *		memory location at start_address.
 */
void
SerializeSnapshot(Snapshot snapshot, char *start_address)
{
	SerializedSnapshotData serialized_snapshot;

	Assert(snapshot->subxcnt >= 0);

	/* Copy all required fields */
	serialized_snapshot.xmin = snapshot->xmin;
	serialized_snapshot.xmax = snapshot->xmax;
	serialized_snapshot.xcnt = snapshot->xcnt;
	serialized_snapshot.subxcnt = snapshot->subxcnt;
	serialized_snapshot.suboverflowed = snapshot->suboverflowed;
	serialized_snapshot.takenDuringRecovery = snapshot->takenDuringRecovery;
	serialized_snapshot.curcid = snapshot->curcid;
	serialized_snapshot.whenTaken = snapshot->whenTaken;
	serialized_snapshot.lsn = snapshot->lsn;

	/*
	 * Ignore the SubXID array if it has overflowed, unless the snapshot was
	 * taken during recovery - in that case, top-level XIDs are in subxip as
	 * well, and we mustn't lose them.
	 */
	if (serialized_snapshot.suboverflowed && !snapshot->takenDuringRecovery)
		serialized_snapshot.subxcnt = 0;

	/* Copy struct to possibly-unaligned buffer */
	memcpy(start_address,
		   &serialized_snapshot, sizeof(SerializedSnapshotData));

	/* Copy XID array */
	if (snapshot->xcnt > 0)
		memcpy((TransactionId *) (start_address +
								  sizeof(SerializedSnapshotData)),
			   snapshot->xip, snapshot->xcnt * sizeof(TransactionId));

	/*
	 * Copy SubXID array. Don't bother to copy it if it had overflowed,
	 * though, because it's not used anywhere in that case. Except if it's a
	 * snapshot taken during recovery; all the top-level XIDs are in subxip as
	 * well in that case, so we mustn't lose them.
	 */
	if (serialized_snapshot.subxcnt > 0)
	{
		Size		subxipoff = sizeof(SerializedSnapshotData) +
		snapshot->xcnt * sizeof(TransactionId);

		memcpy((TransactionId *) (start_address + subxipoff),
			   snapshot->subxip, snapshot->subxcnt * sizeof(TransactionId));
	}
}

/*
 * RestoreSnapshot
 *		Restore a serialized snapshot from the specified address.
 *
 * The copy is palloc'd in TopTransactionContext and has initial refcounts set
 * to 0.  The returned snapshot has the copied flag set.
 */
Snapshot
RestoreSnapshot(char *start_address)
{
	SerializedSnapshotData serialized_snapshot;
	Size		size;
	Snapshot	snapshot;
	TransactionId *serialized_xids;

	memcpy(&serialized_snapshot, start_address,
		   sizeof(SerializedSnapshotData));
	serialized_xids = (TransactionId *)
		(start_address + sizeof(SerializedSnapshotData));

	/* We allocate any XID arrays needed in the same palloc block. */
	size = sizeof(SnapshotData)
		+ serialized_snapshot.xcnt * sizeof(TransactionId)
		+ serialized_snapshot.subxcnt * sizeof(TransactionId);

	/* Copy all required fields */
	snapshot = (Snapshot) MemoryContextAlloc(TopTransactionContext, size);
	snapshot->snapshot_type = SNAPSHOT_MVCC;
	snapshot->xmin = serialized_snapshot.xmin;
	snapshot->xmax = serialized_snapshot.xmax;
	snapshot->xip = NULL;
	snapshot->xcnt = serialized_snapshot.xcnt;
	snapshot->subxip = NULL;
	snapshot->subxcnt = serialized_snapshot.subxcnt;
	snapshot->suboverflowed = serialized_snapshot.suboverflowed;
	snapshot->takenDuringRecovery = serialized_snapshot.takenDuringRecovery;
	snapshot->curcid = serialized_snapshot.curcid;
	snapshot->whenTaken = serialized_snapshot.whenTaken;
	snapshot->lsn = serialized_snapshot.lsn;
<<<<<<< HEAD
	snapshot->snapXactCompletionCount = 0;
=======
	snapshot->yb_read_time_point_handle = YbBuildCurrentReadTimePointHandle();
>>>>>>> ac9164b6

	/* Copy XIDs, if present. */
	if (serialized_snapshot.xcnt > 0)
	{
		snapshot->xip = (TransactionId *) (snapshot + 1);
		memcpy(snapshot->xip, serialized_xids,
			   serialized_snapshot.xcnt * sizeof(TransactionId));
	}

	/* Copy SubXIDs, if present. */
	if (serialized_snapshot.subxcnt > 0)
	{
		snapshot->subxip = ((TransactionId *) (snapshot + 1)) +
			serialized_snapshot.xcnt;
		memcpy(snapshot->subxip, serialized_xids + serialized_snapshot.xcnt,
			   serialized_snapshot.subxcnt * sizeof(TransactionId));
	}

	/* Set the copied flag so that the caller will set refcounts correctly. */
	snapshot->regd_count = 0;
	snapshot->active_count = 0;
	snapshot->copied = true;

	return snapshot;
}

/*
 * Install a restored snapshot as the transaction snapshot.
 *
 * The second argument is of type void * so that snapmgr.h need not include
 * the declaration for PGPROC.
 */
void
RestoreTransactionSnapshot(Snapshot snapshot, void *source_pgproc)
{
	SetTransactionSnapshot(snapshot, NULL, InvalidPid, source_pgproc);
}

/*
 * XidInMVCCSnapshot
 *		Is the given XID still-in-progress according to the snapshot?
 *
 * Note: GetSnapshotData never stores either top xid or subxids of our own
 * backend into a snapshot, so these xids will not be reported as "running"
 * by this function.  This is OK for current uses, because we always check
 * TransactionIdIsCurrentTransactionId first, except when it's known the
 * XID could not be ours anyway.
 */
bool
XidInMVCCSnapshot(TransactionId xid, Snapshot snapshot)
{
	uint32		i;

	/*
	 * Make a quick range check to eliminate most XIDs without looking at the
	 * xip arrays.  Note that this is OK even if we convert a subxact XID to
	 * its parent below, because a subxact with XID < xmin has surely also got
	 * a parent with XID < xmin, while one with XID >= xmax must belong to a
	 * parent that was not yet committed at the time of this snapshot.
	 */

	/* Any xid < xmin is not in-progress */
	if (TransactionIdPrecedes(xid, snapshot->xmin))
		return false;
	/* Any xid >= xmax is in-progress */
	if (TransactionIdFollowsOrEquals(xid, snapshot->xmax))
		return true;

	/*
	 * Snapshot information is stored slightly differently in snapshots taken
	 * during recovery.
	 */
	if (!snapshot->takenDuringRecovery)
	{
		/*
		 * If the snapshot contains full subxact data, the fastest way to
		 * check things is just to compare the given XID against both subxact
		 * XIDs and top-level XIDs.  If the snapshot overflowed, we have to
		 * use pg_subtrans to convert a subxact XID to its parent XID, but
		 * then we need only look at top-level XIDs not subxacts.
		 */
		if (!snapshot->suboverflowed)
		{
			/* we have full data, so search subxip */
			int32		j;

			for (j = 0; j < snapshot->subxcnt; j++)
			{
				if (TransactionIdEquals(xid, snapshot->subxip[j]))
					return true;
			}

			/* not there, fall through to search xip[] */
		}
		else
		{
			/*
			 * Snapshot overflowed, so convert xid to top-level.  This is safe
			 * because we eliminated too-old XIDs above.
			 */
			xid = SubTransGetTopmostTransaction(xid);

			/*
			 * If xid was indeed a subxact, we might now have an xid < xmin,
			 * so recheck to avoid an array scan.  No point in rechecking
			 * xmax.
			 */
			if (TransactionIdPrecedes(xid, snapshot->xmin))
				return false;
		}

		for (i = 0; i < snapshot->xcnt; i++)
		{
			if (TransactionIdEquals(xid, snapshot->xip[i]))
				return true;
		}
	}
	else
	{
		int32		j;

		/*
		 * In recovery we store all xids in the subxact array because it is by
		 * far the bigger array, and we mostly don't know which xids are
		 * top-level and which are subxacts. The xip array is empty.
		 *
		 * We start by searching subtrans, if we overflowed.
		 */
		if (snapshot->suboverflowed)
		{
			/*
			 * Snapshot overflowed, so convert xid to top-level.  This is safe
			 * because we eliminated too-old XIDs above.
			 */
			xid = SubTransGetTopmostTransaction(xid);

			/*
			 * If xid was indeed a subxact, we might now have an xid < xmin,
			 * so recheck to avoid an array scan.  No point in rechecking
			 * xmax.
			 */
			if (TransactionIdPrecedes(xid, snapshot->xmin))
				return false;
		}

		/*
		 * We now have either a top-level xid higher than xmin or an
		 * indeterminate xid. We don't know whether it's top level or subxact
		 * but it doesn't matter. If it's present, the xid is visible.
		 */
		for (j = 0; j < snapshot->subxcnt; j++)
		{
			if (TransactionIdEquals(xid, snapshot->subxip[j]))
				return true;
		}
	}

	return false;
}<|MERGE_RESOLUTION|>--- conflicted
+++ resolved
@@ -2271,11 +2271,8 @@
 	snapshot->curcid = serialized_snapshot.curcid;
 	snapshot->whenTaken = serialized_snapshot.whenTaken;
 	snapshot->lsn = serialized_snapshot.lsn;
-<<<<<<< HEAD
 	snapshot->snapXactCompletionCount = 0;
-=======
 	snapshot->yb_read_time_point_handle = YbBuildCurrentReadTimePointHandle();
->>>>>>> ac9164b6
 
 	/* Copy XIDs, if present. */
 	if (serialized_snapshot.xcnt > 0)
