/*-------------------------------------------------------------------------
 *
 * elog.c
 *	  error logging and reporting
 *
 * Because of the extremely high rate at which log messages can be generated,
 * we need to be mindful of the performance cost of obtaining any information
 * that may be logged.  Also, it's important to keep in mind that this code may
 * get called from within an aborted transaction, in which case operations
 * such as syscache lookups are unsafe.
 *
 * Some notes about recursion and errors during error processing:
 *
 * We need to be robust about recursive-error scenarios --- for example,
 * if we run out of memory, it's important to be able to report that fact.
 * There are a number of considerations that go into this.
 *
 * First, distinguish between re-entrant use and actual recursion.  It
 * is possible for an error or warning message to be emitted while the
 * parameters for an error message are being computed.  In this case
 * errstart has been called for the outer message, and some field values
 * may have already been saved, but we are not actually recursing.  We handle
 * this by providing a (small) stack of ErrorData records.  The inner message
 * can be computed and sent without disturbing the state of the outer message.
 * (If the inner message is actually an error, this isn't very interesting
 * because control won't come back to the outer message generator ... but
 * if the inner message is only debug or log data, this is critical.)
 *
 * Second, actual recursion will occur if an error is reported by one of
 * the elog.c routines or something they call.  By far the most probable
 * scenario of this sort is "out of memory"; and it's also the nastiest
 * to handle because we'd likely also run out of memory while trying to
 * report this error!  Our escape hatch for this case is to reset the
 * ErrorContext to empty before trying to process the inner error.  Since
 * ErrorContext is guaranteed to have at least 8K of space in it (see mcxt.c),
 * we should be able to process an "out of memory" message successfully.
 * Since we lose the prior error state due to the reset, we won't be able
 * to return to processing the original error, but we wouldn't have anyway.
 * (NOTE: the escape hatch is not used for recursive situations where the
 * inner message is of less than ERROR severity; in that case we just
 * try to process it and return normally.  Usually this will work, but if
 * it ends up in infinite recursion, we will PANIC due to error stack
 * overflow.)
 *
 * YB notes:
 * When Postgres code is executed in DocDB environment (what is commonly
 * referenced as "pushdown"), the logging and error handling do not work
 * properly for a number of reasons. First and foremost, Postgres uses global
 * variables to keep error state, and the DocDB environment is multi-threaded,
 * where global variables are accessible from multiple threads, which may
 * conflict. Other is that the errors have to pass through DocDB to be presented
 * to the client, and DocDB has incompatible error handling subsystem.
 *
 * We mitigate many of those problems by replacing Postgres implementation of
 * the error handling API. That implementation detects DocDB environment and
 * uses alternate functions and data structures, designed to work in
 * multi-threaded environment and interface with DocDB logging and error
 * handling.
 *
 * Similar to Postgres, our implementation maintains a stack of error handlers,
 * and error raising functions make long jumps to the next handler. While
 * Postgres sets up top level handlers in its processes' main routines before
 * entering the event loop, DocDB has to set up and tear down one as needed,
 * when a request needs to execute Postgres code. See PG_SETUP_ERROR_REPORTING
 * macro for detail. The PG_TRY macro sets secondary handler, this API works
 * the same in any mode, while internal implementation is different. In
 * multi-threaded mode a thread local variable to hold error state. The
 * variable is of type YbgStatus, which is designed to easily interface with
 * Status, representing DocDB error state. The YbgStatus instance contains
 * "private" data, similar to ErrorData, in multi-threaded mode functions like
 * errmsg() update these "private" data instead, and info is transferred to the
 * YbgStatus at the end. The PG_STATUS_OK macro is used to tear down the top
 * level handler and return YbgStatus if there is any error to deliver to the
 * client.
 *
 * The returned YbgStatus instance is converted to a Status, and it is currently
 * a big limitation that Status is conventionally handled as an error by DocDB,
 * that is, it interrupt execution flow. Therefore there's no way to return
 * non-error messages, such as warnings and notices from "pushed down" code to
 * the client. Though in multi-threaded mode all messages are logged, regardless
 * of the Postgres configuration.
 *
 * The Postgres processes serving PG-compatible clients in Yugabyte are
 * prepared to handle Status instances when communicating to DocDB. Those
 * Statuses may originate from the "pushed down" code, as well as from DocDB
 * itself. The handler raises a Postgres error using information in the
 * Status. While the implementation of the Status-to-PG error conversion
 * matches the opposite conversion, we do not try to distinguish by Status
 * origin, and with backward compatibility in mind can not be strict with
 * regards to the status format. In the cases when DocDB reimplements some
 * Postgres functionality, instead of invoking Postgres code it is recommended
 * to refer YbgStatus-to-Status conversion to make Status instances that would
 * look like original postgres errors.
 *
 *
 * Portions Copyright (c) 1996-2022, PostgreSQL Global Development Group
 * Portions Copyright (c) 1994, Regents of the University of California
 *
 *
 * IDENTIFICATION
 *	  src/backend/utils/error/elog.c
 *
 *-------------------------------------------------------------------------
 */
#include "postgres.h"

#include <fcntl.h>
#include <time.h>
#include <unistd.h>
#include <signal.h>
#include <ctype.h>
#ifdef HAVE_SYSLOG
#include <syslog.h>
#endif
#ifdef HAVE_EXECINFO_H
#include <execinfo.h>
#endif

#include "access/transam.h"
#include "access/xact.h"
#include "common/pg_yb_common.h"
#include "libpq/libpq.h"
#include "libpq/pqformat.h"
#include "mb/pg_wchar.h"
#include "miscadmin.h"
#include "pgstat.h"
#include "postmaster/bgworker.h"
#include "postmaster/postmaster.h"
#include "postmaster/syslogger.h"
#include "storage/ipc.h"
#include "storage/proc.h"
#include "tcop/tcopprot.h"
#include "utils/guc.h"
#include "utils/memutils.h"
#include "utils/ps_status.h"

// YB includes.
#include "pg_yb_utils.h"
#include "ybgate/ybgate_status.h"

/* In this module, access gettext() via err_gettext() */
#undef _
#define _(x) err_gettext(x)


/* Global variables */
ErrorContextCallback *error_context_stack = NULL;

sigjmp_buf *PG_exception_stack = NULL;

extern bool redirection_done;

/*
 * Hook for intercepting messages before they are sent to the server log.
 * Note that the hook will not get called for messages that are suppressed
 * by log_min_messages.  Also note that logging hooks implemented in preload
 * libraries will miss any log messages that are generated before the
 * library is loaded.
 */
emit_log_hook_type emit_log_hook = NULL;

/* GUC parameters */
int			Log_error_verbosity = PGERROR_VERBOSE;
char	   *Log_line_prefix = NULL; /* format for extra log line info */
int			Log_destination = LOG_DESTINATION_STDERR;
char	   *Log_destination_string = NULL;
bool		syslog_sequence_numbers = true;
bool		syslog_split_messages = true;

#ifdef HAVE_SYSLOG

/*
 * Max string length to send to syslog().  Note that this doesn't count the
 * sequence-number prefix we add, and of course it doesn't count the prefix
 * added by syslog itself.  Solaris and sysklogd truncate the final message
 * at 1024 bytes, so this value leaves 124 bytes for those prefixes.  (Most
 * other syslog implementations seem to have limits of 2KB or so.)
 */
#ifndef PG_SYSLOG_LIMIT
#define PG_SYSLOG_LIMIT 900
#endif

static bool openlog_done = false;
static char *syslog_ident = NULL;
static int	syslog_facility = LOG_LOCAL0;

static void write_syslog(int level, const char *line);
#endif

#ifdef WIN32
extern char *event_source;

static void write_eventlog(int level, const char *line, int len);
#endif

/* We provide a small stack of ErrorData records for re-entrant cases */
#define ERRORDATA_STACK_SIZE  5

static ErrorData errordata[ERRORDATA_STACK_SIZE];

static int	errordata_stack_depth = -1; /* index of topmost active frame */

static int	recursion_depth = 0;	/* to detect actual recursion */

/*
 * Equivalent of ErrorData for YbGate.
 * Instead of having global variable to store instances of this structure, they
 * are attached to the YbgStatus instance associated with the thread as an
 * untyped pointer.
 * In multithreaded mode err... functions populate the fields of this structure,
 * and at the end of the ereport/elog sequence the data are transferred to the
 * YbgStatus instance to be used later construct DocDB Status.
 * In a case when another error is raised during error handling, multiple
 * YbgErrorData instances may form a stack. Similar to Postgres we limit stack
 * depth.
 */
typedef struct YbgErrorData
{
	int			elevel;
	const char *errmsg;
	const char **errargs;
	int			nargs;
	int			argsize;
	int			sqlerrcode; /* encoded ERRSTATE */
	uint16_t yb_txn_errcode; /* YB transaction error cast to uint16, as returned
							  * by static_cast of TransactionErrorTag::Decode of
							  * Status::ErrorData(TransactionErrorTag::kCategory)
							  */
	const char *filename;	/* __FILE__ of ereport() call */
	int			lineno;		/* __LINE__ of ereport() call */
	const char *funcname;	/* __func__ of ereport() call */
	int			saved_errno; /* errno at entry */
	int			errordata_stack_depth;
	struct YbgErrorData *previous; /* next stack frame */
} YbgErrorData;
typedef struct YbgErrorData *YbgError;

/*
 * yb_errstart - YbGate equivalent of errstart
 *
 * Create a YbgErrorData instance and put the parameters into it.
 * Lasily creates YbgStatus instance. If YbgStatus instance already exists, and
 * has a YbgErrorData it is referenced by the new YbgErrorData instance, forming
 * a stack.
 */
bool
yb_errstart(int elevel, const char *filename, int lineno, const char *funcname)
{
	YbgStatus		status;
	MemoryContext	error_context;
	MemoryContext	old_context;
	YbgError		edata;
	YbgError		previous;

	Assert(IsMultiThreadedMode());
	if (filename)
	{
		const char *slash;

		/* keep only base name, useful especially for vpath builds */
		slash = strrchr(filename, '/');
		if (slash)
			filename = slash + 1;
	}
	status = YBCPgGetThreadLocalErrStatus();
	if (status == NULL)
	{
		/* Lazily create YbgStatus */
		status = YbgStatusCreate();
		YBCPgSetThreadLocalErrStatus(status);
	}
	error_context = (MemoryContext) YbgStatusGetContext(status);
	if (error_context == NULL)
	{
		/*
		 * Static constants of YbgStatus type have NULL context. They are read
		 * only, and can not be used with ereport/elog
		 */
		YBCLogImpl(/* severity (3=FATAL) */ 3, filename, lineno,
				   YBShouldLogStackTraceOnError(),
				   "PG error state is missing memory context");
		pg_unreachable();
	}
	old_context = MemoryContextSwitchTo(error_context);
	/* Initialize data for this error frame */
	previous = (YbgError) YbgStatusGetEdata(status);
	edata = (YbgError) palloc0(sizeof(YbgErrorData));
	edata->elevel = elevel;
	edata->previous = previous;
	edata->errordata_stack_depth =
		previous ? previous->errordata_stack_depth + 1 : 1;
	if (edata->errordata_stack_depth >= ERRORDATA_STACK_SIZE)
	{
		/* Too deep stack typically indicates recursive error. */
		YBCPgSetThreadLocalErrStatus(NULL);
		MemoryContextSwitchTo(old_context);
		MemoryContextReset(error_context);
		YBCLogImpl(/* severity (3=FATAL) */ 3, filename, lineno,
				   YBShouldLogStackTraceOnError(),
				   "Error data stack is too deep");
		pg_unreachable();
	}
	edata->filename = filename;
	edata->lineno = lineno;
	edata->funcname = funcname;
	/* Select default errcode based on elevel */
	if (elevel >= ERROR)
		edata->sqlerrcode = ERRCODE_INTERNAL_ERROR;
	else
		edata->sqlerrcode = ERRCODE_SUCCESSFUL_COMPLETION;
	/* errno is saved here so that error parameter eval can't change it */
	edata->saved_errno = errno;
	YbgStatusSetEdata(status, edata);
	MemoryContextSwitchTo(old_context);
	return true;
}

/*
 * yb_copy_edata_fields_to_status - transfer data from the YbgError frame to
 * the YbgStatus
 *
 * The data is transferred when composing of ereport/elog with severity ERROR or
 * higher is finalized. Since YbgError is private to elog.c, YbGate can not use
 * it directly to construct the Status instance, hence copy. The fields being
 * copied here should match those cleaned up in yb_reset_error_status.
 */
static void
yb_copy_edata_fields_to_status(YbgStatus status, YbgError edata)
{
	YbgStatusSetLevel(status, edata->elevel);
	YbgStatusSetMessageAndArgs(status, edata->errmsg, edata->nargs,
							   edata->errargs);
	YbgStatusSetSqlError(status, edata->sqlerrcode);
	YbgStatusSetFilename(status, edata->filename);
	YbgStatusSetLineNumber(status, edata->lineno);
	YbgStatusSetFuncname(status, edata->funcname);
}

/*
 * yb_errfinish - YbGate equivalent of errfinish
 *
 * Move error data from the current YbgError frame to the status, and if error
 * level is severe enough, jump to the current error handler.
 */
void
yb_errfinish(int dummy,...)
{
	YbgStatus		status = YBCPgGetThreadLocalErrStatus();
	YbgError		edata = (YbgError) YbgStatusGetEdata(status);
	/*
	 * Pop current edata frame by setting previous as current.
	 * Even if we are going to make sigjmp from here, we may end up in a
	 * PG_CATCH block where the error may be discarded and composing of the
	 * previous error continued.
	 */
	YbgStatusSetEdata(status, edata->previous);
	if (edata->elevel >= ERROR)
	{
		yb_copy_edata_fields_to_status(status, edata);
		sigjmp_buf *buffer = YBCPgGetThreadLocalJumpBuffer();
		if (buffer == NULL)
		{
			/*
			 * There is no jump destination, most likely YbGate function was
			 * invoked without PG_SETUP_ERROR_REPORTING()
			 * Raise fatal error and provide the filename and line number set
			 * by the yb_errstart. Note, status is not NULL here, as NULL
			 * status is not an error.
			 */
			const char *filename = YbgStatusGetFilename(status);
			int lineno = YbgStatusGetLineNumber(status);
			YBCLogImpl(/* severity (3=FATAL) */ 3, filename, lineno,
					   YBShouldLogStackTraceOnError(),
					   "PG error reporting has not been set up");
		}
		siglongjmp(*buffer, 1);
		pg_unreachable();
	}
}

/*
 * Saved timeval and buffers for formatted timestamps that might be used by
 * both log_line_prefix and csv logs.
 */
static struct timeval saved_timeval;
static bool saved_timeval_set = false;

#define MAX_HOSTNAME_LENGTH 128

#define FORMATTED_TS_LEN 128
static char formatted_start_time[FORMATTED_TS_LEN];
static char formatted_log_time[FORMATTED_TS_LEN];


/* Macro for checking errordata_stack_depth is reasonable */
#define CHECK_STACK_DEPTH() \
	do { \
		if (errordata_stack_depth < 0) \
		{ \
			errordata_stack_depth = -1; \
			ereport(ERROR, (errmsg_internal("errstart was not called"))); \
		} \
	} while (0)

#define RETURN_IF_MULTITHREADED_MODE() \
	do { \
		if (IsMultiThreadedMode()) \
		{ \
			return 0; \
		} \
	} while(0)

static const char *err_gettext(const char *str) pg_attribute_format_arg(1);
static pg_noinline void set_backtrace(ErrorData *edata, int num_skip);
static void set_errdata_field(MemoryContextData *cxt, char **ptr, const char *str);
static void write_console(const char *line, int len);
static const char *process_log_prefix_padding(const char *p, int *padding);
static void log_line_prefix(StringInfo buf, ErrorData *edata);
static void send_message_to_server_log(ErrorData *edata);
static void send_message_to_frontend(ErrorData *edata);
static void append_with_tabs(StringInfo buf, const char *str);
<<<<<<< HEAD


/*
 * is_log_level_output -- is elevel logically >= log_min_level?
 *
 * We use this for tests that should consider LOG to sort out-of-order,
 * between ERROR and FATAL.  Generally this is the right thing for testing
 * whether a message should go to the postmaster log, whereas a simple >=
 * test is correct for testing whether the message should go to the client.
 */
static inline bool
is_log_level_output(int elevel, int log_min_level)
{
	if (elevel == LOG || elevel == LOG_SERVER_ONLY)
	{
		if (log_min_level == LOG || log_min_level <= ERROR)
			return true;
	}
	else if (elevel == WARNING_CLIENT_ONLY)
	{
		/* never sent to log, regardless of log_min_level */
		return false;
	}
	else if (log_min_level == LOG)
	{
		/* elevel != LOG */
		if (elevel >= FATAL)
			return true;
	}
	/* Neither is LOG */
	else if (elevel >= log_min_level)
		return true;

	return false;
}

/*
 * Policy-setting subroutines.  These are fairly simple, but it seems wise
 * to have the code in just one place.
 */

/*
 * should_output_to_server --- should message of given elevel go to the log?
 */
static inline bool
should_output_to_server(int elevel)
{
	return is_log_level_output(elevel, log_min_messages);
}

/*
 * should_output_to_client --- should message of given elevel go to the client?
 */
static inline bool
should_output_to_client(int elevel)
{
	if (whereToSendOutput == DestRemote && elevel != LOG_SERVER_ONLY)
	{
		/*
		 * client_min_messages is honored only after we complete the
		 * authentication handshake.  This is required both for security
		 * reasons and because many clients can't handle NOTICE messages
		 * during authentication.
		 */
		if (ClientAuthInProgress)
			return (elevel >= ERROR);
		else
			return (elevel >= client_min_messages || elevel == INFO);
	}
	return false;
}


/*
 * message_level_is_interesting --- would ereport/elog do anything?
 *
 * Returns true if ereport/elog with this elevel will not be a no-op.
 * This is useful to short-circuit any expensive preparatory work that
 * might be needed for a logging message.  There is no point in
 * prepending this to a bare ereport/elog call, however.
 */
bool
message_level_is_interesting(int elevel)
{
	/*
	 * Keep this in sync with the decision-making in errstart().
	 */
	if (elevel >= ERROR ||
		should_output_to_server(elevel) ||
		should_output_to_client(elevel))
		return true;
	return false;
}

=======
static bool is_log_level_output(int elevel, int log_min_level);
static void yb_log_errmsg_va(const char* fmt, va_list args);
static void yb_errmsg_va(const char* fmt, va_list args);
static void		   yb_message_from_status_data(StringInfo buf, const char *fmt,
											   const size_t nargs, const char **args);
>>>>>>> f5f84e2f

/*
 * in_error_recursion_trouble --- are we at risk of infinite error recursion?
 *
 * This function exists to provide common control of various fallback steps
 * that we take if we think we are facing infinite error recursion.  See the
 * callers for details.
 */
bool
in_error_recursion_trouble(void)
{
	/* Pull the plug if recurse more than once */
	return (recursion_depth > 2);
}

/*
 * One of those fallback steps is to stop trying to localize the error
 * message, since there's a significant probability that that's exactly
 * what's causing the recursion.
 */
static inline const char *
err_gettext(const char *str)
{
#ifdef ENABLE_NLS
	if (in_error_recursion_trouble())
		return str;
	else
		return gettext(str);
#else
	return str;
#endif
}

/*
 * errstart_cold
 *		A simple wrapper around errstart, but hinted to be "cold".  Supporting
 *		compilers are more likely to move code for branches containing this
 *		function into an area away from the calling function's code.  This can
 *		result in more commonly executed code being more compact and fitting
 *		on fewer cache lines.
 */
pg_attribute_cold bool
errstart_cold(int elevel, const char *domain)
{
	return errstart(elevel, domain);
}

/*
 * errstart --- begin an error-reporting cycle
 *
 * Create and initialize error stack entry.  Subsequently, errmsg() and
 * perhaps other routines will be called to further populate the stack entry.
 * Finally, errfinish() will be called to actually process the error report.
 *
 * Returns true in normal case.  Returns false to short-circuit the error
 * report (if it's a warning or lower and not to be reported anywhere).
 */
bool
errstart(int elevel, const char *domain)
{
	ErrorData  *edata;
	bool		output_to_server;
	bool		output_to_client = false;
	int			i;

	Assert(!IsMultiThreadedMode());
	/*
	 * Check some cases in which we want to promote an error into a more
	 * severe error.  None of this logic applies for non-error messages.
	 */
	if (elevel >= ERROR)
	{
		/*
		 * If we are inside a critical section, all errors become PANIC
		 * errors.  See miscadmin.h.
		 */
		if (CritSectionCount > 0)
			elevel = PANIC;

		/*
		 * Check reasons for treating ERROR as FATAL:
		 *
		 * 1. we have no handler to pass the error to (implies we are in the
		 * postmaster or in backend startup).
		 *
		 * 2. ExitOnAnyError mode switch is set (initdb uses this).
		 *
		 * 3. the error occurred after proc_exit has begun to run.  (It's
		 * proc_exit's responsibility to see that this doesn't turn into
		 * infinite recursion!)
		 */
		if (elevel == ERROR)
		{
			if (PG_exception_stack == NULL ||
				ExitOnAnyError ||
				proc_exit_inprogress)
				elevel = FATAL;
		}

		/*
		 * If the error level is ERROR or more, errfinish is not going to
		 * return to caller; therefore, if there is any stacked error already
		 * in progress it will be lost.  This is more or less okay, except we
		 * do not want to have a FATAL or PANIC error downgraded because the
		 * reporting process was interrupted by a lower-grade error.  So check
		 * the stack and make sure we panic if panic is warranted.
		 */
		for (i = 0; i <= errordata_stack_depth; i++)
			elevel = Max(elevel, errordata[i].elevel);
	}

	/*
	 * Now decide whether we need to process this report at all; if it's
	 * warning or less and not enabled for logging, just return false without
	 * starting up any error logging machinery.
	 */
	output_to_server = should_output_to_server(elevel);
	output_to_client = should_output_to_client(elevel);
	if (elevel < ERROR && !output_to_server && !output_to_client)
		return false;

	/*
	 * We need to do some actual work.  Make sure that memory context
	 * initialization has finished, else we can't do anything useful.
	 */
	if (ErrorContext == NULL)
	{
		/* Oops, hard crash time; very little we can do safely here */
		write_stderr("error occurred before error message processing is available\n");
		exit(2);
	}

	/*
	 * Okay, crank up a stack entry to store the info in.
	 */

	if (recursion_depth++ > 0 && elevel >= ERROR)
	{
		/*
		 * Oops, error during error processing.  Clear ErrorContext as
		 * discussed at top of file.  We will not return to the original
		 * error's reporter or handler, so we don't need it.
		 */
		MemoryContextReset(ErrorContext);

		/*
		 * Infinite error recursion might be due to something broken in a
		 * context traceback routine.  Abandon them too.  We also abandon
		 * attempting to print the error statement (which, if long, could
		 * itself be the source of the recursive failure).
		 */
		if (in_error_recursion_trouble())
		{
			error_context_stack = NULL;
			debug_query_string = NULL;
		}
	}
	if (++errordata_stack_depth >= ERRORDATA_STACK_SIZE)
	{
		/*
		 * Wups, stack not big enough.  We treat this as a PANIC condition
		 * because it suggests an infinite loop of errors during error
		 * recovery.
		 */
		errordata_stack_depth = -1; /* make room on stack */
		ereport(PANIC, (errmsg_internal("ERRORDATA_STACK_SIZE exceeded")));
	}

	/* Initialize data for this error frame */
	edata = &errordata[errordata_stack_depth];
	MemSet(edata, 0, sizeof(ErrorData));
	edata->elevel = elevel;
	edata->output_to_server = output_to_server;
	edata->output_to_client = output_to_client;
	/* the default text domain is the backend's */
	edata->domain = domain ? domain : PG_TEXTDOMAIN("postgres");
	/* initialize context_domain the same way (see set_errcontext_domain()) */
	edata->context_domain = edata->domain;
	/* Select default errcode based on elevel */
	if (elevel >= ERROR)
		edata->sqlerrcode = ERRCODE_INTERNAL_ERROR;
	else if (elevel >= WARNING)
		edata->sqlerrcode = ERRCODE_WARNING;
	else
		edata->sqlerrcode = ERRCODE_SUCCESSFUL_COMPLETION;
	/* errno is saved here so that error parameter eval can't change it */
	edata->saved_errno = errno;

	/*
	 * Any allocations for this error state level should go into ErrorContext
	 */
	edata->assoc_context = ErrorContext;

	recursion_depth--;
	return true;
}

/*
 * Checks whether the given funcname matches backtrace_functions; see
 * check_backtrace_functions.
 */
static bool
matches_backtrace_functions(const char *funcname)
{
	char	   *p;

	if (!backtrace_symbol_list || funcname == NULL || funcname[0] == '\0')
		return false;

	p = backtrace_symbol_list;
	for (;;)
	{
		if (*p == '\0')			/* end of backtrace_symbol_list */
			break;

		if (strcmp(funcname, p) == 0)
			return true;
		p += strlen(p) + 1;
	}

	return false;
}

/*
 * errfinish --- end an error-reporting cycle
 *
 * Produce the appropriate error report(s) and pop the error stack.
 *
 * If elevel, as passed to errstart(), is ERROR or worse, control does not
 * return to the caller.  See elog.h for the error level definitions.
 */
void
errfinish(const char *filename, int lineno, const char *funcname)
{
	ErrorData  *edata = &errordata[errordata_stack_depth];
	int			elevel;
	MemoryContext oldcontext;
	ErrorContextCallback *econtext;

	recursion_depth++;
	CHECK_STACK_DEPTH();

	/* Save the last few bits of error state into the stack entry */
	if (filename)
	{
		const char *slash;

		/* keep only base name, useful especially for vpath builds */
		slash = strrchr(filename, '/');
		if (slash)
			filename = slash + 1;
		/* Some Windows compilers use backslashes in __FILE__ strings */
		slash = strrchr(filename, '\\');
		if (slash)
			filename = slash + 1;
	}

	edata->filename = filename;
	edata->lineno = lineno;
	edata->funcname = funcname;

	elevel = edata->elevel;

	/*
	 * Do processing in ErrorContext, which we hope has enough reserved space
	 * to report an error.
	 */
	oldcontext = MemoryContextSwitchTo(ErrorContext);

	if (!edata->backtrace &&
		edata->funcname &&
		backtrace_functions &&
		matches_backtrace_functions(edata->funcname))
		set_backtrace(edata, 2);

	/*
	 * Call any context callback functions.  Errors occurring in callback
	 * functions will be treated as recursive errors --- this ensures we will
	 * avoid infinite recursion (see errstart).
	 */
	for (econtext = error_context_stack;
		 econtext != NULL;
		 econtext = econtext->previous)
		econtext->callback(econtext->arg);

	/*
	 * If ERROR (not more nor less) we pass it off to the current handler.
	 * Printing it and popping the stack is the responsibility of the handler.
	 */
	if (elevel == ERROR)
	{
		/*
		 * We do some minimal cleanup before longjmp'ing so that handlers can
		 * execute in a reasonably sane state.
		 *
		 * Reset InterruptHoldoffCount in case we ereport'd from inside an
		 * interrupt holdoff section.  (We assume here that no handler will
		 * itself be inside a holdoff section.  If necessary, such a handler
		 * could save and restore InterruptHoldoffCount for itself, but this
		 * should make life easier for most.)
		 */
		InterruptHoldoffCount = 0;
		QueryCancelHoldoffCount = 0;

		CritSectionCount = 0;	/* should be unnecessary, but... */

		/*
		 * Note that we leave GetCurrentMemoryContext() set to ErrorContext. The
		 * handler should reset it to something else soon.
		 */

		recursion_depth--;
		PG_RE_THROW();
	}

	/* YB_TODO(neil@yugabyte) Check if this is still needed and the right place for reporting */
	if (YBShouldLogStackTraceOnError() && elevel >= ERROR)
	{
		YBCLogImpl(
			/* severity (2=ERROR) */ 2,
			filename, lineno, /* stack_trace */ true,
			"Postgres error: %s", YBPgErrorLevelToString(elevel));
	}

	/* Emit the message to the right places */
	EmitErrorReport();

	/* Now free up subsidiary data attached to stack entry, and release it */
	if (edata->message)
		pfree(edata->message);
	if (edata->detail)
		pfree(edata->detail);
	if (edata->detail_log)
		pfree(edata->detail_log);
	if (edata->hint)
		pfree(edata->hint);
	if (edata->context)
		pfree(edata->context);
	if (edata->backtrace)
		pfree(edata->backtrace);
	if (edata->schema_name)
		pfree(edata->schema_name);
	if (edata->table_name)
		pfree(edata->table_name);
	if (edata->column_name)
		pfree(edata->column_name);
	if (edata->datatype_name)
		pfree(edata->datatype_name);
	if (edata->constraint_name)
		pfree(edata->constraint_name);
	if (edata->internalquery)
		pfree(edata->internalquery);

	errordata_stack_depth--;

	/* Exit error-handling context */
	MemoryContextSwitchTo(oldcontext);
	recursion_depth--;

	/*
	 * Perform error recovery action as specified by elevel.
	 */
	if (elevel == FATAL)
	{
		/*
		 * For a FATAL error, we let proc_exit clean up and exit.
		 *
		 * If we just reported a startup failure, the client will disconnect
		 * on receiving it, so don't send any more to the client.
		 */
		if (PG_exception_stack == NULL && whereToSendOutput == DestRemote)
			whereToSendOutput = DestNone;

		if (IsYugaByteEnabled())
			/* When it's FATAL, the memory context that "debug_query_string" points to might have been
			 * deleted or even corrupted. Set "debug_query_string" to NULL before emitting error.
			 * The variable "debug_query_string" contains the user statement that is currently executed.
			 */
			debug_query_string = NULL;

		/*
		 * fflush here is just to improve the odds that we get to see the
		 * error message, in case things are so hosed that proc_exit crashes.
		 * Any other code you might be tempted to add here should probably be
		 * in an on_proc_exit or on_shmem_exit callback instead.
		 */
		fflush(stdout);
		fflush(stderr);

		/*
		 * Let the cumulative stats system know. Only mark the session as
		 * terminated by fatal error if there is no other known cause.
		 */
		if (pgStatSessionEndCause == DISCONNECT_NORMAL)
			pgStatSessionEndCause = DISCONNECT_FATAL;

		/*
		 * Do normal process-exit cleanup, then return exit code 1 to indicate
		 * FATAL termination.  The postmaster may or may not consider this
		 * worthy of panic, depending on which subprocess returns it.
		 */
		proc_exit(1);
	}

	if (elevel >= PANIC)
	{
		/*
		 * Serious crash time. Postmaster will observe SIGABRT process exit
		 * status and kill the other backends too.
		 *
		 * XXX: what if we are *in* the postmaster?  abort() won't kill our
		 * children...
		 */
		fflush(stdout);
		fflush(stderr);
		abort();
	}

	/*
	 * Check for cancel/die interrupt first --- this is so that the user can
	 * stop a query emitting tons of notice or warning messages, even if it's
	 * in a loop that otherwise fails to check for interrupts.
	 */
	CHECK_FOR_INTERRUPTS();
}


/*
 * errcode --- add SQLSTATE error code to the current error
 *
 * The code is expected to be represented as per MAKE_SQLSTATE().
 * In YbGate environment set the code on the current YbgError frame.
 */
int
errcode(int sqlerrcode)
{
	if (IsMultiThreadedMode())
	{
		YbgStatus		status = YBCPgGetThreadLocalErrStatus();
		YbgError		edata = (YbgError) YbgStatusGetEdata(status);
		edata->sqlerrcode = sqlerrcode;
		return 0;
	}

	ErrorData  *edata = &errordata[errordata_stack_depth];

	/* we don't bother incrementing recursion_depth */
	CHECK_STACK_DEPTH();

	edata->sqlerrcode = sqlerrcode;

	return 0;					/* return value does not matter */
}

int
yb_txn_errcode(uint16_t txn_errcode)
{
	RETURN_IF_MULTITHREADED_MODE();

	ErrorData  *edata = &errordata[errordata_stack_depth];

	/* we don't bother incrementing recursion_depth */
	CHECK_STACK_DEPTH();

	edata->yb_txn_errcode = txn_errcode;

	return 0;					/* return value does not matter */
}


/*
 * errcode_for_file_access --- add SQLSTATE error code to the current error
 *
 * The SQLSTATE code is chosen based on the saved errno value.  We assume
 * that the failing operation was some type of disk file access.
 *
 * NOTE: the primary error message string should generally include %m
 * when this is used.
 */
int
errcode_for_file_access(void)
{
	RETURN_IF_MULTITHREADED_MODE();

	ErrorData  *edata = &errordata[errordata_stack_depth];

	/* we don't bother incrementing recursion_depth */
	CHECK_STACK_DEPTH();

	switch (edata->saved_errno)
	{
			/* Permission-denied failures */
		case EPERM:				/* Not super-user */
		case EACCES:			/* Permission denied */
#ifdef EROFS
		case EROFS:				/* Read only file system */
#endif
			edata->sqlerrcode = ERRCODE_INSUFFICIENT_PRIVILEGE;
			break;

			/* File not found */
		case ENOENT:			/* No such file or directory */
			edata->sqlerrcode = ERRCODE_UNDEFINED_FILE;
			break;

			/* Duplicate file */
		case EEXIST:			/* File exists */
			edata->sqlerrcode = ERRCODE_DUPLICATE_FILE;
			break;

			/* Wrong object type or state */
		case ENOTDIR:			/* Not a directory */
		case EISDIR:			/* Is a directory */
#if defined(ENOTEMPTY) && (ENOTEMPTY != EEXIST) /* same code on AIX */
		case ENOTEMPTY:			/* Directory not empty */
#endif
			edata->sqlerrcode = ERRCODE_WRONG_OBJECT_TYPE;
			break;

			/* Insufficient resources */
		case ENOSPC:			/* No space left on device */
			edata->sqlerrcode = ERRCODE_DISK_FULL;
			break;

		case ENFILE:			/* File table overflow */
		case EMFILE:			/* Too many open files */
			edata->sqlerrcode = ERRCODE_INSUFFICIENT_RESOURCES;
			break;

			/* Hardware failure */
		case EIO:				/* I/O error */
			edata->sqlerrcode = ERRCODE_IO_ERROR;
			break;

			/* All else is classified as internal errors */
		default:
			edata->sqlerrcode = ERRCODE_INTERNAL_ERROR;
			break;
	}

	return 0;					/* return value does not matter */
}

/*
 * errcode_for_socket_access --- add SQLSTATE error code to the current error
 *
 * The SQLSTATE code is chosen based on the saved errno value.  We assume
 * that the failing operation was some type of socket access.
 *
 * NOTE: the primary error message string should generally include %m
 * when this is used.
 */
int
errcode_for_socket_access(void)
{
	RETURN_IF_MULTITHREADED_MODE();

	ErrorData  *edata = &errordata[errordata_stack_depth];

	/* we don't bother incrementing recursion_depth */
	CHECK_STACK_DEPTH();

	switch (edata->saved_errno)
	{
			/* Loss of connection */
		case ALL_CONNECTION_FAILURE_ERRNOS:
			edata->sqlerrcode = ERRCODE_CONNECTION_FAILURE;
			break;

			/* All else is classified as internal errors */
		default:
			edata->sqlerrcode = ERRCODE_INTERNAL_ERROR;
			break;
	}

	return 0;					/* return value does not matter */
}


/*
 * This macro handles expansion of a format string and associated parameters;
 * it's common code for errmsg(), errdetail(), etc.  Must be called inside
 * a routine that is declared like "const char *fmt, ..." and has an edata
 * pointer set up.  The message is assigned to edata->targetfield, or
 * appended to it if appendval is true.  The message is subject to translation
 * if translateit is true.
 *
 * Note: we pstrdup the buffer rather than just transferring its storage
 * to the edata field because the buffer might be considerably larger than
 * really necessary.
 */
#define EVALUATE_MESSAGE(domain, targetfield, appendval, translateit)	\
	{ \
		StringInfoData	buf; \
		/* Internationalize the error format string */ \
		if ((translateit) && !in_error_recursion_trouble()) \
			fmt = dgettext((domain), fmt);				  \
		initStringInfo(&buf); \
		if ((appendval) && edata->targetfield) { \
			appendStringInfoString(&buf, edata->targetfield); \
			appendStringInfoChar(&buf, '\n'); \
		} \
		/* Generate actual output --- have to use appendStringInfoVA */ \
		for (;;) \
		{ \
			va_list		args; \
			int			needed; \
			errno = edata->saved_errno; \
			va_start(args, fmt); \
			needed = appendStringInfoVA(&buf, fmt, args); \
			va_end(args); \
			if (needed == 0) \
				break; \
			enlargeStringInfo(&buf, needed); \
		} \
		/* In YB debug mode, add stack trace info (to first msg only) */ \
		if (IsYugaByteEnabled() && yb_debug_report_error_stacktrace && !appendval) { \
			appendStringInfoString(&buf, "\n"); \
			appendStringInfoString(&buf, YBCGetStackTrace()); \
		} \
		/* Save the completed message into the stack item */ \
		if (edata->targetfield) \
			pfree(edata->targetfield); \
		edata->targetfield = pstrdup(buf.data); \
		pfree(buf.data); \
	}

/*
 * Same as above, except for pluralized error messages.  The calling routine
 * must be declared like "const char *fmt_singular, const char *fmt_plural,
 * unsigned long n, ...".  Translation is assumed always wanted.
 */
#define EVALUATE_MESSAGE_PLURAL(domain, targetfield, appendval)  \
	{ \
		const char	   *fmt; \
		StringInfoData	buf; \
		/* Internationalize the error format string */ \
		if (!in_error_recursion_trouble()) \
			fmt = dngettext((domain), fmt_singular, fmt_plural, n); \
		else \
			fmt = (n == 1 ? fmt_singular : fmt_plural); \
		initStringInfo(&buf); \
		if ((appendval) && edata->targetfield) { \
			appendStringInfoString(&buf, edata->targetfield); \
			appendStringInfoChar(&buf, '\n'); \
		} \
		/* Generate actual output --- have to use appendStringInfoVA */ \
		for (;;) \
		{ \
			va_list		args; \
			int			needed; \
			errno = edata->saved_errno; \
			va_start(args, n); \
			needed = appendStringInfoVA(&buf, fmt, args); \
			va_end(args); \
			if (needed == 0) \
				break; \
			enlargeStringInfo(&buf, needed); \
		} \
		/* Save the completed message into the stack item */ \
		if (edata->targetfield) \
			pfree(edata->targetfield); \
		edata->targetfield = pstrdup(buf.data); \
		pfree(buf.data); \
	}


/*
 * errmsg --- add a primary error message text to the current error
 *
 * In addition to the usual %-escapes recognized by printf, "%m" in
 * fmt is replaced by the error message for the caller's value of errno.
 *
 * Note: no newline is needed at the end of the fmt string, since
 * ereport will provide one for the output methods that need it.
 */
int
errmsg(const char *fmt,...)
{
	if (IsMultiThreadedMode())
	{
		va_list args;
		/* Always log, severity depends on current elevel */
		va_start(args, fmt);
		yb_log_errmsg_va(fmt, args);
		va_end(args);
		/* Update current error message */
		va_start(args, fmt);
		yb_errmsg_va(fmt, args);
		va_end(args);
		return 0;
	}

	ErrorData  *edata = &errordata[errordata_stack_depth];
	MemoryContext oldcontext;

	recursion_depth++;
	CHECK_STACK_DEPTH();
	oldcontext = MemoryContextSwitchTo(edata->assoc_context);

	edata->message_id = fmt;
	EVALUATE_MESSAGE(edata->domain, message, false, true);

	MemoryContextSwitchTo(oldcontext);
	recursion_depth--;
	return 0;					/* return value does not matter */
}

/*
 * Add a backtrace to the containing ereport() call.  This is intended to be
 * added temporarily during debugging.
 */
int
errbacktrace(void)
{
	ErrorData  *edata = &errordata[errordata_stack_depth];
	MemoryContext oldcontext;

	recursion_depth++;
	CHECK_STACK_DEPTH();
	oldcontext = MemoryContextSwitchTo(edata->assoc_context);

	set_backtrace(edata, 1);

	MemoryContextSwitchTo(oldcontext);
	recursion_depth--;

	return 0;
}

/*
 * Compute backtrace data and add it to the supplied ErrorData.  num_skip
 * specifies how many inner frames to skip.  Use this to avoid showing the
 * internal backtrace support functions in the backtrace.  This requires that
 * this and related functions are not inlined.
 */
static void
set_backtrace(ErrorData *edata, int num_skip)
{
	StringInfoData errtrace;

	initStringInfo(&errtrace);

#ifdef HAVE_BACKTRACE_SYMBOLS
	{
		void	   *buf[100];
		int			nframes;
		char	  **strfrms;

		nframes = backtrace(buf, lengthof(buf));
		strfrms = backtrace_symbols(buf, nframes);
		if (strfrms == NULL)
			return;

		for (int i = num_skip; i < nframes; i++)
			appendStringInfo(&errtrace, "\n%s", strfrms[i]);
		free(strfrms);
	}
#else
	appendStringInfoString(&errtrace,
						   "backtrace generation is not supported by this installation");
#endif

	edata->backtrace = errtrace.data;
}

/*
 * errmsg_internal --- add a primary error message text to the current error
 *
 * This is exactly like errmsg() except that strings passed to errmsg_internal
 * are not translated, and are customarily left out of the
 * internationalization message dictionary.  This should be used for "can't
 * happen" cases that are probably not worth spending translation effort on.
 * We also use this for certain cases where we *must* not try to translate
 * the message because the translation would fail and result in infinite
 * error recursion.
 *
 * In YbGate environment does nothing, which is probably fine for a case that
 * "can't happen".
 */
int
errmsg_internal(const char *fmt,...)
{
	RETURN_IF_MULTITHREADED_MODE();

	ErrorData  *edata = &errordata[errordata_stack_depth];
	MemoryContext oldcontext;

	recursion_depth++;
	CHECK_STACK_DEPTH();
	oldcontext = MemoryContextSwitchTo(edata->assoc_context);

	edata->message_id = fmt;
	EVALUATE_MESSAGE(edata->domain, message, false, false);

	MemoryContextSwitchTo(oldcontext);
	recursion_depth--;
	return 0;					/* return value does not matter */
}


/*
 * errmsg_plural --- add a primary error message text to the current error,
 * with support for pluralization of the message text
 *
 * TODO: There is a correctness problem in the YbGate environment. National
 * languages may have multiple plural forms, depending on n. Therefore n
 * should be stored and sent to the client with the Status.
 *
 * However, errmsg_plural is rare, and the "if n = 1 then singular, else plural"
 * logic works for English, hence low priority.
 */
int
errmsg_plural(const char *fmt_singular, const char *fmt_plural,
			  unsigned long n,...)
{
	if (IsMultiThreadedMode())
	{
		const char *fmt = n == 1 ? fmt_singular : fmt_plural;
		va_list args;
		/* Always log, severity depends on current elevel */
		va_start(args, n);
		yb_log_errmsg_va(fmt, args);
		va_end(args);
		/* Update current error message */
		va_start(args, n);
		yb_errmsg_va(fmt, args);
		va_end(args);
		return 0;
	}

	ErrorData  *edata = &errordata[errordata_stack_depth];
	MemoryContext oldcontext;

	recursion_depth++;
	CHECK_STACK_DEPTH();
	oldcontext = MemoryContextSwitchTo(edata->assoc_context);

	edata->message_id = fmt_singular;
	EVALUATE_MESSAGE_PLURAL(edata->domain, message, false);

	MemoryContextSwitchTo(oldcontext);
	recursion_depth--;
	return 0;					/* return value does not matter */
}


/*
 * errdetail --- add a detail error message text to the current error
 */
int
errdetail(const char *fmt,...)
{
	RETURN_IF_MULTITHREADED_MODE();

	ErrorData  *edata = &errordata[errordata_stack_depth];
	MemoryContext oldcontext;

	recursion_depth++;
	CHECK_STACK_DEPTH();
	oldcontext = MemoryContextSwitchTo(edata->assoc_context);

	EVALUATE_MESSAGE(edata->domain, detail, false, true);

	MemoryContextSwitchTo(oldcontext);
	recursion_depth--;
	return 0;					/* return value does not matter */
}


/*
 * errdetail_internal --- add a detail error message text to the current error
 *
 * This is exactly like errdetail() except that strings passed to
 * errdetail_internal are not translated, and are customarily left out of the
 * internationalization message dictionary.  This should be used for detail
 * messages that seem not worth translating for one reason or another
 * (typically, that they don't seem to be useful to average users).
 */
int
errdetail_internal(const char *fmt,...)
{
	RETURN_IF_MULTITHREADED_MODE();

	ErrorData  *edata = &errordata[errordata_stack_depth];
	MemoryContext oldcontext;

	recursion_depth++;
	CHECK_STACK_DEPTH();
	oldcontext = MemoryContextSwitchTo(edata->assoc_context);

	EVALUATE_MESSAGE(edata->domain, detail, false, false);

	MemoryContextSwitchTo(oldcontext);
	recursion_depth--;
	return 0;					/* return value does not matter */
}


/*
 * errdetail_log --- add a detail_log error message text to the current error
 */
int
errdetail_log(const char *fmt,...)
{
	RETURN_IF_MULTITHREADED_MODE();

	ErrorData  *edata = &errordata[errordata_stack_depth];
	MemoryContext oldcontext;

	recursion_depth++;
	CHECK_STACK_DEPTH();
	oldcontext = MemoryContextSwitchTo(edata->assoc_context);

	EVALUATE_MESSAGE(edata->domain, detail_log, false, true);

	MemoryContextSwitchTo(oldcontext);
	recursion_depth--;
	return 0;					/* return value does not matter */
}

/*
 * errdetail_log_plural --- add a detail_log error message text to the current error
 * with support for pluralization of the message text
 */
int
errdetail_log_plural(const char *fmt_singular, const char *fmt_plural,
					 unsigned long n,...)
{
	RETURN_IF_MULTITHREADED_MODE();

	ErrorData  *edata = &errordata[errordata_stack_depth];
	MemoryContext oldcontext;

	recursion_depth++;
	CHECK_STACK_DEPTH();
	oldcontext = MemoryContextSwitchTo(edata->assoc_context);

	EVALUATE_MESSAGE_PLURAL(edata->domain, detail_log, false);

	MemoryContextSwitchTo(oldcontext);
	recursion_depth--;
	return 0;					/* return value does not matter */
}


/*
 * errdetail_plural --- add a detail error message text to the current error,
 * with support for pluralization of the message text
 */
int
errdetail_plural(const char *fmt_singular, const char *fmt_plural,
				 unsigned long n,...)
{
	RETURN_IF_MULTITHREADED_MODE();

	ErrorData  *edata = &errordata[errordata_stack_depth];
	MemoryContext oldcontext;

	recursion_depth++;
	CHECK_STACK_DEPTH();
	oldcontext = MemoryContextSwitchTo(edata->assoc_context);

	EVALUATE_MESSAGE_PLURAL(edata->domain, detail, false);

	MemoryContextSwitchTo(oldcontext);
	recursion_depth--;
	return 0;					/* return value does not matter */
}


/*
 * errhint --- add a hint error message text to the current error
 */
int
errhint(const char *fmt,...)
{
	RETURN_IF_MULTITHREADED_MODE();

	ErrorData  *edata = &errordata[errordata_stack_depth];
	MemoryContext oldcontext;

	recursion_depth++;
	CHECK_STACK_DEPTH();
	oldcontext = MemoryContextSwitchTo(edata->assoc_context);

	EVALUATE_MESSAGE(edata->domain, hint, false, true);

	MemoryContextSwitchTo(oldcontext);
	recursion_depth--;
	return 0;					/* return value does not matter */
}

/*
 * errhint_plural --- add a hint error message text to the current error,
 * with support for pluralization of the message text
 */
int
errhint_plural(const char *fmt_singular, const char *fmt_plural,
			   unsigned long n,...)
{
	ErrorData  *edata = &errordata[errordata_stack_depth];
	MemoryContext oldcontext;

	recursion_depth++;
	CHECK_STACK_DEPTH();
	oldcontext = MemoryContextSwitchTo(edata->assoc_context);

	EVALUATE_MESSAGE_PLURAL(edata->domain, hint, false);

	MemoryContextSwitchTo(oldcontext);
	recursion_depth--;
	return 0;					/* return value does not matter */
}


/*
 * errcontext_msg --- add a context error message text to the current error
 *
 * Unlike other cases, multiple calls are allowed to build up a stack of
 * context information.  We assume earlier calls represent more-closely-nested
 * states.
 *
 * Ignored in YbGate environment.
 */
int
errcontext_msg(const char *fmt, ...)
{
	RETURN_IF_MULTITHREADED_MODE();

	ErrorData  *edata = &errordata[errordata_stack_depth];
	MemoryContext oldcontext;

	recursion_depth++;
	CHECK_STACK_DEPTH();
	oldcontext = MemoryContextSwitchTo(edata->assoc_context);

	EVALUATE_MESSAGE(edata->context_domain, context, true, true);

	MemoryContextSwitchTo(oldcontext);
	recursion_depth--;
	return 0;					/* return value does not matter */
}

/*
 * set_errcontext_domain --- set message domain to be used by errcontext()
 *
 * errcontext_msg() can be called from a different module than the original
 * ereport(), so we cannot use the message domain passed in errstart() to
 * translate it.  Instead, each errcontext_msg() call should be preceded by
 * a set_errcontext_domain() call to specify the domain.  This is usually
 * done transparently by the errcontext() macro.
<<<<<<< HEAD
=======
 *
 * Although errcontext is primarily meant for use at call sites distant from
 * the original ereport call, there are a few places that invoke errcontext
 * within ereport.  The expansion of errcontext as a comma expression calling
 * set_errcontext_domain then errcontext_msg is problematic in this case,
 * because the intended comma expression becomes two arguments to errfinish,
 * which the compiler is at liberty to evaluate in either order.  But in
 * such a case, the set_errcontext_domain calls must be selecting the same
 * TEXTDOMAIN value that the errstart call did, so order does not matter
 * so long as errstart initializes context_domain along with domain.
 *
 * Ignored in YbGate environment.
>>>>>>> f5f84e2f
 */
int
set_errcontext_domain(const char *domain)
{
	RETURN_IF_MULTITHREADED_MODE();

	ErrorData  *edata = &errordata[errordata_stack_depth];

	/* we don't bother incrementing recursion_depth */
	CHECK_STACK_DEPTH();

	/* the default text domain is the backend's */
	edata->context_domain = domain ? domain : PG_TEXTDOMAIN("postgres");

	return 0;					/* return value does not matter */
}

/*
 * errhidestmt --- optionally suppress STATEMENT: field of log entry
 *
 * This should be called if the message text already includes the statement.
 *
 * Ignored in YbGate environment.
 */
int
errhidestmt(bool hide_stmt)
{
	RETURN_IF_MULTITHREADED_MODE();

	ErrorData  *edata = &errordata[errordata_stack_depth];

	/* we don't bother incrementing recursion_depth */
	CHECK_STACK_DEPTH();

	edata->hide_stmt = hide_stmt;

	return 0;					/* return value does not matter */
}

/*
 * errhidecontext --- optionally suppress CONTEXT: field of log entry
 *
 * This should only be used for verbose debugging messages where the repeated
 * inclusion of context would bloat the log volume too much.
 *
 * Ignored in YbGate environment.
 */
int
errhidecontext(bool hide_ctx)
{
	RETURN_IF_MULTITHREADED_MODE();

	ErrorData  *edata = &errordata[errordata_stack_depth];

	/* we don't bother incrementing recursion_depth */
	CHECK_STACK_DEPTH();

	edata->hide_ctx = hide_ctx;

	return 0;					/* return value does not matter */
}

<<<<<<< HEAD
=======
/*
 * errfunction --- add reporting function name to the current error
 *
 * This is used when backwards compatibility demands that the function
 * name appear in messages sent to old-protocol clients.  Note that the
 * passed string is expected to be a non-freeable constant string.
 *
 * Ignored in YbGate environment.
 */
int
errfunction(const char *funcname)
{
	RETURN_IF_MULTITHREADED_MODE();

	ErrorData  *edata = &errordata[errordata_stack_depth];

	/* we don't bother incrementing recursion_depth */
	CHECK_STACK_DEPTH();

	edata->funcname = funcname;
	edata->show_funcname = true;

	return 0;					/* return value does not matter */
}

>>>>>>> f5f84e2f
/*
 * errposition --- add cursor position to the current error
 *
 * Ignored in YbGate environment.
 */
int
errposition(int cursorpos)
{
	RETURN_IF_MULTITHREADED_MODE();

	ErrorData  *edata = &errordata[errordata_stack_depth];

	/* we don't bother incrementing recursion_depth */
	CHECK_STACK_DEPTH();

	edata->cursorpos = cursorpos;

	return 0;					/* return value does not matter */
}

/*
 * internalerrposition --- add internal cursor position to the current error
 *
 * Ignored in YbGate environment.
 */
int
internalerrposition(int cursorpos)
{
	RETURN_IF_MULTITHREADED_MODE();

	ErrorData  *edata = &errordata[errordata_stack_depth];

	/* we don't bother incrementing recursion_depth */
	CHECK_STACK_DEPTH();

	edata->internalpos = cursorpos;

	return 0;					/* return value does not matter */
}

/*
 * internalerrquery --- add internal query text to the current error
 *
 * Can also pass NULL to drop the internal query text entry.  This case
 * is intended for use in error callback subroutines that are editorializing
 * on the layout of the error report.
 *
 * Ignored in YbGate environment.
 */
int
internalerrquery(const char *query)
{
	RETURN_IF_MULTITHREADED_MODE();

	ErrorData  *edata = &errordata[errordata_stack_depth];

	/* we don't bother incrementing recursion_depth */
	CHECK_STACK_DEPTH();

	if (edata->internalquery)
	{
		pfree(edata->internalquery);
		edata->internalquery = NULL;
	}

	if (query)
		edata->internalquery = MemoryContextStrdup(edata->assoc_context, query);

	return 0;					/* return value does not matter */
}

/*
 * err_generic_string -- used to set individual ErrorData string fields
 * identified by PG_DIAG_xxx codes.
 *
 * This intentionally only supports fields that don't use localized strings,
 * so that there are no translation considerations.
 *
 * Most potential callers should not use this directly, but instead prefer
 * higher-level abstractions, such as errtablecol() (see relcache.c).
 *
 * Ignored in YbGate environment.
 */
int
err_generic_string(int field, const char *str)
{
	RETURN_IF_MULTITHREADED_MODE();

	ErrorData  *edata = &errordata[errordata_stack_depth];

	/* we don't bother incrementing recursion_depth */
	CHECK_STACK_DEPTH();

	switch (field)
	{
		case PG_DIAG_SCHEMA_NAME:
			set_errdata_field(edata->assoc_context, &edata->schema_name, str);
			break;
		case PG_DIAG_TABLE_NAME:
			set_errdata_field(edata->assoc_context, &edata->table_name, str);
			break;
		case PG_DIAG_COLUMN_NAME:
			set_errdata_field(edata->assoc_context, &edata->column_name, str);
			break;
		case PG_DIAG_DATATYPE_NAME:
			set_errdata_field(edata->assoc_context, &edata->datatype_name, str);
			break;
		case PG_DIAG_CONSTRAINT_NAME:
			set_errdata_field(edata->assoc_context, &edata->constraint_name, str);
			break;
		default:
			elog(ERROR, "unsupported ErrorData field id: %d", field);
			break;
	}

	return 0;					/* return value does not matter */
}

/*
 * set_errdata_field --- set an ErrorData string field
 */
static void
set_errdata_field(MemoryContextData *cxt, char **ptr, const char *str)
{
	Assert(*ptr == NULL);
	*ptr = MemoryContextStrdup(cxt, str);
}

/*
 * geterrcode --- return the currently set SQLSTATE error code
 *
 * This is only intended for use in error callback subroutines, since there
 * is no other place outside elog.c where the concept is meaningful.
 */
int
geterrcode(void)
{
	ErrorData  *edata = &errordata[errordata_stack_depth];

	/* we don't bother incrementing recursion_depth */
	CHECK_STACK_DEPTH();

	return edata->sqlerrcode;
}

/*
 * geterrposition --- return the currently set error position (0 if none)
 *
 * This is only intended for use in error callback subroutines, since there
 * is no other place outside elog.c where the concept is meaningful.
 */
int
geterrposition(void)
{
	ErrorData  *edata = &errordata[errordata_stack_depth];

	/* we don't bother incrementing recursion_depth */
	CHECK_STACK_DEPTH();

	return edata->cursorpos;
}

/*
 * getinternalerrposition --- same for internal error position
 *
 * This is only intended for use in error callback subroutines, since there
 * is no other place outside elog.c where the concept is meaningful.
 */
int
getinternalerrposition(void)
{
	ErrorData  *edata = &errordata[errordata_stack_depth];

	/* we don't bother incrementing recursion_depth */
	CHECK_STACK_DEPTH();

	return edata->internalpos;
}

/*
<<<<<<< HEAD
 * When running within DocDB as the execution library we do not have the
 * error management framework fully set up yet.
 * So we just do our best to log an error and jump back to the pgapi.c
 * execution layer which should report the failure to DocDB.
 * TODO - Investigate how to best integrate with the regular error
 * framework to get better error messages/reporting (considering globals,
 * error stack, signal masks, etc.).
 */
void yb_pgbackend_ereport(int elevel, const char *fmt,...) {
	if (fmt != NULL)
	{
		YBCPgSetThreadLocalErrMsg(fmt);
	}
	jmp_buf *buffer = YBCPgGetThreadLocalJumpBuffer();
	longjmp(*buffer, elevel);
}

/* Dummy function to cause errmsg call to be evaluated. */
void yb_pgbackend_ereport_dummy(int dummy,...) {
	/* Nothing to do. */
	return;
}

/*
 * Functions to allow construction of error message strings separately from
 * the ereport() call itself.
 *
 * The expected calling convention is
=======
 * elog_start --- startup for old-style API
>>>>>>> f5f84e2f
 *
 *	pre_format_elog_string(errno, domain), var = format_elog_string(format,...)
 *
 * which can be hidden behind a macro such as GUC_check_errdetail().  We
 * assume that any functions called in the arguments of format_elog_string()
 * cannot result in re-entrant use of these functions --- otherwise the wrong
 * text domain might be used, or the wrong errno substituted for %m.  This is
 * okay for the current usage with GUC check hooks, but might need further
 * effort someday.
 *
 * The result of format_elog_string() is stored in ErrorContext, and will
 * therefore survive until FlushErrorState() is called.
 */
static int	save_format_errnumber;
static const char *save_format_domain;

void
pre_format_elog_string(int errnumber, const char *domain)
{
<<<<<<< HEAD
=======
	ErrorData  *edata;

	Assert(!IsMultiThreadedMode());
	/* Make sure that memory context initialization has finished */
	if (ErrorContext == NULL)
	{
		/* Oops, hard crash time; very little we can do safely here */
		write_stderr("error occurred at %s:%d before error message processing is available\n",
					 filename ? filename : "(unknown file)", lineno);
		exit(2);
	}

	if (++errordata_stack_depth >= ERRORDATA_STACK_SIZE)
	{
		/*
		 * Wups, stack not big enough.  We treat this as a PANIC condition
		 * because it suggests an infinite loop of errors during error
		 * recovery.  Note that the message is intentionally not localized,
		 * else failure to convert it to client encoding could cause further
		 * recursion.
		 */
		errordata_stack_depth = -1; /* make room on stack */
		ereport(PANIC, (errmsg_internal("ERRORDATA_STACK_SIZE exceeded")));
	}

	edata = &errordata[errordata_stack_depth];
	if (filename)
	{
		const char *slash;

		/* keep only base name, useful especially for vpath builds */
		slash = strrchr(filename, '/');
		if (slash)
			filename = slash + 1;
	}
	edata->filename = filename;
	edata->lineno = lineno;
	edata->funcname = funcname;
	/* errno is saved now so that error parameter eval can't change it */
	edata->saved_errno = errno;

	/* Use ErrorContext for any allocations done at this level. */
	edata->assoc_context = ErrorContext;
}

/*
 * elog_finish --- finish up for old-style API
 */
void
elog_finish(int elevel, const char *fmt,...)
{
	ErrorData  *edata = &errordata[errordata_stack_depth];
	MemoryContext oldcontext;

	Assert(!IsMultiThreadedMode());
	CHECK_STACK_DEPTH();

	/*
	 * Do errstart() to see if we actually want to report the message.
	 */
	errordata_stack_depth--;
	errno = edata->saved_errno;
	if (!errstart(elevel, edata->filename, edata->lineno, edata->funcname, NULL))
		return;					/* nothing to do */

	/*
	 * Format error message just like errmsg_internal().
	 */
	recursion_depth++;
	oldcontext = MemoryContextSwitchTo(edata->assoc_context);

	edata->message_id = fmt;
	EVALUATE_MESSAGE(edata->domain, message, false, false);

	MemoryContextSwitchTo(oldcontext);
	recursion_depth--;

	/*
	 * And let errfinish() finish up.
	 */
	errfinish(0);
}


/*
 * Functions to allow construction of error message strings separately from
 * the ereport() call itself.
 *
 * The expected calling convention is
 *
 *	pre_format_elog_string(errno, domain), var = format_elog_string(format,...)
 *
 * which can be hidden behind a macro such as GUC_check_errdetail().  We
 * assume that any functions called in the arguments of format_elog_string()
 * cannot result in re-entrant use of these functions --- otherwise the wrong
 * text domain might be used, or the wrong errno substituted for %m.  This is
 * okay for the current usage with GUC check hooks, but might need further
 * effort someday.
 *
 * The result of format_elog_string() is stored in ErrorContext, and will
 * therefore survive until FlushErrorState() is called.
 */
static int	save_format_errnumber;
static const char *save_format_domain;

void
pre_format_elog_string(int errnumber, const char *domain)
{
>>>>>>> f5f84e2f
	/* Save errno before evaluation of argument functions can change it */
	save_format_errnumber = errnumber;
	/* Save caller's text domain */
	save_format_domain = domain;
}

char *
format_elog_string(const char *fmt,...)
{
	ErrorData	errdata;
	ErrorData  *edata;
	MemoryContext oldcontext;

	/* Initialize a mostly-dummy error frame */
	edata = &errdata;
	MemSet(edata, 0, sizeof(ErrorData));
	/* the default text domain is the backend's */
	edata->domain = save_format_domain ? save_format_domain : PG_TEXTDOMAIN("postgres");
	/* set the errno to be used to interpret %m */
	edata->saved_errno = save_format_errnumber;

	oldcontext = MemoryContextSwitchTo(ErrorContext);

	edata->message_id = fmt;
	EVALUATE_MESSAGE(edata->domain, message, false, true);

	MemoryContextSwitchTo(oldcontext);

	return edata->message;
}

/*
 * yb_get_exception_stack
 * Return current PG_exception stack value, or equivalent thread local value in
 * YbGate environment.
 */
sigjmp_buf *
yb_get_exception_stack(void)
{
	if (IsMultiThreadedMode())
		return (sigjmp_buf *) YBCPgGetThreadLocalJumpBuffer();
	else
		return PG_exception_stack;
}

/*
 * yb_set_exception_stack
 * Set current PG_exception stack value, or equivalent thread local value in
 * YbGate environment.
 */
void
yb_set_exception_stack(sigjmp_buf *new_sigjmp_buf)
{
	if (IsMultiThreadedMode())
		YBCPgSetThreadLocalJumpBuffer(new_sigjmp_buf);
	else
		PG_exception_stack = new_sigjmp_buf;
}

/*
 * yb_reset_error_status - clean error details from the YbgStatus
 * In YbGate environment clean up YbgStatus instance after error is
 * successfully handled.
 *
 * Current error status could be nested, in that case just reset values
 * transferred from the last YbgError and let the current YbgError frame be
 * populated.
 *
 * If last error was outmost, destroy the YbgError and deallocate memory.
 */
void
yb_reset_error_status(void)
{
	if (IsMultiThreadedMode())
	{
		YbgStatus ybg_status = YBCPgSetThreadLocalErrStatus(NULL);
		if (ybg_status && YbgStatusGetEdata(ybg_status))
		{
			/*
			 * Fields cleaned up here should match those set in
			 * the yb_copy_edata_fields_to_status function
			 */
			YbgStatusSetLevel(ybg_status, 0);
			YbgStatusSetMessageAndArgs(ybg_status, NULL, 0, NULL);
			YbgStatusSetSqlError(ybg_status, ERRCODE_SUCCESSFUL_COMPLETION);
			YbgStatusSetFilename(ybg_status, NULL);
			YbgStatusSetLineNumber(ybg_status, 0);
			YbgStatusSetFuncname(ybg_status, NULL);
			/* Store back the cleaned status */
			YBCPgSetThreadLocalErrStatus(ybg_status);
		}
		else
			YbgStatusDestroy(ybg_status);
	}
}

/*
 * Actual output of the top-of-stack error message
 *
 * In the ereport(ERROR) case this is called from PostgresMain (or not at all,
 * if the error is caught by somebody).  For all other severity levels this
 * is called by errfinish.
 */
void
EmitErrorReport(void)
{
	ErrorData  *edata = &errordata[errordata_stack_depth];
	MemoryContext oldcontext;

	recursion_depth++;
	CHECK_STACK_DEPTH();
	oldcontext = MemoryContextSwitchTo(edata->assoc_context);

	/*
	 * Call hook before sending message to log.  The hook function is allowed
	 * to turn off edata->output_to_server, so we must recheck that afterward.
	 * Making any other change in the content of edata is not considered
	 * supported.
	 *
	 * Note: the reason why the hook can only turn off output_to_server, and
	 * not turn it on, is that it'd be unreliable: we will never get here at
	 * all if errstart() deems the message uninteresting.  A hook that could
	 * make decisions in that direction would have to hook into errstart(),
	 * where it would have much less information available.  emit_log_hook is
	 * intended for custom log filtering and custom log message transmission
	 * mechanisms.
	 *
	 * The log hook has access to both the translated and original English
	 * error message text, which is passed through to allow it to be used as a
	 * message identifier. Note that the original text is not available for
	 * detail, detail_log, hint and context text elements.
	 */
	if (edata->output_to_server && emit_log_hook)
		(*emit_log_hook) (edata);

	/* Send to server log, if enabled */
	if (edata->output_to_server)
		send_message_to_server_log(edata);

	/* Send to client, if enabled */
	if (edata->output_to_client)
		send_message_to_frontend(edata);

	MemoryContextSwitchTo(oldcontext);
	recursion_depth--;
}

/*
 * ybg_status_to_edata - export info from YbgStatus as ErrorData
 *
 * Equivalent of CopyErrorData for multi-thread mode.
 */
static ErrorData *
ybg_status_to_edata(void)
{
	YbgStatus ybg_status = YBCPgGetThreadLocalErrStatus();
	MemoryContext mctx = GetCurrentMemoryContext();
	/*
	 * In multi-thread mode current memory context may be null, as well as the
	 * error context. Here we require they both are set and are different, since
	 * we are allocating, and expect the error context to be deleted soon.
	 */
	Assert(mctx && YbgStatusGetContext(ybg_status) != mctx);
	/* We do not set most of the field, so nullify the allocated struct */
	ErrorData *newedata = (ErrorData *) palloc0(sizeof(ErrorData));
	/* Assuming we are in PG_CATCH, it only can be ERROR */
	newedata->elevel = ERROR;
	/* Copy error message. Have to format it now. */
	const char *fmt = YbgStatusGetMessage(ybg_status);
	if (fmt)
	{
		StringInfoData buf;
		int nargs;
		const char **args = YbgStatusGetMessageArgs(ybg_status, &nargs);
		initStringInfo(&buf);
		yb_message_from_status_data(&buf, fmt, nargs, args);
		newedata->message_id = pstrdup(fmt);
		newedata->message = buf.data;
	}
	/* Copy SQL code */
	newedata->sqlerrcode = YbgStatusGetSqlError(ybg_status);
	/* Copy location */
	newedata->filename = YbgStatusGetFilename(ybg_status);
	newedata->lineno = YbgStatusGetLineNumber(ybg_status);
	newedata->funcname = YbgStatusGetFuncname(ybg_status);
	/* Associate current memory context with this edata */
	newedata->assoc_context = mctx;
	return newedata;
}

/*
 * ybg_status_from_edata - import info from ErrorData into YbgStatus
 *
 * Raise error using the information, previously exported as an ErrorData
 * structure in multi-thread mode.
 */
static void
ybg_status_from_edata(ErrorData *edata)
{
	/* Start error processing */
	if (!yb_errstart(edata->elevel, edata->filename, edata->lineno,
					 edata->funcname))
		return;
	/* Successful error start makes sure we have memory context and YbgError */
	YbgStatus ybg_status = YBCPgGetThreadLocalErrStatus();
	YbgError newedata = (YbgError) YbgStatusGetEdata(ybg_status);
	MemoryContext error_context =
		(MemoryContext) YbgStatusGetContext(ybg_status);
	MemoryContext old_context = MemoryContextSwitchTo(error_context);
	/* Error message raised that way is not localizable unfortunately */
	newedata->errmsg = pstrdup(edata->message);
	newedata->sqlerrcode = edata->sqlerrcode;
	MemoryContextSwitchTo(old_context);
	/* Process the error */
	yb_errfinish(0);
}

/*
 * CopyErrorData --- obtain a copy of the topmost error stack entry
 *
 * This is only for use in error handler code.  The data is copied into the
 * current memory context, so callers should always switch away from
 * ErrorContext first; otherwise it will be lost when FlushErrorState is done.
 *
 * In multi-thread mode we expect to have a YbgStatus instance which we can
 * use to populate ErrorData structure to possibly make Postgres code happy.
 * Though we do not have everything that may be needed, we do our best.
 */
ErrorData *
CopyErrorData(void)
{
	if (IsMultiThreadedMode())
		return ybg_status_to_edata();

	ErrorData  *edata = &errordata[errordata_stack_depth];
	ErrorData  *newedata;

	/*
	 * we don't increment recursion_depth because out-of-memory here does not
	 * indicate a problem within the error subsystem.
	 */
	CHECK_STACK_DEPTH();

	Assert(GetCurrentMemoryContext() != ErrorContext);

	/* Copy the struct itself */
	newedata = (ErrorData *) palloc(sizeof(ErrorData));
	memcpy(newedata, edata, sizeof(ErrorData));

	/* Make copies of separately-allocated fields */
	if (newedata->message)
		newedata->message = pstrdup(newedata->message);
	if (newedata->detail)
		newedata->detail = pstrdup(newedata->detail);
	if (newedata->detail_log)
		newedata->detail_log = pstrdup(newedata->detail_log);
	if (newedata->hint)
		newedata->hint = pstrdup(newedata->hint);
	if (newedata->context)
		newedata->context = pstrdup(newedata->context);
	if (newedata->backtrace)
		newedata->backtrace = pstrdup(newedata->backtrace);
	if (newedata->schema_name)
		newedata->schema_name = pstrdup(newedata->schema_name);
	if (newedata->table_name)
		newedata->table_name = pstrdup(newedata->table_name);
	if (newedata->column_name)
		newedata->column_name = pstrdup(newedata->column_name);
	if (newedata->datatype_name)
		newedata->datatype_name = pstrdup(newedata->datatype_name);
	if (newedata->constraint_name)
		newedata->constraint_name = pstrdup(newedata->constraint_name);
	if (newedata->internalquery)
		newedata->internalquery = pstrdup(newedata->internalquery);

	/* Use the calling context for string allocation */
	newedata->assoc_context = GetCurrentMemoryContext();

	return newedata;
}

/*
 * FreeErrorData --- free the structure returned by CopyErrorData.
 *
 * Error handlers should use this in preference to assuming they know all
 * the separately-allocated fields.
 */
void
FreeErrorData(ErrorData *edata)
{
	if (edata->message)
		pfree(edata->message);
	if (edata->detail)
		pfree(edata->detail);
	if (edata->detail_log)
		pfree(edata->detail_log);
	if (edata->hint)
		pfree(edata->hint);
	if (edata->context)
		pfree(edata->context);
	if (edata->backtrace)
		pfree(edata->backtrace);
	if (edata->schema_name)
		pfree(edata->schema_name);
	if (edata->table_name)
		pfree(edata->table_name);
	if (edata->column_name)
		pfree(edata->column_name);
	if (edata->datatype_name)
		pfree(edata->datatype_name);
	if (edata->constraint_name)
		pfree(edata->constraint_name);
	if (edata->internalquery)
		pfree(edata->internalquery);
	pfree(edata);
}

/*
 * FlushErrorState --- flush the error state after error recovery
 *
 * This should be called by an error handler after it's done processing
 * the error; or as soon as it's done CopyErrorData, if it intends to
 * do stuff that is likely to provoke another error.  You are not "out" of
 * the error subsystem until you have done this.
 */
void
FlushErrorState(void)
{
	/*
	 * Teoretically if error is raised and caught during construction of
	 * another message should leave something in the stack to continue the
	 * construction. However, it seems like expectation is that FlushErrorState
	 * should empty out everything, so in multi-thread mode too, remove and
	 * destroy the status, if set.
	 */
	if (IsMultiThreadedMode())
	{
		YbgStatusDestroy(YBCPgSetThreadLocalErrStatus(NULL));
		return;
	}

	/*
	 * Reset stack to empty.  The only case where it would be more than one
	 * deep is if we serviced an error that interrupted construction of
	 * another message.  We assume control escaped out of that message
	 * construction and won't ever go back.
	 */
	errordata_stack_depth = -1;
	recursion_depth = 0;
	/* Delete all data in ErrorContext */
	MemoryContextResetAndDeleteChildren(ErrorContext);
}

/*
 * ThrowErrorData --- report an error described by an ErrorData structure
 *
 * This is somewhat like ReThrowError, but it allows elevels besides ERROR,
 * and the boolean flags such as output_to_server are computed via the
 * default rules rather than being copied from the given ErrorData.
 * This is primarily used to re-report errors originally reported by
 * background worker processes and then propagated (with or without
 * modification) to the backend responsible for them.
 */
void
ThrowErrorData(ErrorData *edata)
{
	if (IsMultiThreadedMode())
	{
		ybg_status_from_edata(edata);
		/* If error level is lower than ERROR ybg_status_from_edata returns */
		return;
	}
	ErrorData  *newedata;
	MemoryContext oldcontext;

	if (!errstart(edata->elevel, edata->domain))
		return;					/* error is not to be reported at all */

	newedata = &errordata[errordata_stack_depth];
	recursion_depth++;
	oldcontext = MemoryContextSwitchTo(newedata->assoc_context);

	/* Copy the supplied fields to the error stack entry. */
	if (edata->sqlerrcode != 0)
		newedata->sqlerrcode = edata->sqlerrcode;
	if (edata->message)
		newedata->message = pstrdup(edata->message);
	if (edata->detail)
		newedata->detail = pstrdup(edata->detail);
	if (edata->detail_log)
		newedata->detail_log = pstrdup(edata->detail_log);
	if (edata->hint)
		newedata->hint = pstrdup(edata->hint);
	if (edata->context)
		newedata->context = pstrdup(edata->context);
	if (edata->backtrace)
		newedata->backtrace = pstrdup(edata->backtrace);
	/* assume message_id is not available */
	if (edata->schema_name)
		newedata->schema_name = pstrdup(edata->schema_name);
	if (edata->table_name)
		newedata->table_name = pstrdup(edata->table_name);
	if (edata->column_name)
		newedata->column_name = pstrdup(edata->column_name);
	if (edata->datatype_name)
		newedata->datatype_name = pstrdup(edata->datatype_name);
	if (edata->constraint_name)
		newedata->constraint_name = pstrdup(edata->constraint_name);
	newedata->cursorpos = edata->cursorpos;
	newedata->internalpos = edata->internalpos;
	if (edata->internalquery)
		newedata->internalquery = pstrdup(edata->internalquery);

	MemoryContextSwitchTo(oldcontext);
	recursion_depth--;

	/* Process the error. */
	errfinish(edata->filename, edata->lineno, edata->funcname);
}

/*
 * ReThrowError --- re-throw a previously copied error
 *
 * A handler can do CopyErrorData/FlushErrorState to get out of the error
 * subsystem, then do some processing, and finally ReThrowError to re-throw
 * the original error.  This is slower than just PG_RE_THROW() but should
 * be used if the "some processing" is likely to incur another error.
 */
void
ReThrowError(ErrorData *edata)
{
	ErrorData  *newedata;

	Assert(edata->elevel == ERROR);

	if (IsMultiThreadedMode())
	{
		/* This call should not return because elevel is ERROR */
		ybg_status_from_edata(edata);
		YBCLogImpl(/* severity (3=FATAL) */ 3, edata->filename, edata->lineno,
				   YBShouldLogStackTraceOnError(),
				   "Unexpected return from ybg_status_from_edata()");
		pg_unreachable();
	}

	/* Push the data back into the error context */
	recursion_depth++;
	MemoryContextSwitchTo(ErrorContext);

	if (++errordata_stack_depth >= ERRORDATA_STACK_SIZE)
	{
		/*
		 * Wups, stack not big enough.  We treat this as a PANIC condition
		 * because it suggests an infinite loop of errors during error
		 * recovery.
		 */
		errordata_stack_depth = -1; /* make room on stack */
		ereport(PANIC, (errmsg_internal("ERRORDATA_STACK_SIZE exceeded")));
	}

	newedata = &errordata[errordata_stack_depth];
	memcpy(newedata, edata, sizeof(ErrorData));

	/* Make copies of separately-allocated fields */
	if (newedata->message)
		newedata->message = pstrdup(newedata->message);
	if (newedata->detail)
		newedata->detail = pstrdup(newedata->detail);
	if (newedata->detail_log)
		newedata->detail_log = pstrdup(newedata->detail_log);
	if (newedata->hint)
		newedata->hint = pstrdup(newedata->hint);
	if (newedata->context)
		newedata->context = pstrdup(newedata->context);
	if (newedata->backtrace)
		newedata->backtrace = pstrdup(newedata->backtrace);
	if (newedata->schema_name)
		newedata->schema_name = pstrdup(newedata->schema_name);
	if (newedata->table_name)
		newedata->table_name = pstrdup(newedata->table_name);
	if (newedata->column_name)
		newedata->column_name = pstrdup(newedata->column_name);
	if (newedata->datatype_name)
		newedata->datatype_name = pstrdup(newedata->datatype_name);
	if (newedata->constraint_name)
		newedata->constraint_name = pstrdup(newedata->constraint_name);
	if (newedata->internalquery)
		newedata->internalquery = pstrdup(newedata->internalquery);

	/* Reset the assoc_context to be ErrorContext */
	newedata->assoc_context = ErrorContext;

	recursion_depth--;
	PG_RE_THROW();
}

/*
 * pg_re_throw --- out-of-line implementation of PG_RE_THROW() macro
 */
void
pg_re_throw(void)
{
	sigjmp_buf *exception_stack = yb_get_exception_stack();
	/* If possible, throw the error to the next outer setjmp handler */
	if (exception_stack != NULL)
		siglongjmp(*exception_stack, 1);
	else
	{
		/*
		 * If we get here, elog(ERROR) was thrown inside a PG_TRY block, which
		 * we have now exited only to discover that there is no outer setjmp
		 * handler to pass the error to.  Had the error been thrown outside
		 * the block to begin with, we'd have promoted the error to FATAL, so
		 * the correct behavior is to make it FATAL now; that is, emit it and
		 * then call proc_exit.
		 */
		if (IsMultiThreadedMode())
		{
			/*
			 * In YbGate environment that basically means that the
			 * PG_SETUP_ERROR_REPORTING() has not been invoked.
			 * Check YbgStatus to see if there is filename/linenumber
			 * information to include into the fatal error report, as it would
			 * point to the offending ereport/elog.
			 */
			YbgStatus status = YBCPgGetThreadLocalErrStatus();
			const char *filename = NULL;
			int lineno = 0;
			if (status)
			{
				filename = YbgStatusGetFilename(status);
				lineno = YbgStatusGetLineNumber(status);
			}
			YBCLogImpl(/* severity (3=FATAL) */ 3, filename, lineno,
					   YBShouldLogStackTraceOnError(),
					   "PG error reporting has not been set up");
			pg_unreachable();
		}

		ErrorData  *edata = &errordata[errordata_stack_depth];

		Assert(errordata_stack_depth >= 0);
		Assert(edata->elevel == ERROR);
		edata->elevel = FATAL;

		/*
		 * At least in principle, the increase in severity could have changed
		 * where-to-output decisions, so recalculate.
		 */
		edata->output_to_server = should_output_to_server(FATAL);
		edata->output_to_client = should_output_to_client(FATAL);

		/*
		 * We can use errfinish() for the rest, but we don't want it to call
		 * any error context routines a second time.  Since we know we are
		 * about to exit, it should be OK to just clear the context stack.
		 */
		error_context_stack = NULL;

		errfinish(edata->filename, edata->lineno, edata->funcname);
	}

	/* Doesn't return ... */
	ExceptionalCondition("pg_re_throw tried to return", "FailedAssertion",
						 __FILE__, __LINE__);
}


/*
 * GetErrorContextStack - Return the context stack, for display/diags
 *
 * Returns a pstrdup'd string in the caller's context which includes the PG
 * error call stack.  It is the caller's responsibility to ensure this string
 * is pfree'd (or its context cleaned up) when done.
 *
 * This information is collected by traversing the error contexts and calling
 * each context's callback function, each of which is expected to call
 * errcontext() to return a string which can be presented to the user.
 */
char *
GetErrorContextStack(void)
{
	ErrorData  *edata;
	ErrorContextCallback *econtext;

	/*
	 * Okay, crank up a stack entry to store the info in.
	 */
	recursion_depth++;

	if (++errordata_stack_depth >= ERRORDATA_STACK_SIZE)
	{
		/*
		 * Wups, stack not big enough.  We treat this as a PANIC condition
		 * because it suggests an infinite loop of errors during error
		 * recovery.
		 */
		errordata_stack_depth = -1; /* make room on stack */
		ereport(PANIC, (errmsg_internal("ERRORDATA_STACK_SIZE exceeded")));
	}

	/*
	 * Things look good so far, so initialize our error frame
	 */
	edata = &errordata[errordata_stack_depth];
	MemSet(edata, 0, sizeof(ErrorData));

	/*
	 * Set up assoc_context to be the caller's context, so any allocations
	 * done (which will include edata->context) will use their context.
	 */
	edata->assoc_context = GetCurrentMemoryContext();

	/*
	 * Call any context callback functions to collect the context information
	 * into edata->context.
	 *
	 * Errors occurring in callback functions should go through the regular
	 * error handling code which should handle any recursive errors, though we
	 * double-check above, just in case.
	 */
	for (econtext = error_context_stack;
		 econtext != NULL;
		 econtext = econtext->previous)
		econtext->callback(econtext->arg);

	/*
	 * Clean ourselves off the stack, any allocations done should have been
	 * using edata->assoc_context, which we set up earlier to be the caller's
	 * context, so we're free to just remove our entry off the stack and
	 * decrement recursion depth and exit.
	 */
	errordata_stack_depth--;
	recursion_depth--;

	/*
	 * Return a pointer to the string the caller asked for, which should have
	 * been allocated in their context.
	 */
	return edata->context;
}


/*
 * Initialization of error output file
 */
void
DebugFileOpen(void)
{
	int			fd,
				istty;

	if (OutputFileName[0])
	{
		/*
		 * A debug-output file name was given.
		 *
		 * Make sure we can write the file, and find out if it's a tty.
		 */
		if ((fd = open(OutputFileName, O_CREAT | O_APPEND | O_WRONLY,
					   0666)) < 0)
			ereport(FATAL,
					(errcode_for_file_access(),
					 errmsg("could not open file \"%s\": %m", OutputFileName)));
		istty = isatty(fd);
		close(fd);

		/*
		 * Redirect our stderr to the debug output file.
		 */
		if (!freopen(OutputFileName, "a", stderr))
			ereport(FATAL,
					(errcode_for_file_access(),
					 errmsg("could not reopen file \"%s\" as stderr: %m",
							OutputFileName)));

		/*
		 * If the file is a tty and we're running under the postmaster, try to
		 * send stdout there as well (if it isn't a tty then stderr will block
		 * out stdout, so we may as well let stdout go wherever it was going
		 * before).
		 */
		if (istty && IsUnderPostmaster)
			if (!freopen(OutputFileName, "a", stdout))
				ereport(FATAL,
						(errcode_for_file_access(),
						 errmsg("could not reopen file \"%s\" as stdout: %m",
								OutputFileName)));
	}
}


#ifdef HAVE_SYSLOG

/*
 * Set or update the parameters for syslog logging
 */
void
set_syslog_parameters(const char *ident, int facility)
{
	/*
	 * guc.c is likely to call us repeatedly with same parameters, so don't
	 * thrash the syslog connection unnecessarily.  Also, we do not re-open
	 * the connection until needed, since this routine will get called whether
	 * or not Log_destination actually mentions syslog.
	 *
	 * Note that we make our own copy of the ident string rather than relying
	 * on guc.c's.  This may be overly paranoid, but it ensures that we cannot
	 * accidentally free a string that syslog is still using.
	 */
	if (syslog_ident == NULL || strcmp(syslog_ident, ident) != 0 ||
		syslog_facility != facility)
	{
		if (openlog_done)
		{
			closelog();
			openlog_done = false;
		}
		if (syslog_ident)
			free(syslog_ident);
		syslog_ident = strdup(ident);
		/* if the strdup fails, we will cope in write_syslog() */
		syslog_facility = facility;
	}
}


/*
 * Write a message line to syslog
 */
static void
write_syslog(int level, const char *line)
{
	static unsigned long seq = 0;

	int			len;
	const char *nlpos;

	/* Open syslog connection if not done yet */
	if (!openlog_done)
	{
		openlog(syslog_ident ? syslog_ident : "postgres",
				LOG_PID | LOG_NDELAY | LOG_NOWAIT,
				syslog_facility);
		openlog_done = true;
	}

	/*
	 * We add a sequence number to each log message to suppress "same"
	 * messages.
	 */
	seq++;

	/*
	 * Our problem here is that many syslog implementations don't handle long
	 * messages in an acceptable manner. While this function doesn't help that
	 * fact, it does work around by splitting up messages into smaller pieces.
	 *
	 * We divide into multiple syslog() calls if message is too long or if the
	 * message contains embedded newline(s).
	 */
	len = strlen(line);
	nlpos = strchr(line, '\n');
	if (syslog_split_messages && (len > PG_SYSLOG_LIMIT || nlpos != NULL))
	{
		int			chunk_nr = 0;

		while (len > 0)
		{
			char		buf[PG_SYSLOG_LIMIT + 1];
			int			buflen;
			int			i;

			/* if we start at a newline, move ahead one char */
			if (line[0] == '\n')
			{
				line++;
				len--;
				/* we need to recompute the next newline's position, too */
				nlpos = strchr(line, '\n');
				continue;
			}

			/* copy one line, or as much as will fit, to buf */
			if (nlpos != NULL)
				buflen = nlpos - line;
			else
				buflen = len;
			buflen = Min(buflen, PG_SYSLOG_LIMIT);
			memcpy(buf, line, buflen);
			buf[buflen] = '\0';

			/* trim to multibyte letter boundary */
			buflen = pg_mbcliplen(buf, buflen, buflen);
			if (buflen <= 0)
				return;
			buf[buflen] = '\0';

			/* already word boundary? */
			if (line[buflen] != '\0' &&
				!isspace((unsigned char) line[buflen]))
			{
				/* try to divide at word boundary */
				i = buflen - 1;
				while (i > 0 && !isspace((unsigned char) buf[i]))
					i--;

				if (i > 0)		/* else couldn't divide word boundary */
				{
					buflen = i;
					buf[i] = '\0';
				}
			}

			chunk_nr++;

			if (syslog_sequence_numbers)
				syslog(level, "[%lu-%d] %s", seq, chunk_nr, buf);
			else
				syslog(level, "[%d] %s", chunk_nr, buf);

			line += buflen;
			len -= buflen;
		}
	}
	else
	{
		/* message short enough */
		if (syslog_sequence_numbers)
			syslog(level, "[%lu] %s", seq, line);
		else
			syslog(level, "%s", line);
	}
}
#endif							/* HAVE_SYSLOG */

#ifdef WIN32
/*
 * Get the PostgreSQL equivalent of the Windows ANSI code page.  "ANSI" system
 * interfaces (e.g. CreateFileA()) expect string arguments in this encoding.
 * Every process in a given system will find the same value at all times.
 */
static int
GetACPEncoding(void)
{
	static int	encoding = -2;

	if (encoding == -2)
		encoding = pg_codepage_to_encoding(GetACP());

	return encoding;
}

/*
 * Write a message line to the windows event log
 */
static void
write_eventlog(int level, const char *line, int len)
{
	WCHAR	   *utf16;
	int			eventlevel = EVENTLOG_ERROR_TYPE;
	static HANDLE evtHandle = INVALID_HANDLE_VALUE;

	if (evtHandle == INVALID_HANDLE_VALUE)
	{
		evtHandle = RegisterEventSource(NULL,
										event_source ? event_source : DEFAULT_EVENT_SOURCE);
		if (evtHandle == NULL)
		{
			evtHandle = INVALID_HANDLE_VALUE;
			return;
		}
	}

	switch (level)
	{
		case DEBUG5:
		case DEBUG4:
		case DEBUG3:
		case DEBUG2:
		case DEBUG1:
		case LOG:
		case LOG_SERVER_ONLY:
		case INFO:
		case NOTICE:
			eventlevel = EVENTLOG_INFORMATION_TYPE;
			break;
		case WARNING:
		case WARNING_CLIENT_ONLY:
			eventlevel = EVENTLOG_WARNING_TYPE;
			break;
		case ERROR:
		case FATAL:
		case PANIC:
		default:
			eventlevel = EVENTLOG_ERROR_TYPE;
			break;
	}

	/*
	 * If message character encoding matches the encoding expected by
	 * ReportEventA(), call it to avoid the hazards of conversion.  Otherwise,
	 * try to convert the message to UTF16 and write it with ReportEventW().
	 * Fall back on ReportEventA() if conversion failed.
	 *
	 * Since we palloc the structure required for conversion, also fall
	 * through to writing unconverted if we have not yet set up
	 * GetCurrentMemoryContext().
	 *
	 * Also verify that we are not on our way into error recursion trouble due
	 * to error messages thrown deep inside pgwin32_message_to_UTF16().
	 */
	if (!in_error_recursion_trouble() &&
		GetCurrentMemoryContext() != NULL &&
		GetMessageEncoding() != GetACPEncoding())
	{
		utf16 = pgwin32_message_to_UTF16(line, len, NULL);
		if (utf16)
		{
			ReportEventW(evtHandle,
						 eventlevel,
						 0,
						 0,		/* All events are Id 0 */
						 NULL,
						 1,
						 0,
						 (LPCWSTR *) &utf16,
						 NULL);
			/* XXX Try ReportEventA() when ReportEventW() fails? */

			pfree(utf16);
			return;
		}
	}
	ReportEventA(evtHandle,
				 eventlevel,
				 0,
				 0,				/* All events are Id 0 */
				 NULL,
				 1,
				 0,
				 &line,
				 NULL);
}
#endif							/* WIN32 */

static void
write_console(const char *line, int len)
{
	int			rc;

#ifdef WIN32

	/*
	 * Try to convert the message to UTF16 and write it with WriteConsoleW().
	 * Fall back on write() if anything fails.
	 *
	 * In contrast to write_eventlog(), don't skip straight to write() based
	 * on the applicable encodings.  Unlike WriteConsoleW(), write() depends
	 * on the suitability of the console output code page.  Since we put
	 * stderr into binary mode in SubPostmasterMain(), write() skips the
	 * necessary translation anyway.
	 *
	 * WriteConsoleW() will fail if stderr is redirected, so just fall through
	 * to writing unconverted to the logfile in this case.
	 *
	 * Since we palloc the structure required for conversion, also fall
	 * through to writing unconverted if we have not yet set up
	 * GetCurrentMemoryContext().
	 */
	if (!in_error_recursion_trouble() &&
		!redirection_done &&
		GetCurrentMemoryContext() != NULL)
	{
		WCHAR	   *utf16;
		int			utf16len;

		utf16 = pgwin32_message_to_UTF16(line, len, &utf16len);
		if (utf16 != NULL)
		{
			HANDLE		stdHandle;
			DWORD		written;

			stdHandle = GetStdHandle(STD_ERROR_HANDLE);
			if (WriteConsoleW(stdHandle, utf16, utf16len, &written, NULL))
			{
				pfree(utf16);
				return;
			}

			/*
			 * In case WriteConsoleW() failed, fall back to writing the
			 * message unconverted.
			 */
			pfree(utf16);
		}
	}
#else

	/*
	 * Conversion on non-win32 platforms is not implemented yet. It requires
	 * non-throw version of pg_do_encoding_conversion(), that converts
	 * unconvertible characters to '?' without errors.
	 *
	 * XXX: We have a no-throw version now. It doesn't convert to '?' though.
	 */
#endif

	/*
	 * We ignore any error from write() here.  We have no useful way to report
	 * it ... certainly whining on stderr isn't likely to be productive.
	 */
	rc = write(fileno(stderr), line, len);
	(void) rc;
}

/*
 * get_formatted_log_time -- compute and get the log timestamp.
 *
 * The timestamp is computed if not set yet, so as it is kept consistent
 * among all the log destinations that require it to be consistent.  Note
 * that the computed timestamp is returned in a static buffer, not
 * palloc()'d.
 */
char *
get_formatted_log_time(void)
{
	pg_time_t	stamp_time;
	char		msbuf[13];

	/* leave if already computed */
	if (formatted_log_time[0] != '\0')
		return formatted_log_time;

	if (!saved_timeval_set)
	{
		gettimeofday(&saved_timeval, NULL);
		saved_timeval_set = true;
	}

	stamp_time = (pg_time_t) saved_timeval.tv_sec;

	/*
	 * Note: we expect that guc.c will ensure that log_timezone is set up (at
	 * least with a minimal GMT value) before Log_line_prefix can become
	 * nonempty or CSV mode can be selected.
	 */
	pg_strftime(formatted_log_time, FORMATTED_TS_LEN,
	/* leave room for milliseconds... */
				"%Y-%m-%d %H:%M:%S     %Z",
				pg_localtime(&stamp_time, log_timezone));

	/* 'paste' milliseconds into place... */
	sprintf(msbuf, ".%03d", (int) (saved_timeval.tv_usec / 1000));
	memcpy(formatted_log_time + 19, msbuf, 4);

	return formatted_log_time;
}

/*
 * reset_formatted_start_time -- reset the start timestamp
 */
void
reset_formatted_start_time(void)
{
	formatted_start_time[0] = '\0';
}

/*
 * get_formatted_start_time -- compute and get the start timestamp.
 *
 * The timestamp is computed if not set yet.  Note that the computed
 * timestamp is returned in a static buffer, not palloc()'d.
 */
char *
get_formatted_start_time(void)
{
	pg_time_t	stamp_time = (pg_time_t) MyStartTime;

	/* leave if already computed */
	if (formatted_start_time[0] != '\0')
		return formatted_start_time;

	/*
	 * Note: we expect that guc.c will ensure that log_timezone is set up (at
	 * least with a minimal GMT value) before Log_line_prefix can become
	 * nonempty or CSV mode can be selected.
	 */
	pg_strftime(formatted_start_time, FORMATTED_TS_LEN,
				"%Y-%m-%d %H:%M:%S %Z",
				pg_localtime(&stamp_time, log_timezone));

	return formatted_start_time;
}

/*
 * check_log_of_query -- check if a query can be logged
 */
bool
check_log_of_query(ErrorData *edata)
{
	/* log required? */
	if (!is_log_level_output(edata->elevel, log_min_error_statement))
		return false;

	/* query log wanted? */
	if (edata->hide_stmt)
		return false;

	/* query string available? */
	if (debug_query_string == NULL)
		return false;

	return true;
}

/*
 * get_backend_type_for_log -- backend type for log entries
 *
 * Returns a pointer to a static buffer, not palloc()'d.
 */
const char *
get_backend_type_for_log(void)
{
	const char *backend_type_str;

	if (MyProcPid == PostmasterPid)
		backend_type_str = "postmaster";
	else if (MyBackendType == B_BG_WORKER)
		backend_type_str = MyBgworkerEntry->bgw_type;
	else
		backend_type_str = GetBackendTypeDesc(MyBackendType);

	return backend_type_str;
}

/*
 * process_log_prefix_padding --- helper function for processing the format
 * string in log_line_prefix
 *
 * Note: This function returns NULL if it finds something which
 * it deems invalid in the format string.
 */
static const char *
process_log_prefix_padding(const char *p, int *ppadding)
{
	int			paddingsign = 1;
	int			padding = 0;

	if (*p == '-')
	{
		p++;

		if (*p == '\0')			/* Did the buf end in %- ? */
			return NULL;
		paddingsign = -1;
	}

	/* generate an int version of the numerical string */
	while (*p >= '0' && *p <= '9')
		padding = padding * 10 + (*p++ - '0');

	/* format is invalid if it ends with the padding number */
	if (*p == '\0')
		return NULL;

	padding *= paddingsign;
	*ppadding = padding;
	return p;
}

/*
 * Format tag info for log lines; append to the provided buffer.
 */
static void
log_line_prefix(StringInfo buf, ErrorData *edata)
{
	/* static counter for line numbers */
	static long log_line_number = 0;

	/* has counter been reset in current process? */
	static int	log_my_pid = 0;
	int			padding;
	const char *p;

	/*
	 * This is one of the few places where we'd rather not inherit a static
	 * variable's value from the postmaster.  But since we will, reset it when
	 * MyProcPid changes. MyStartTime also changes when MyProcPid does, so
	 * reset the formatted start timestamp too.
	 */
	if (log_my_pid != MyProcPid)
	{
		log_line_number = 0;
		log_my_pid = MyProcPid;
		reset_formatted_start_time();
	}
	log_line_number++;

	if (Log_line_prefix == NULL)
		return;					/* in case guc hasn't run yet */

	for (p = Log_line_prefix; *p != '\0'; p++)
	{
		if (*p != '%')
		{
			/* literal char, just copy */
			appendStringInfoChar(buf, *p);
			continue;
		}

		/* must be a '%', so skip to the next char */
		p++;
		if (*p == '\0')
			break;				/* format error - ignore it */
		else if (*p == '%')
		{
			/* string contains %% */
			appendStringInfoChar(buf, '%');
			continue;
		}


		/*
		 * Process any formatting which may exist after the '%'.  Note that
		 * process_log_prefix_padding moves p past the padding number if it
		 * exists.
		 *
		 * Note: Since only '-', '0' to '9' are valid formatting characters we
		 * can do a quick check here to pre-check for formatting. If the char
		 * is not formatting then we can skip a useless function call.
		 *
		 * Further note: At least on some platforms, passing %*s rather than
		 * %s to appendStringInfo() is substantially slower, so many of the
		 * cases below avoid doing that unless non-zero padding is in fact
		 * specified.
		 */
		if (*p > '9')
			padding = 0;
		else if ((p = process_log_prefix_padding(p, &padding)) == NULL)
			break;

		/* process the option */
		switch (*p)
		{
			case 'a':
				if (MyProcPort)
				{
					const char *appname = application_name;

					if (appname == NULL || *appname == '\0')
						appname = _("[unknown]");
					if (padding != 0)
						appendStringInfo(buf, "%*s", padding, appname);
					else
						appendStringInfoString(buf, appname);
				}
				else if (padding != 0)
					appendStringInfoSpaces(buf,
										   padding > 0 ? padding : -padding);

				break;
			case 'b':
				{
					const char *backend_type_str = get_backend_type_for_log();

					if (padding != 0)
						appendStringInfo(buf, "%*s", padding, backend_type_str);
					else
						appendStringInfoString(buf, backend_type_str);
					break;
				}
			case 'u':
				if (MyProcPort)
				{
					const char *username = MyProcPort->user_name;

					if (username == NULL || *username == '\0')
						username = _("[unknown]");
					if (padding != 0)
						appendStringInfo(buf, "%*s", padding, username);
					else
						appendStringInfoString(buf, username);
				}
				else if (padding != 0)
					appendStringInfoSpaces(buf,
										   padding > 0 ? padding : -padding);
				break;
			case 'd':
				if (MyProcPort)
				{
					const char *dbname = MyProcPort->database_name;

					if (dbname == NULL || *dbname == '\0')
						dbname = _("[unknown]");
					if (padding != 0)
						appendStringInfo(buf, "%*s", padding, dbname);
					else
						appendStringInfoString(buf, dbname);
				}
				else if (padding != 0)
					appendStringInfoSpaces(buf,
										   padding > 0 ? padding : -padding);
				break;
			case 'c':
				if (padding != 0)
				{
					char		strfbuf[128];

					snprintf(strfbuf, sizeof(strfbuf) - 1, "%lx.%x",
							 (long) (MyStartTime), MyProcPid);
					appendStringInfo(buf, "%*s", padding, strfbuf);
				}
				else
					appendStringInfo(buf, "%lx.%x", (long) (MyStartTime), MyProcPid);
				break;
			case 'p':
				if (padding != 0)
					appendStringInfo(buf, "%*d", padding, MyProcPid);
				else
					appendStringInfo(buf, "%d", MyProcPid);
				break;

			case 'P':
				if (MyProc)
				{
					PGPROC	   *leader = MyProc->lockGroupLeader;

					/*
					 * Show the leader only for active parallel workers. This
					 * leaves out the leader of a parallel group.
					 */
					if (leader == NULL || leader->pid == MyProcPid)
						appendStringInfoSpaces(buf,
											   padding > 0 ? padding : -padding);
					else if (padding != 0)
						appendStringInfo(buf, "%*d", padding, leader->pid);
					else
						appendStringInfo(buf, "%d", leader->pid);
				}
				else if (padding != 0)
					appendStringInfoSpaces(buf,
										   padding > 0 ? padding : -padding);
				break;

			case 'l':
				if (padding != 0)
					appendStringInfo(buf, "%*ld", padding, log_line_number);
				else
					appendStringInfo(buf, "%ld", log_line_number);
				break;
			case 'm':
				/* force a log timestamp reset */
				formatted_log_time[0] = '\0';
				(void) get_formatted_log_time();

				if (padding != 0)
					appendStringInfo(buf, "%*s", padding, formatted_log_time);
				else
					appendStringInfoString(buf, formatted_log_time);
				break;
			case 't':
				{
					pg_time_t	stamp_time = (pg_time_t) time(NULL);
					char		strfbuf[128];

					pg_strftime(strfbuf, sizeof(strfbuf),
								"%Y-%m-%d %H:%M:%S %Z",
								pg_localtime(&stamp_time, log_timezone));
					if (padding != 0)
						appendStringInfo(buf, "%*s", padding, strfbuf);
					else
						appendStringInfoString(buf, strfbuf);
				}
				break;
			case 'n':
				{
					char		strfbuf[128];

					if (!saved_timeval_set)
					{
						gettimeofday(&saved_timeval, NULL);
						saved_timeval_set = true;
					}

					snprintf(strfbuf, sizeof(strfbuf), "%ld.%03d",
							 (long) saved_timeval.tv_sec,
							 (int) (saved_timeval.tv_usec / 1000));

					if (padding != 0)
						appendStringInfo(buf, "%*s", padding, strfbuf);
					else
						appendStringInfoString(buf, strfbuf);
				}
				break;
			case 's':
				{
					char	   *start_time = get_formatted_start_time();

					if (padding != 0)
						appendStringInfo(buf, "%*s", padding, start_time);
					else
						appendStringInfoString(buf, start_time);
				}
				break;
			case 'i':
				if (MyProcPort)
				{
					const char *psdisp;
					int			displen;

					psdisp = get_ps_display(&displen);
					if (padding != 0)
						appendStringInfo(buf, "%*s", padding, psdisp);
					else
						appendBinaryStringInfo(buf, psdisp, displen);
				}
				else if (padding != 0)
					appendStringInfoSpaces(buf,
										   padding > 0 ? padding : -padding);
				break;
			case 'r':
				if (MyProcPort && MyProcPort->remote_host)
				{
					if (padding != 0)
					{
						if (MyProcPort->remote_port && MyProcPort->remote_port[0] != '\0')
						{
							/*
							 * This option is slightly special as the port
							 * number may be appended onto the end. Here we
							 * need to build 1 string which contains the
							 * remote_host and optionally the remote_port (if
							 * set) so we can properly align the string.
							 */

							char	   *hostport;

							hostport = psprintf("%s(%s)", MyProcPort->remote_host, MyProcPort->remote_port);
							appendStringInfo(buf, "%*s", padding, hostport);
							pfree(hostport);
						}
						else
							appendStringInfo(buf, "%*s", padding, MyProcPort->remote_host);
					}
					else
					{
						/* padding is 0, so we don't need a temp buffer */
						appendStringInfoString(buf, MyProcPort->remote_host);
						if (MyProcPort->remote_port &&
							MyProcPort->remote_port[0] != '\0')
							appendStringInfo(buf, "(%s)",
											 MyProcPort->remote_port);
					}
				}
				else if (padding != 0)
					appendStringInfoSpaces(buf,
										   padding > 0 ? padding : -padding);
				break;
			case 'h':
				if (MyProcPort && MyProcPort->remote_host)
				{
					if (padding != 0)
						appendStringInfo(buf, "%*s", padding, MyProcPort->remote_host);
					else
						appendStringInfoString(buf, MyProcPort->remote_host);
				}
				else if (padding != 0)
					appendStringInfoSpaces(buf,
										   padding > 0 ? padding : -padding);
				break;
			case 'q':
				/* in postmaster and friends, stop if %q is seen */
				/* in a backend, just ignore */
				if (MyProcPort == NULL)
					return;
				break;
			case 'v':
				/* keep VXID format in sync with lockfuncs.c */
				if (MyProc != NULL && MyProc->backendId != InvalidBackendId)
				{
					if (padding != 0)
					{
						char		strfbuf[128];

						snprintf(strfbuf, sizeof(strfbuf) - 1, "%d/%u",
								 MyProc->backendId, MyProc->lxid);
						appendStringInfo(buf, "%*s", padding, strfbuf);
					}
					else
						appendStringInfo(buf, "%d/%u", MyProc->backendId, MyProc->lxid);
				}
				else if (padding != 0)
					appendStringInfoSpaces(buf,
										   padding > 0 ? padding : -padding);
				break;
			case 'x':
				if (padding != 0)
					appendStringInfo(buf, "%*u", padding, GetTopTransactionIdIfAny());
				else
					appendStringInfo(buf, "%u", GetTopTransactionIdIfAny());
				break;
			case 'e':
				if (padding != 0)
					appendStringInfo(buf, "%*s", padding, unpack_sql_state(edata->sqlerrcode));
				else
					appendStringInfoString(buf, unpack_sql_state(edata->sqlerrcode));
				break;
			case 'C': {
				const char* cloud = YBGetCurrentCloud();
				if (cloud) {
					if (padding != 0)
						appendStringInfo(buf, "%*s", padding, cloud);
					else
						appendStringInfoString(buf, cloud);
				}
				break;
			}
			case 'R': {
				const char* region = YBGetCurrentRegion();
				if (region) {
					if (padding != 0)
						appendStringInfo(buf, "%*s", padding, region);
					else
						appendStringInfoString(buf, region);
				}
				break;
			}
			case 'Z': {
				const char* zone = YBGetCurrentZone();
				if (zone) {
					if (padding != 0)
						appendStringInfo(buf, "%*s", padding, zone);
					else
						appendStringInfoString(buf, zone);
				}
				break;
			}
			case 'U': {
				const char* uuid = YBGetCurrentUUID();
				if (uuid) {
					if (padding != 0)
						appendStringInfo(buf, "%*s", padding, uuid);
					else
						appendStringInfoString(buf, uuid);
				}
				break;
			}
			case 'N': {
				const char* node = YBGetCurrentMetricNodeName();
				if (node) {
					if (padding != 0)
						appendStringInfo(buf, "%*s", padding, node);
					else
						appendStringInfoString(buf, node);
				}
				break;
			}
			case 'H': {
				char name[MAX_HOSTNAME_LENGTH];
				const int ret = gethostname(name, sizeof(name));
				if (!ret) {
					if (padding != 0)
						appendStringInfo(buf, "%*s", padding, name);
					else
						appendStringInfoString(buf, name);
				}
				break;
			}
			case 'Q':
				if (padding != 0)
					appendStringInfo(buf, "%*lld", padding,
									 (long long) pgstat_get_my_query_id());
				else
					appendStringInfo(buf, "%lld",
									 (long long) pgstat_get_my_query_id());
				break;
			default:
				/* format error - ignore it */
				break;
		}
	}
}

/*
 * Unpack MAKE_SQLSTATE code. Note that this returns a pointer to a
 * static buffer.
 */
char *
unpack_sql_state(int sql_state)
{
	static char buf[12];
	int			i;

	for (i = 0; i < 5; i++)
	{
		buf[i] = PGUNSIXBIT(sql_state);
		sql_state >>= 6;
	}

	buf[i] = '\0';
	return buf;
}


/*
 * Write error report to server's log
 */
static void
send_message_to_server_log(ErrorData *edata)
{
	StringInfoData buf;
	bool		fallback_to_stderr = false;

	initStringInfo(&buf);

	saved_timeval_set = false;
	formatted_log_time[0] = '\0';

	log_line_prefix(&buf, edata);
	appendStringInfo(&buf, "%s:  ", _(error_severity(edata->elevel)));

	if (Log_error_verbosity >= PGERROR_VERBOSE)
		appendStringInfo(&buf, "%s: ", unpack_sql_state(edata->sqlerrcode));

	if (edata->message)
		append_with_tabs(&buf, edata->message);
	else
		append_with_tabs(&buf, _("missing error text"));

	if (edata->cursorpos > 0)
		appendStringInfo(&buf, _(" at character %d"),
						 edata->cursorpos);
	else if (edata->internalpos > 0)
		appendStringInfo(&buf, _(" at character %d"),
						 edata->internalpos);

	appendStringInfoChar(&buf, '\n');

	if (Log_error_verbosity >= PGERROR_DEFAULT)
	{
		if (edata->detail_log)
		{
			log_line_prefix(&buf, edata);
			appendStringInfoString(&buf, _("DETAIL:  "));
			append_with_tabs(&buf, edata->detail_log);
			appendStringInfoChar(&buf, '\n');
		}
		else if (edata->detail)
		{
			log_line_prefix(&buf, edata);
			appendStringInfoString(&buf, _("DETAIL:  "));
			append_with_tabs(&buf, edata->detail);
			appendStringInfoChar(&buf, '\n');
		}
		if (edata->hint)
		{
			log_line_prefix(&buf, edata);
			appendStringInfoString(&buf, _("HINT:  "));
			append_with_tabs(&buf, edata->hint);
			appendStringInfoChar(&buf, '\n');
		}
		if (edata->internalquery)
		{
			log_line_prefix(&buf, edata);
			appendStringInfoString(&buf, _("QUERY:  "));
			append_with_tabs(&buf, edata->internalquery);
			appendStringInfoChar(&buf, '\n');
		}
		if (edata->context && !edata->hide_ctx)
		{
			log_line_prefix(&buf, edata);
			appendStringInfoString(&buf, _("CONTEXT:  "));
			append_with_tabs(&buf, edata->context);
			appendStringInfoChar(&buf, '\n');
		}
		if (Log_error_verbosity >= PGERROR_VERBOSE)
		{
			/* assume no newlines in funcname or filename... */
			if (edata->funcname && edata->filename)
			{
				log_line_prefix(&buf, edata);
				appendStringInfo(&buf, _("LOCATION:  %s, %s:%d\n"),
								 edata->funcname, edata->filename,
								 edata->lineno);
			}
			else if (edata->filename)
			{
				log_line_prefix(&buf, edata);
				appendStringInfo(&buf, _("LOCATION:  %s:%d\n"),
								 edata->filename, edata->lineno);
			}
		}
		if (edata->backtrace)
		{
			log_line_prefix(&buf, edata);
			appendStringInfoString(&buf, _("BACKTRACE:  "));
			append_with_tabs(&buf, edata->backtrace);
			appendStringInfoChar(&buf, '\n');
		}
	}

	/*
	 * If the user wants the query that generated this error logged, do it.
	 */
	if (check_log_of_query(edata))
	{
		log_line_prefix(&buf, edata);
		appendStringInfoString(&buf, _("STATEMENT:  "));
		append_with_tabs(&buf, debug_query_string);
		appendStringInfoChar(&buf, '\n');
	}

#ifdef HAVE_SYSLOG
	/* Write to syslog, if enabled */
	if (Log_destination & LOG_DESTINATION_SYSLOG)
	{
		int			syslog_level;

		switch (edata->elevel)
		{
			case DEBUG5:
			case DEBUG4:
			case DEBUG3:
			case DEBUG2:
			case DEBUG1:
				syslog_level = LOG_DEBUG;
				break;
			case LOG:
			case LOG_SERVER_ONLY:
			case INFO:
				syslog_level = LOG_INFO;
				break;
			case NOTICE:
			case WARNING:
			case WARNING_CLIENT_ONLY:
				syslog_level = LOG_NOTICE;
				break;
			case ERROR:
				syslog_level = LOG_WARNING;
				break;
			case FATAL:
				syslog_level = LOG_ERR;
				break;
			case PANIC:
			default:
				syslog_level = LOG_CRIT;
				break;
		}

		write_syslog(syslog_level, buf.data);
	}
#endif							/* HAVE_SYSLOG */

#ifdef WIN32
	/* Write to eventlog, if enabled */
	if (Log_destination & LOG_DESTINATION_EVENTLOG)
	{
		write_eventlog(edata->elevel, buf.data, buf.len);
	}
#endif							/* WIN32 */

	/* Write to csvlog, if enabled */
	if (Log_destination & LOG_DESTINATION_CSVLOG)
	{
		/*
		 * Send CSV data if it's safe to do so (syslogger doesn't need the
		 * pipe).  If this is not possible, fallback to an entry written to
		 * stderr.
		 */
		if (redirection_done || MyBackendType == B_LOGGER)
			write_csvlog(edata);
		else
			fallback_to_stderr = true;
	}

	/* Write to JSON log, if enabled */
	if (Log_destination & LOG_DESTINATION_JSONLOG)
	{
		/*
		 * Send JSON data if it's safe to do so (syslogger doesn't need the
		 * pipe).  If this is not possible, fallback to an entry written to
		 * stderr.
		 */
		if (redirection_done || MyBackendType == B_LOGGER)
		{
			write_jsonlog(edata);
		}
		else
			fallback_to_stderr = true;
	}

	/*
	 * Write to stderr, if enabled or if required because of a previous
	 * limitation.
	 */
	if ((Log_destination & LOG_DESTINATION_STDERR) ||
		whereToSendOutput == DestDebug ||
		fallback_to_stderr)
	{
		/*
		 * Use the chunking protocol if we know the syslogger should be
		 * catching stderr output, and we are not ourselves the syslogger.
		 * Otherwise, just do a vanilla write to stderr.
		 */
		if (redirection_done && MyBackendType != B_LOGGER)
			write_pipe_chunks(buf.data, buf.len, LOG_DESTINATION_STDERR);
#ifdef WIN32

		/*
		 * In a win32 service environment, there is no usable stderr. Capture
		 * anything going there and write it to the eventlog instead.
		 *
		 * If stderr redirection is active, it was OK to write to stderr above
		 * because that's really a pipe to the syslogger process.
		 */
		else if (pgwin32_is_service())
			write_eventlog(edata->elevel, buf.data, buf.len);
#endif
		else
			write_console(buf.data, buf.len);
	}

	/* If in the syslogger process, try to write messages direct to file */
	if (MyBackendType == B_LOGGER)
		write_syslogger_file(buf.data, buf.len, LOG_DESTINATION_STDERR);

	/* No more need of the message formatted for stderr */
	pfree(buf.data);
}

/*
 * Send data to the syslogger using the chunked protocol
 *
 * Note: when there are multiple backends writing into the syslogger pipe,
 * it's critical that each write go into the pipe indivisibly, and not
 * get interleaved with data from other processes.  Fortunately, the POSIX
 * spec requires that writes to pipes be atomic so long as they are not
 * more than PIPE_BUF bytes long.  So we divide long messages into chunks
 * that are no more than that length, and send one chunk per write() call.
 * The collector process knows how to reassemble the chunks.
 *
 * Because of the atomic write requirement, there are only two possible
 * results from write() here: -1 for failure, or the requested number of
 * bytes.  There is not really anything we can do about a failure; retry would
 * probably be an infinite loop, and we can't even report the error usefully.
 * (There is noplace else we could send it!)  So we might as well just ignore
 * the result from write().  However, on some platforms you get a compiler
 * warning from ignoring write()'s result, so do a little dance with casting
 * rc to void to shut up the compiler.
 */
void
write_pipe_chunks(char *data, int len, int dest)
{
	PipeProtoChunk p;
	int			fd = fileno(stderr);
	int			rc;

	Assert(len > 0);

	p.proto.nuls[0] = p.proto.nuls[1] = '\0';
	p.proto.pid = MyProcPid;
	p.proto.flags = 0;
	if (dest == LOG_DESTINATION_STDERR)
		p.proto.flags |= PIPE_PROTO_DEST_STDERR;
	else if (dest == LOG_DESTINATION_CSVLOG)
		p.proto.flags |= PIPE_PROTO_DEST_CSVLOG;
	else if (dest == LOG_DESTINATION_JSONLOG)
		p.proto.flags |= PIPE_PROTO_DEST_JSONLOG;

	/* write all but the last chunk */
	while (len > PIPE_MAX_PAYLOAD)
	{
		/* no need to set PIPE_PROTO_IS_LAST yet */
		p.proto.len = PIPE_MAX_PAYLOAD;
		memcpy(p.proto.data, data, PIPE_MAX_PAYLOAD);
		rc = write(fd, &p, PIPE_HEADER_SIZE + PIPE_MAX_PAYLOAD);
		(void) rc;
		data += PIPE_MAX_PAYLOAD;
		len -= PIPE_MAX_PAYLOAD;
	}

	/* write the last chunk */
	p.proto.flags |= PIPE_PROTO_IS_LAST;
	p.proto.len = len;
	memcpy(p.proto.data, data, len);
	rc = write(fd, &p, PIPE_HEADER_SIZE + len);
	(void) rc;
}


/*
 * Append a text string to the error report being built for the client.
 *
 * This is ordinarily identical to pq_sendstring(), but if we are in
 * error recursion trouble we skip encoding conversion, because of the
 * possibility that the problem is a failure in the encoding conversion
 * subsystem itself.  Code elsewhere should ensure that the passed-in
 * strings will be plain 7-bit ASCII, and thus not in need of conversion,
 * in such cases.  (In particular, we disable localization of error messages
 * to help ensure that's true.)
 */
static void
err_sendstring(StringInfo buf, const char *str)
{
	if (in_error_recursion_trouble())
		pq_send_ascii_string(buf, str);
	else
		pq_sendstring(buf, str);
}

/*
 * Write error report to client
 */
static void
send_message_to_frontend(ErrorData *edata)
{
	StringInfoData msgbuf;

	/*
	 * We no longer support pre-3.0 FE/BE protocol, except here.  If a client
	 * tries to connect using an older protocol version, it's nice to send the
	 * "protocol version not supported" error in a format the client
	 * understands.  If protocol hasn't been set yet, early in backend
	 * startup, assume modern protocol.
	 */
	if (PG_PROTOCOL_MAJOR(FrontendProtocol) >= 3 || FrontendProtocol == 0)
	{
		/* New style with separate fields */
		const char *sev;
		char		tbuf[12];

		/* 'N' (Notice) is for nonfatal conditions, 'E' is for errors */
		pq_beginmessage(&msgbuf, (edata->elevel < ERROR) ? 'N' : 'E');

		sev = error_severity(edata->elevel);
		pq_sendbyte(&msgbuf, PG_DIAG_SEVERITY);
		err_sendstring(&msgbuf, _(sev));
		pq_sendbyte(&msgbuf, PG_DIAG_SEVERITY_NONLOCALIZED);
		err_sendstring(&msgbuf, sev);

		pq_sendbyte(&msgbuf, PG_DIAG_SQLSTATE);
		err_sendstring(&msgbuf, unpack_sql_state(edata->sqlerrcode));

		/* M field is required per protocol, so always send something */
		pq_sendbyte(&msgbuf, PG_DIAG_MESSAGE_PRIMARY);
		if (edata->message)
			err_sendstring(&msgbuf, edata->message);
		else
			err_sendstring(&msgbuf, _("missing error text"));

		if (edata->detail)
		{
			pq_sendbyte(&msgbuf, PG_DIAG_MESSAGE_DETAIL);
			err_sendstring(&msgbuf, edata->detail);
		}

		/* detail_log is intentionally not used here */

		if (edata->hint)
		{
			pq_sendbyte(&msgbuf, PG_DIAG_MESSAGE_HINT);
			err_sendstring(&msgbuf, edata->hint);
		}

		if (edata->context && !(IsYugaByteEnabled() && edata->hide_ctx))
		{
			pq_sendbyte(&msgbuf, PG_DIAG_CONTEXT);
			err_sendstring(&msgbuf, edata->context);
		}

		if (edata->schema_name)
		{
			pq_sendbyte(&msgbuf, PG_DIAG_SCHEMA_NAME);
			err_sendstring(&msgbuf, edata->schema_name);
		}

		if (edata->table_name)
		{
			pq_sendbyte(&msgbuf, PG_DIAG_TABLE_NAME);
			err_sendstring(&msgbuf, edata->table_name);
		}

		if (edata->column_name)
		{
			pq_sendbyte(&msgbuf, PG_DIAG_COLUMN_NAME);
			err_sendstring(&msgbuf, edata->column_name);
		}

		if (edata->datatype_name)
		{
			pq_sendbyte(&msgbuf, PG_DIAG_DATATYPE_NAME);
			err_sendstring(&msgbuf, edata->datatype_name);
		}

		if (edata->constraint_name)
		{
			pq_sendbyte(&msgbuf, PG_DIAG_CONSTRAINT_NAME);
			err_sendstring(&msgbuf, edata->constraint_name);
		}

		if (edata->cursorpos > 0)
		{
			snprintf(tbuf, sizeof(tbuf), "%d", edata->cursorpos);
			pq_sendbyte(&msgbuf, PG_DIAG_STATEMENT_POSITION);
			err_sendstring(&msgbuf, tbuf);
		}

		if (edata->internalpos > 0)
		{
			snprintf(tbuf, sizeof(tbuf), "%d", edata->internalpos);
			pq_sendbyte(&msgbuf, PG_DIAG_INTERNAL_POSITION);
			err_sendstring(&msgbuf, tbuf);
		}

		if (edata->internalquery)
		{
			pq_sendbyte(&msgbuf, PG_DIAG_INTERNAL_QUERY);
			err_sendstring(&msgbuf, edata->internalquery);
		}

		if (edata->filename)
		{
			pq_sendbyte(&msgbuf, PG_DIAG_SOURCE_FILE);
			err_sendstring(&msgbuf, edata->filename);
		}

		if (edata->lineno > 0)
		{
			snprintf(tbuf, sizeof(tbuf), "%d", edata->lineno);
			pq_sendbyte(&msgbuf, PG_DIAG_SOURCE_LINE);
			err_sendstring(&msgbuf, tbuf);
		}

		if (edata->funcname)
		{
			pq_sendbyte(&msgbuf, PG_DIAG_SOURCE_FUNCTION);
			err_sendstring(&msgbuf, edata->funcname);
		}

		pq_sendbyte(&msgbuf, '\0'); /* terminator */

		pq_endmessage(&msgbuf);
	}
	else
	{
		/* Old style --- gin up a backwards-compatible message */
		StringInfoData buf;

		initStringInfo(&buf);

		appendStringInfo(&buf, "%s:  ", _(error_severity(edata->elevel)));

		if (edata->message)
			appendStringInfoString(&buf, edata->message);
		else
			appendStringInfoString(&buf, _("missing error text"));

		appendStringInfoChar(&buf, '\n');

		/* 'N' (Notice) is for nonfatal conditions, 'E' is for errors */
		pq_putmessage_v2((edata->elevel < ERROR) ? 'N' : 'E', buf.data, buf.len + 1);

		pfree(buf.data);
	}

	/*
	 * This flush is normally not necessary, since postgres.c will flush out
	 * waiting data when control returns to the main loop. But it seems best
	 * to leave it here, so that the client has some clue what happened if the
	 * backend dies before getting back to the main loop ... error/notice
	 * messages should not be a performance-critical path anyway, so an extra
	 * flush won't hurt much ...
	 */
	pq_flush();
}


/*
 * Support routines for formatting error messages.
 */


/*
<<<<<<< HEAD
=======
 * expand_fmt_string --- process special format codes in a format string
 *
 * We must replace %m with the appropriate strerror string, since vsnprintf
 * won't know what to do with it.
 *
 * The result is a palloc'd string.
 */
static char *
expand_fmt_string(const char *fmt, ErrorData *edata)
{
	StringInfoData buf;
	const char *cp;

	initStringInfo(&buf);

	for (cp = fmt; *cp; cp++)
	{
		if (cp[0] == '%' && cp[1] != '\0')
		{
			cp++;
			if (*cp == 'm')
			{
				/*
				 * Replace %m by system error string.  If there are any %'s in
				 * the string, we'd better double them so that vsnprintf won't
				 * misinterpret.
				 */
				const char *cp2;

				cp2 = useful_strerror(edata->saved_errno);
				for (; *cp2; cp2++)
				{
					if (*cp2 == '%')
						appendStringInfoCharMacro(&buf, '%');
					appendStringInfoCharMacro(&buf, *cp2);
				}
			}
			else
			{
				/* copy % and next char --- this avoids trouble with %%m */
				appendStringInfoCharMacro(&buf, '%');
				appendStringInfoCharMacro(&buf, *cp);
			}
		}
		else
			appendStringInfoCharMacro(&buf, *cp);
	}

	return buf.data;
}


/*
 * A slightly cleaned-up version of strerror()
 */
static const char *
useful_strerror(int errnum)
{
	/* this buffer is only used if strerror() and get_errno_symbol() fail */
	static char errorstr_buf[48];
	const char *str;

#ifdef WIN32
	/* Winsock error code range, per WinError.h */
	if (errnum >= 10000 && errnum <= 11999)
		return pgwin32_socket_strerror(errnum);
#endif
	str = strerror(errnum);

	/*
	 * Some strerror()s return an empty string for out-of-range errno.  This
	 * is ANSI C spec compliant, but not exactly useful.  Also, we may get
	 * back strings of question marks if libc cannot transcode the message to
	 * the codeset specified by LC_CTYPE.  If we get nothing useful, first try
	 * get_errno_symbol(), and if that fails, print the numeric errno.
	 */
	if (str == NULL || *str == '\0' || *str == '?')
		str = get_errno_symbol(errnum);

	if (str == NULL)
	{
		snprintf(errorstr_buf, sizeof(errorstr_buf),
		/*------
		  translator: This string will be truncated at 47
		  characters expanded. */
				 _("operating system error %d"), errnum);
		str = errorstr_buf;
	}

	return str;
}

/*
 * A multi-thread friendly version of useful_strerror()
 *
 * Uses palloc'd buffer istead of static
 */
static const char *
yb_strerror(int errnum)
{
	const char *str;

#ifdef WIN32
	/* Winsock error code range, per WinError.h */
	if (errnum >= 10000 && errnum <= 11999)
		return pgwin32_socket_strerror(errnum);
#endif
	str = strerror(errnum);

	/*
	 * Some strerror()s return an empty string for out-of-range errno.  This
	 * is ANSI C spec compliant, but not exactly useful.  Also, we may get
	 * back strings of question marks if libc cannot transcode the message to
	 * the codeset specified by LC_CTYPE.  If we get nothing useful, first try
	 * get_errno_symbol(), and if that fails, print the numeric errno.
	 */
	if (str == NULL || *str == '\0' || *str == '?')
		str = get_errno_symbol(errnum);

	if (str == NULL)
	{
		#define ERRORSTR_BUF_SIZE 48
		char *errorstr_buf = (char *) palloc(ERRORSTR_BUF_SIZE);
		snprintf(errorstr_buf, ERRORSTR_BUF_SIZE,
		/*------
		  translator: This string will be truncated at 47
		  characters expanded. */
				 _("operating system error %d"), errnum);
		str = errorstr_buf;
	}

	return str;
}

/*
 * Returns a symbol (e.g. "ENOENT") for an errno code.
 * Returns NULL if the code is unrecognized.
 */
static const char *
get_errno_symbol(int errnum)
{
	switch (errnum)
	{
		case E2BIG:
			return "E2BIG";
		case EACCES:
			return "EACCES";
#ifdef EADDRINUSE
		case EADDRINUSE:
			return "EADDRINUSE";
#endif
#ifdef EADDRNOTAVAIL
		case EADDRNOTAVAIL:
			return "EADDRNOTAVAIL";
#endif
		case EAFNOSUPPORT:
			return "EAFNOSUPPORT";
#ifdef EAGAIN
		case EAGAIN:
			return "EAGAIN";
#endif
#ifdef EALREADY
		case EALREADY:
			return "EALREADY";
#endif
		case EBADF:
			return "EBADF";
#ifdef EBADMSG
		case EBADMSG:
			return "EBADMSG";
#endif
		case EBUSY:
			return "EBUSY";
		case ECHILD:
			return "ECHILD";
#ifdef ECONNABORTED
		case ECONNABORTED:
			return "ECONNABORTED";
#endif
		case ECONNREFUSED:
			return "ECONNREFUSED";
#ifdef ECONNRESET
		case ECONNRESET:
			return "ECONNRESET";
#endif
		case EDEADLK:
			return "EDEADLK";
		case EDOM:
			return "EDOM";
		case EEXIST:
			return "EEXIST";
		case EFAULT:
			return "EFAULT";
		case EFBIG:
			return "EFBIG";
#ifdef EHOSTUNREACH
		case EHOSTUNREACH:
			return "EHOSTUNREACH";
#endif
		case EIDRM:
			return "EIDRM";
		case EINPROGRESS:
			return "EINPROGRESS";
		case EINTR:
			return "EINTR";
		case EINVAL:
			return "EINVAL";
		case EIO:
			return "EIO";
#ifdef EISCONN
		case EISCONN:
			return "EISCONN";
#endif
		case EISDIR:
			return "EISDIR";
#ifdef ELOOP
		case ELOOP:
			return "ELOOP";
#endif
		case EMFILE:
			return "EMFILE";
		case EMLINK:
			return "EMLINK";
		case EMSGSIZE:
			return "EMSGSIZE";
		case ENAMETOOLONG:
			return "ENAMETOOLONG";
		case ENFILE:
			return "ENFILE";
		case ENOBUFS:
			return "ENOBUFS";
		case ENODEV:
			return "ENODEV";
		case ENOENT:
			return "ENOENT";
		case ENOEXEC:
			return "ENOEXEC";
		case ENOMEM:
			return "ENOMEM";
		case ENOSPC:
			return "ENOSPC";
		case ENOSYS:
			return "ENOSYS";
#ifdef ENOTCONN
		case ENOTCONN:
			return "ENOTCONN";
#endif
		case ENOTDIR:
			return "ENOTDIR";
#if defined(ENOTEMPTY) && (ENOTEMPTY != EEXIST) /* same code on AIX */
		case ENOTEMPTY:
			return "ENOTEMPTY";
#endif
#ifdef ENOTSOCK
		case ENOTSOCK:
			return "ENOTSOCK";
#endif
#ifdef ENOTSUP
		case ENOTSUP:
			return "ENOTSUP";
#endif
		case ENOTTY:
			return "ENOTTY";
		case ENXIO:
			return "ENXIO";
#if defined(EOPNOTSUPP) && (!defined(ENOTSUP) || (EOPNOTSUPP != ENOTSUP))
		case EOPNOTSUPP:
			return "EOPNOTSUPP";
#endif
#ifdef EOVERFLOW
		case EOVERFLOW:
			return "EOVERFLOW";
#endif
		case EPERM:
			return "EPERM";
		case EPIPE:
			return "EPIPE";
		case EPROTONOSUPPORT:
			return "EPROTONOSUPPORT";
		case ERANGE:
			return "ERANGE";
#ifdef EROFS
		case EROFS:
			return "EROFS";
#endif
		case ESRCH:
			return "ESRCH";
#ifdef ETIMEDOUT
		case ETIMEDOUT:
			return "ETIMEDOUT";
#endif
#ifdef ETXTBSY
		case ETXTBSY:
			return "ETXTBSY";
#endif
#if defined(EWOULDBLOCK) && (!defined(EAGAIN) || (EWOULDBLOCK != EAGAIN))
		case EWOULDBLOCK:
			return "EWOULDBLOCK";
#endif
		case EXDEV:
			return "EXDEV";
	}

	return NULL;
}


/*
>>>>>>> f5f84e2f
 * error_severity --- get string representing elevel
 *
 * The string is not localized here, but we mark the strings for translation
 * so that callers can invoke _() on the result.
 */
const char *
error_severity(int elevel)
{
	const char *prefix;

	switch (elevel)
	{
		case DEBUG1:
		case DEBUG2:
		case DEBUG3:
		case DEBUG4:
		case DEBUG5:
			prefix = gettext_noop("DEBUG");
			break;
		case LOG:
		case LOG_SERVER_ONLY:
			prefix = gettext_noop("LOG");
			break;
		case INFO:
			prefix = gettext_noop("INFO");
			break;
		case NOTICE:
			prefix = gettext_noop("NOTICE");
			break;
		case WARNING:
		case WARNING_CLIENT_ONLY:
			prefix = gettext_noop("WARNING");
			break;
		case ERROR:
			prefix = gettext_noop("ERROR");
			break;
		case FATAL:
			prefix = gettext_noop("FATAL");
			break;
		case PANIC:
			prefix = gettext_noop("PANIC");
			break;
		default:
			prefix = "???";
			break;
	}

	return prefix;
}


/*
 *	append_with_tabs
 *
 *	Append the string to the StringInfo buffer, inserting a tab after any
 *	newline.
 */
static void
append_with_tabs(StringInfo buf, const char *str)
{
	char		ch;

	while ((ch = *str++) != '\0')
	{
		appendStringInfoCharMacro(buf, ch);
		if (ch == '\n')
			appendStringInfoCharMacro(buf, '\t');
	}
}


/*
 * Write errors to stderr (or by equal means when stderr is
 * not available). Used before ereport/elog can be used
 * safely (memory context, GUC load etc)
 */
void
write_stderr(const char *fmt,...)
{
	va_list		ap;

#ifdef WIN32
	char		errbuf[2048];	/* Arbitrary size? */
#endif

	fmt = _(fmt);

	va_start(ap, fmt);
#ifndef WIN32
	/* On Unix, we just fprintf to stderr */
	vfprintf(stderr, fmt, ap);
	fflush(stderr);
#else
	vsnprintf(errbuf, sizeof(errbuf), fmt, ap);

	/*
	 * On Win32, we print to stderr if running on a console, or write to
	 * eventlog if running as a service
	 */
	if (pgwin32_is_service())	/* Running as a service */
	{
		write_eventlog(ERROR, errbuf, strlen(errbuf));
	}
	else
	{
		/* Not running as service, write to stderr */
		write_console(errbuf, strlen(errbuf));
		fflush(stderr);
	}
#endif
	va_end(ap);
}


/*
 * Adjust the level of a recovery-related message per trace_recovery_messages.
 *
 * The argument is the default log level of the message, eg, DEBUG2.  (This
 * should only be applied to DEBUGn log messages, otherwise it's a no-op.)
 * If the level is >= trace_recovery_messages, we return LOG, causing the
 * message to be logged unconditionally (for most settings of
 * log_min_messages).  Otherwise, we return the argument unchanged.
 * The message will then be shown based on the setting of log_min_messages.
 *
 * Intention is to keep this for at least the whole of the 9.0 production
 * release, so we can more easily diagnose production problems in the field.
 * It should go away eventually, though, because it's an ugly and
 * hard-to-explain kluge.
 */
int
trace_recovery(int trace_level)
{
	if (trace_level < LOG &&
		trace_level >= trace_recovery_messages)
		return LOG;

	return trace_level;
}

/*
 * Custom format string handling
 *
 * The main problem we are trying to solve here is the national laguage support.
 * First of all, we do not want to format message in the YbGate environment.
 * There is no information what is the client's locale setting, and if we
 * format untranslated template, we wouldn't be able translate the formatted
 * message. Therefore we need to transmit the original template and the
 * arguments with the status.
 *
 * Next challenge here is that the arguments may be integers, floats, strings of
 * various sizes, and argument type details are defined by the template.
 * Therefore we parse the template to process the arguments.
 *
 * The Status supports transmission of parameters of various types, however if a
 * group of related parameters is transmitted, it is easier if they all of the
 * same type, so we convert all the arguments to strings and transmit them as a
 * vector of strings. The way how we do it is hacky: we parse out next template
 * from the format, make another format string containing the template alone and
 * use that format string to printf the next argument. The advantage of that
 * approach we do not have to be too thorough in template syntax checking, as
 * printf does that, we just need to identify template boundaries.
 *
 * The fact that we transfer arguments as string, not expected data types,
 * requires another custom formatting procedure on the receiving side. The
 * procedure translates the format string into desired language, finds the
 * templates using the same algorithm, and simply substitutes the argument
 * values.
 */
#define INT_TYPES "cdiouxX"
#define FLOAT_TYPES "aAeEfFgG"
#define STR_TYPES "ms"
#define MODIFIERS " -+*#0123456789.hjlLtz"
#define MAX_ATTR_LEN 16384

/*
 * yb_is_char_in_str - find if specified character exists in the c-string
 */
static bool
yb_is_char_in_str(const char ch, const char *str)
{
	while (*str != '\0')
	{
		if (*str++ == ch)
			return true;
	}
	return false;
}

/*
 * yb_next_template - find next template in the format string
 *
 * Scan the format string to find next argument placeholder
 * Returns the pointer to the beginning of the template, and sets following
 * output parameters:
 * len - total template length
 * nstars - if decimal argument template has length/precision qualifier (*[.*]),
 * that many additional arguments are needed to properly format the template.
 * is_long - numeric type has a "long" qualifier.
 */
static const char *
yb_next_template(const char *fmt, int *len, int *nstars, bool *is_long)
{
	const char *template = NULL;
	while (fmt != NULL && *fmt != '\0')
	{
		if (*fmt == '%')
		{
			if (template == NULL)
				template = fmt; /* potential template start */
			else if (template == fmt - 1)
				template = NULL; /* found double %, not a template */
			else
				break; /* invalid format */
		}
		else if (template) /* template continues */
		{
			if (yb_is_char_in_str(*fmt, STR_TYPES INT_TYPES FLOAT_TYPES))
			{
				/* template end */
				*len = fmt - template + 1;
				return template;
			}
			else if (yb_is_char_in_str(*fmt, MODIFIERS))
			{
				/* template qualifier */
				if (is_long && (*fmt == 'l' || *fmt == 'L'))
					*is_long = true;
				if (nstars && *fmt == '*')
					(*nstars)++;
			}
			else
				break; /* invalid format */
		}
		fmt++;
	}
	return NULL;
}

/*
 * yb_edata_add_arg - append a string argument to the array in YbgError
 *
 * The argument is copied to the current memory context, capacity is increased
 * if necessary.
 */
static void
yb_edata_add_arg(YbgError edata, const char *arg)
{
	/* Check capacity */
	if (edata->nargs >= edata->argsize)
	{
		/*
		 * Four arguments is sufficient in most cases, but it can grow if needed
		 */
		edata->argsize += 4;
		if (edata->errargs)
			/* Extend existing arguments array */
			edata->errargs = (const char **)
				repalloc(edata->errargs, edata->argsize * sizeof(const char *));
		else
			/* Create new arguments array */
			edata->errargs = (const char **)
				palloc(edata->argsize * sizeof(const char *));
	}
	edata->errargs[edata->nargs++] = pstrdup(arg);
}

/*
 * yb_log_errmsg_va - write error message with arguments to tserver log
 */
static void
yb_log_errmsg_va(const char *fmt, va_list args)
{
	YbgStatus	status = YBCPgGetThreadLocalErrStatus();
	YbgError	edata = (YbgError) YbgStatusGetEdata(status);
	bool is_error = YbgStatusIsError(status);
	YBCLogVA(is_error ? 2 : 0 /* severity */,
			 edata->filename,
			 edata->lineno,
			 is_error ? YBShouldLogStackTraceOnError() : false,
			 fmt,
			 args);
}

/*
 * Render one argument using the template found in the format string and add
 * the result to the argument list in edata.
 */
#define FORMAT_ONE_VALUE(edata, one_fmt, _type_, nstars, estimated_size) \
	do \
	{ \
		if ((nstars) < 0 || (nstars) > 2) \
			return; \
		const char *one_fmt_ = (one_fmt); \
		int		star1 = (nstars) > 0 ? va_arg(args, int) : 0; \
		int		star2 = (nstars) > 1 ? va_arg(args, int) : 0; \
		_type_	value = va_arg(args, _type_); \
		int		n = (estimated_size); \
		bool	done = false; \
		while (!done) \
		{ \
			char	outbuf[n]; \
			int		actual; \
			if (nstars == 0) \
				actual = snprintf(outbuf, n, one_fmt_, value); \
			else if (nstars == 1) \
				actual = snprintf(outbuf, n, one_fmt_, star1, value); \
			else \
				actual = snprintf(outbuf, n, one_fmt_, star1, star2, value); \
			if (actual < 0) \
				return; \
			if (actual < n) \
			{ \
				yb_edata_add_arg(edata, outbuf); \
				done = true; \
			} \
			else \
			{ \
				if (n >= MAX_ATTR_LEN - 1) \
				{ \
					yb_edata_add_arg(edata, "[argument is too long]"); \
					done = true; \
				} \
				n = Min(Max(2 * n, actual + 1), MAX_ATTR_LEN - 1); \
			} \
		} \
	} while (0)

/*
 * yb_errmsg_va - add error message format strings and arguments to current
 * YbgError frame.
 */
static void
yb_errmsg_va(const char *fmt, va_list args)
{
	YbgStatus	status = YBCPgGetThreadLocalErrStatus();
	int			len = 0;
	int			nstars = 0;
	bool		is_long = false;
	const char *next;

	YbgError		edata = (YbgError) YbgStatusGetEdata(status);
	/*
	 * The message has already been logged and if severity is low, it won't go
	 * anywhere. Therefore just ignore the message.
	 */
	if (edata->elevel < ERROR)
		return;
	MemoryContext	error_context = (MemoryContext) YbgStatusGetContext(status);
	MemoryContext	old_context = MemoryContextSwitchTo(error_context);
	/* Save copy of the format string to edata */
	edata->errmsg = pstrdup(fmt);
	while ((next = yb_next_template(fmt, &len, &nstars, &is_long)) != NULL)
	{
		char *onefmt = pnstrdup(next, len);
		char ttype = onefmt[len - 1];
		if (yb_is_char_in_str(ttype, STR_TYPES))
		{
			/* %m is a Postgres format extension, obtain system error message */
			if (ttype == 'm')
			{
				const char *err = yb_strerror(edata->saved_errno);
				yb_edata_add_arg(edata, err);
			}
			else
			{
				Assert(ttype == 's');
				/* char * parameter, we can get exact size */
				FORMAT_ONE_VALUE(edata, onefmt, char *, nstars,
								 strlen(value) + 1);
			}
		}
		else if (yb_is_char_in_str(ttype, INT_TYPES))
		{
			/* integer parameter */
			if (is_long)
				FORMAT_ONE_VALUE(edata, onefmt, long long, nstars, 24);
			else
				FORMAT_ONE_VALUE(edata, onefmt, int, nstars, 12);
		} else {
			Assert(yb_is_char_in_str(ttype, FLOAT_TYPES));
			/* float parameter */
			if (is_long)
				FORMAT_ONE_VALUE(edata, onefmt, long double, nstars, 32);
			else
				FORMAT_ONE_VALUE(edata, onefmt, double, nstars, 32);
		}
		pfree(onefmt);
		fmt = next + len;
		nstars = 0;
		is_long = false;
	}
	MemoryContextSwitchTo(old_context);
}

/*
 * yb_message_from_status_data - format a string with provided string arguments
 *
 * The function takes printf-like format strings and substitute strings from the
 * args array. Unlike printf, function takes strings instead of values of types
 * defined by the template.
 *
 * Function desined to work with DocDB Status object's data, which carries
 * message arguments as strings. Currently Status only takes the message, in
 * future we may add support for more fields.
 */
static void
yb_message_from_status_data(StringInfo buf, const char *fmt, const size_t nargs,
							const char **args)
{
	const char *next;
	int			len = 0;
	int			argno = 0;
	/* If no more arguments left, no need to parse the string */
	while (argno < nargs &&
		   (next = yb_next_template(fmt, &len,
									NULL /* nstars */,
									NULL /* is_long */)) != NULL)
	{
		/* Copy the part of the format string before the template */
		if (next != fmt)
			appendBinaryStringInfo(buf, fmt, next - fmt);
		/* Copy next argument, if present */
		appendStringInfoString(buf, args[argno++]);
		/* move the pointer */
		fmt = next + len;
	}
	/* Copy the rest of the format string to the output buffer */
	appendStringInfoString(buf, fmt);
}

#define YB_EVALUATE_STATUS_DATA_MESSAGE(field, fmt, nargs, args, dump_stacks) \
	do { \
		AssertMacro(!IsMultiThreadedMode()); \
		MemoryContext oldcontext; \
		StringInfoData	buf; \
		oldcontext = MemoryContextSwitchTo(edata->assoc_context); \
		\
		/* Internationalize the error format string */ \
		if (!in_error_recursion_trouble()) \
			fmt = dgettext(edata->domain, fmt); \
		initStringInfo(&buf); \
		yb_message_from_status_data(&buf, fmt, nargs, args); \
		if (dump_stacks && IsYugaByteEnabled() && \
			yb_debug_report_error_stacktrace) \
		{ \
			appendStringInfoString(&buf, "\n"); \
			appendStringInfoString(&buf, YBCGetStackTrace()); \
		} \
		if (edata->field) \
			pfree(edata->field); \
		edata->field = buf.data; \
		MemoryContextSwitchTo(oldcontext); \
	} while(0)

/*
 * yb_errmsg_from_status_data - set error message from Status data
 *
 * The yb_errmsg_from_status_data is equivalent of errmsg to work in
 * HandleYBStatus context, rather then in ereport. The
 * yb_errmsg_from_status_data sets message field on current ErrorData frame
 * from the info retrieved from DocDB Status object.
 *
 * Status object carries messages as a format string and string arguments for
 * rendering on the client. Therefore the functions parses the format string
 * only to find template locations, and ignores their data types and formatting
 * flags.
 *
 * Please refer yb_errmsg_va() for details on how message and argument are
 * prepared before they are stored into a Status object.
 */
int
yb_errmsg_from_status_data(const char *fmt, const size_t nargs,
						   const char **args)
{
	Assert(!IsMultiThreadedMode());
	Assert(fmt != NULL);

	ErrorData  *edata = &errordata[errordata_stack_depth];

	recursion_depth++;
	CHECK_STACK_DEPTH();

	edata->message_id = fmt;
	YB_EVALUATE_STATUS_DATA_MESSAGE(message, fmt, nargs, args, true);

	recursion_depth--;
	return 0; /* return value does not matter */
}

int
yb_detail_from_status_data(const char *fmt, const size_t nargs,
						   const char **args)
{
	Assert(!IsMultiThreadedMode());

	ErrorData  *edata = &errordata[errordata_stack_depth];

	if (fmt == NULL)
		return 0;

	recursion_depth++;
	CHECK_STACK_DEPTH();

	YB_EVALUATE_STATUS_DATA_MESSAGE(detail, fmt, nargs, args, false);

	recursion_depth--;
	return 0; /* return value does not matter */
}<|MERGE_RESOLUTION|>--- conflicted
+++ resolved
@@ -419,8 +419,11 @@
 static void send_message_to_server_log(ErrorData *edata);
 static void send_message_to_frontend(ErrorData *edata);
 static void append_with_tabs(StringInfo buf, const char *str);
-<<<<<<< HEAD
-
+
+static void yb_log_errmsg_va(const char* fmt, va_list args);
+static void yb_errmsg_va(const char* fmt, va_list args);
+static void	yb_message_from_status_data(StringInfo buf, const char *fmt,
+										const size_t nargs, const char **args);
 
 /*
  * is_log_level_output -- is elevel logically >= log_min_level?
@@ -513,14 +516,6 @@
 		return true;
 	return false;
 }
-
-=======
-static bool is_log_level_output(int elevel, int log_min_level);
-static void yb_log_errmsg_va(const char* fmt, va_list args);
-static void yb_errmsg_va(const char* fmt, va_list args);
-static void		   yb_message_from_status_data(StringInfo buf, const char *fmt,
-											   const size_t nargs, const char **args);
->>>>>>> f5f84e2f
 
 /*
  * in_error_recursion_trouble --- are we at risk of infinite error recursion?
@@ -1536,7 +1531,6 @@
 	return 0;					/* return value does not matter */
 }
 
-
 /*
  * errcontext_msg --- add a context error message text to the current error
  *
@@ -1573,21 +1567,8 @@
  * translate it.  Instead, each errcontext_msg() call should be preceded by
  * a set_errcontext_domain() call to specify the domain.  This is usually
  * done transparently by the errcontext() macro.
-<<<<<<< HEAD
-=======
- *
- * Although errcontext is primarily meant for use at call sites distant from
- * the original ereport call, there are a few places that invoke errcontext
- * within ereport.  The expansion of errcontext as a comma expression calling
- * set_errcontext_domain then errcontext_msg is problematic in this case,
- * because the intended comma expression becomes two arguments to errfinish,
- * which the compiler is at liberty to evaluate in either order.  But in
- * such a case, the set_errcontext_domain calls must be selecting the same
- * TEXTDOMAIN value that the errstart call did, so order does not matter
- * so long as errstart initializes context_domain along with domain.
  *
  * Ignored in YbGate environment.
->>>>>>> f5f84e2f
  */
 int
 set_errcontext_domain(const char *domain)
@@ -1650,34 +1631,6 @@
 	return 0;					/* return value does not matter */
 }
 
-<<<<<<< HEAD
-=======
-/*
- * errfunction --- add reporting function name to the current error
- *
- * This is used when backwards compatibility demands that the function
- * name appear in messages sent to old-protocol clients.  Note that the
- * passed string is expected to be a non-freeable constant string.
- *
- * Ignored in YbGate environment.
- */
-int
-errfunction(const char *funcname)
-{
-	RETURN_IF_MULTITHREADED_MODE();
-
-	ErrorData  *edata = &errordata[errordata_stack_depth];
-
-	/* we don't bother incrementing recursion_depth */
-	CHECK_STACK_DEPTH();
-
-	edata->funcname = funcname;
-	edata->show_funcname = true;
-
-	return 0;					/* return value does not matter */
-}
-
->>>>>>> f5f84e2f
 /*
  * errposition --- add cursor position to the current error
  *
@@ -1857,39 +1810,16 @@
 	return edata->internalpos;
 }
 
-/*
-<<<<<<< HEAD
- * When running within DocDB as the execution library we do not have the
- * error management framework fully set up yet.
- * So we just do our best to log an error and jump back to the pgapi.c
- * execution layer which should report the failure to DocDB.
- * TODO - Investigate how to best integrate with the regular error
- * framework to get better error messages/reporting (considering globals,
- * error stack, signal masks, etc.).
- */
-void yb_pgbackend_ereport(int elevel, const char *fmt,...) {
-	if (fmt != NULL)
-	{
-		YBCPgSetThreadLocalErrMsg(fmt);
-	}
-	jmp_buf *buffer = YBCPgGetThreadLocalJumpBuffer();
-	longjmp(*buffer, elevel);
-}
-
-/* Dummy function to cause errmsg call to be evaluated. */
-void yb_pgbackend_ereport_dummy(int dummy,...) {
-	/* Nothing to do. */
-	return;
-}
-
+/* YB_TODO(neil)
+ *  - Check if the following assert needs to be called in Pg15 elog functions.
+ *  - It was called in pg11 elog function for Yugabyte.
+ *	Assert(!IsMultiThreadedMode());
+ */
 /*
  * Functions to allow construction of error message strings separately from
  * the ereport() call itself.
  *
  * The expected calling convention is
-=======
- * elog_start --- startup for old-style API
->>>>>>> f5f84e2f
  *
  *	pre_format_elog_string(errno, domain), var = format_elog_string(format,...)
  *
@@ -1909,117 +1839,6 @@
 void
 pre_format_elog_string(int errnumber, const char *domain)
 {
-<<<<<<< HEAD
-=======
-	ErrorData  *edata;
-
-	Assert(!IsMultiThreadedMode());
-	/* Make sure that memory context initialization has finished */
-	if (ErrorContext == NULL)
-	{
-		/* Oops, hard crash time; very little we can do safely here */
-		write_stderr("error occurred at %s:%d before error message processing is available\n",
-					 filename ? filename : "(unknown file)", lineno);
-		exit(2);
-	}
-
-	if (++errordata_stack_depth >= ERRORDATA_STACK_SIZE)
-	{
-		/*
-		 * Wups, stack not big enough.  We treat this as a PANIC condition
-		 * because it suggests an infinite loop of errors during error
-		 * recovery.  Note that the message is intentionally not localized,
-		 * else failure to convert it to client encoding could cause further
-		 * recursion.
-		 */
-		errordata_stack_depth = -1; /* make room on stack */
-		ereport(PANIC, (errmsg_internal("ERRORDATA_STACK_SIZE exceeded")));
-	}
-
-	edata = &errordata[errordata_stack_depth];
-	if (filename)
-	{
-		const char *slash;
-
-		/* keep only base name, useful especially for vpath builds */
-		slash = strrchr(filename, '/');
-		if (slash)
-			filename = slash + 1;
-	}
-	edata->filename = filename;
-	edata->lineno = lineno;
-	edata->funcname = funcname;
-	/* errno is saved now so that error parameter eval can't change it */
-	edata->saved_errno = errno;
-
-	/* Use ErrorContext for any allocations done at this level. */
-	edata->assoc_context = ErrorContext;
-}
-
-/*
- * elog_finish --- finish up for old-style API
- */
-void
-elog_finish(int elevel, const char *fmt,...)
-{
-	ErrorData  *edata = &errordata[errordata_stack_depth];
-	MemoryContext oldcontext;
-
-	Assert(!IsMultiThreadedMode());
-	CHECK_STACK_DEPTH();
-
-	/*
-	 * Do errstart() to see if we actually want to report the message.
-	 */
-	errordata_stack_depth--;
-	errno = edata->saved_errno;
-	if (!errstart(elevel, edata->filename, edata->lineno, edata->funcname, NULL))
-		return;					/* nothing to do */
-
-	/*
-	 * Format error message just like errmsg_internal().
-	 */
-	recursion_depth++;
-	oldcontext = MemoryContextSwitchTo(edata->assoc_context);
-
-	edata->message_id = fmt;
-	EVALUATE_MESSAGE(edata->domain, message, false, false);
-
-	MemoryContextSwitchTo(oldcontext);
-	recursion_depth--;
-
-	/*
-	 * And let errfinish() finish up.
-	 */
-	errfinish(0);
-}
-
-
-/*
- * Functions to allow construction of error message strings separately from
- * the ereport() call itself.
- *
- * The expected calling convention is
- *
- *	pre_format_elog_string(errno, domain), var = format_elog_string(format,...)
- *
- * which can be hidden behind a macro such as GUC_check_errdetail().  We
- * assume that any functions called in the arguments of format_elog_string()
- * cannot result in re-entrant use of these functions --- otherwise the wrong
- * text domain might be used, or the wrong errno substituted for %m.  This is
- * okay for the current usage with GUC check hooks, but might need further
- * effort someday.
- *
- * The result of format_elog_string() is stored in ErrorContext, and will
- * therefore survive until FlushErrorState() is called.
- */
-static int	save_format_errnumber;
-static const char *save_format_domain;
-
-void
-pre_format_elog_string(int errnumber, const char *domain)
-{
->>>>>>> f5f84e2f
 	/* Save errno before evaluation of argument functions can change it */
 	save_format_errnumber = errnumber;
 	/* Save caller's text domain */
@@ -4102,70 +3921,14 @@
  * Support routines for formatting error messages.
  */
 
-
-/*
-<<<<<<< HEAD
-=======
- * expand_fmt_string --- process special format codes in a format string
- *
- * We must replace %m with the appropriate strerror string, since vsnprintf
- * won't know what to do with it.
- *
- * The result is a palloc'd string.
- */
-static char *
-expand_fmt_string(const char *fmt, ErrorData *edata)
-{
-	StringInfoData buf;
-	const char *cp;
-
-	initStringInfo(&buf);
-
-	for (cp = fmt; *cp; cp++)
-	{
-		if (cp[0] == '%' && cp[1] != '\0')
-		{
-			cp++;
-			if (*cp == 'm')
-			{
-				/*
-				 * Replace %m by system error string.  If there are any %'s in
-				 * the string, we'd better double them so that vsnprintf won't
-				 * misinterpret.
-				 */
-				const char *cp2;
-
-				cp2 = useful_strerror(edata->saved_errno);
-				for (; *cp2; cp2++)
-				{
-					if (*cp2 == '%')
-						appendStringInfoCharMacro(&buf, '%');
-					appendStringInfoCharMacro(&buf, *cp2);
-				}
-			}
-			else
-			{
-				/* copy % and next char --- this avoids trouble with %%m */
-				appendStringInfoCharMacro(&buf, '%');
-				appendStringInfoCharMacro(&buf, *cp);
-			}
-		}
-		else
-			appendStringInfoCharMacro(&buf, *cp);
-	}
-
-	return buf.data;
-}
-
-
-/*
- * A slightly cleaned-up version of strerror()
+/*
+ * A multi-thread friendly version of useful_strerror()
+ *
+ * Uses palloc'd buffer istead of static
  */
 static const char *
-useful_strerror(int errnum)
-{
-	/* this buffer is only used if strerror() and get_errno_symbol() fail */
-	static char errorstr_buf[48];
+yb_strerror(int errnum)
+{
 	const char *str;
 
 #ifdef WIN32
@@ -4187,46 +3950,6 @@
 
 	if (str == NULL)
 	{
-		snprintf(errorstr_buf, sizeof(errorstr_buf),
-		/*------
-		  translator: This string will be truncated at 47
-		  characters expanded. */
-				 _("operating system error %d"), errnum);
-		str = errorstr_buf;
-	}
-
-	return str;
-}
-
-/*
- * A multi-thread friendly version of useful_strerror()
- *
- * Uses palloc'd buffer istead of static
- */
-static const char *
-yb_strerror(int errnum)
-{
-	const char *str;
-
-#ifdef WIN32
-	/* Winsock error code range, per WinError.h */
-	if (errnum >= 10000 && errnum <= 11999)
-		return pgwin32_socket_strerror(errnum);
-#endif
-	str = strerror(errnum);
-
-	/*
-	 * Some strerror()s return an empty string for out-of-range errno.  This
-	 * is ANSI C spec compliant, but not exactly useful.  Also, we may get
-	 * back strings of question marks if libc cannot transcode the message to
-	 * the codeset specified by LC_CTYPE.  If we get nothing useful, first try
-	 * get_errno_symbol(), and if that fails, print the numeric errno.
-	 */
-	if (str == NULL || *str == '\0' || *str == '?')
-		str = get_errno_symbol(errnum);
-
-	if (str == NULL)
-	{
 		#define ERRORSTR_BUF_SIZE 48
 		char *errorstr_buf = (char *) palloc(ERRORSTR_BUF_SIZE);
 		snprintf(errorstr_buf, ERRORSTR_BUF_SIZE,
@@ -4241,180 +3964,6 @@
 }
 
 /*
- * Returns a symbol (e.g. "ENOENT") for an errno code.
- * Returns NULL if the code is unrecognized.
- */
-static const char *
-get_errno_symbol(int errnum)
-{
-	switch (errnum)
-	{
-		case E2BIG:
-			return "E2BIG";
-		case EACCES:
-			return "EACCES";
-#ifdef EADDRINUSE
-		case EADDRINUSE:
-			return "EADDRINUSE";
-#endif
-#ifdef EADDRNOTAVAIL
-		case EADDRNOTAVAIL:
-			return "EADDRNOTAVAIL";
-#endif
-		case EAFNOSUPPORT:
-			return "EAFNOSUPPORT";
-#ifdef EAGAIN
-		case EAGAIN:
-			return "EAGAIN";
-#endif
-#ifdef EALREADY
-		case EALREADY:
-			return "EALREADY";
-#endif
-		case EBADF:
-			return "EBADF";
-#ifdef EBADMSG
-		case EBADMSG:
-			return "EBADMSG";
-#endif
-		case EBUSY:
-			return "EBUSY";
-		case ECHILD:
-			return "ECHILD";
-#ifdef ECONNABORTED
-		case ECONNABORTED:
-			return "ECONNABORTED";
-#endif
-		case ECONNREFUSED:
-			return "ECONNREFUSED";
-#ifdef ECONNRESET
-		case ECONNRESET:
-			return "ECONNRESET";
-#endif
-		case EDEADLK:
-			return "EDEADLK";
-		case EDOM:
-			return "EDOM";
-		case EEXIST:
-			return "EEXIST";
-		case EFAULT:
-			return "EFAULT";
-		case EFBIG:
-			return "EFBIG";
-#ifdef EHOSTUNREACH
-		case EHOSTUNREACH:
-			return "EHOSTUNREACH";
-#endif
-		case EIDRM:
-			return "EIDRM";
-		case EINPROGRESS:
-			return "EINPROGRESS";
-		case EINTR:
-			return "EINTR";
-		case EINVAL:
-			return "EINVAL";
-		case EIO:
-			return "EIO";
-#ifdef EISCONN
-		case EISCONN:
-			return "EISCONN";
-#endif
-		case EISDIR:
-			return "EISDIR";
-#ifdef ELOOP
-		case ELOOP:
-			return "ELOOP";
-#endif
-		case EMFILE:
-			return "EMFILE";
-		case EMLINK:
-			return "EMLINK";
-		case EMSGSIZE:
-			return "EMSGSIZE";
-		case ENAMETOOLONG:
-			return "ENAMETOOLONG";
-		case ENFILE:
-			return "ENFILE";
-		case ENOBUFS:
-			return "ENOBUFS";
-		case ENODEV:
-			return "ENODEV";
-		case ENOENT:
-			return "ENOENT";
-		case ENOEXEC:
-			return "ENOEXEC";
-		case ENOMEM:
-			return "ENOMEM";
-		case ENOSPC:
-			return "ENOSPC";
-		case ENOSYS:
-			return "ENOSYS";
-#ifdef ENOTCONN
-		case ENOTCONN:
-			return "ENOTCONN";
-#endif
-		case ENOTDIR:
-			return "ENOTDIR";
-#if defined(ENOTEMPTY) && (ENOTEMPTY != EEXIST) /* same code on AIX */
-		case ENOTEMPTY:
-			return "ENOTEMPTY";
-#endif
-#ifdef ENOTSOCK
-		case ENOTSOCK:
-			return "ENOTSOCK";
-#endif
-#ifdef ENOTSUP
-		case ENOTSUP:
-			return "ENOTSUP";
-#endif
-		case ENOTTY:
-			return "ENOTTY";
-		case ENXIO:
-			return "ENXIO";
-#if defined(EOPNOTSUPP) && (!defined(ENOTSUP) || (EOPNOTSUPP != ENOTSUP))
-		case EOPNOTSUPP:
-			return "EOPNOTSUPP";
-#endif
-#ifdef EOVERFLOW
-		case EOVERFLOW:
-			return "EOVERFLOW";
-#endif
-		case EPERM:
-			return "EPERM";
-		case EPIPE:
-			return "EPIPE";
-		case EPROTONOSUPPORT:
-			return "EPROTONOSUPPORT";
-		case ERANGE:
-			return "ERANGE";
-#ifdef EROFS
-		case EROFS:
-			return "EROFS";
-#endif
-		case ESRCH:
-			return "ESRCH";
-#ifdef ETIMEDOUT
-		case ETIMEDOUT:
-			return "ETIMEDOUT";
-#endif
-#ifdef ETXTBSY
-		case ETXTBSY:
-			return "ETXTBSY";
-#endif
-#if defined(EWOULDBLOCK) && (!defined(EAGAIN) || (EWOULDBLOCK != EAGAIN))
-		case EWOULDBLOCK:
-			return "EWOULDBLOCK";
-#endif
-		case EXDEV:
-			return "EXDEV";
-	}
-
-	return NULL;
-}
-
-
-/*
->>>>>>> f5f84e2f
  * error_severity --- get string representing elevel
  *
  * The string is not localized here, but we mark the strings for translation
