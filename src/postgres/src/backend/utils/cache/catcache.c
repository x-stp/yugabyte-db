--- conflicted
+++ resolved
@@ -1800,19 +1800,12 @@
 			initStringInfo(&buf);
 
 			/*
-<<<<<<< HEAD
 			 * For safety, disable catcache logging within the scope of this
 			 * function as YBDatumToString below may trigger additional cache
 			 * lookups (to get the attribute type info).
+			 * Also only call YBDatumToString when MyDatabaseId is valid to
+			 * avoid PG FATAL.
 			 */
-=======
-			* For safety, disable catcache logging within the scope of this
-			* function as YBDatumToString below may trigger additional cache
-			* lookups (to get the attribute type info).
-			* Also only call YBDatumToString when MyDatabaseId is valid to
-			* avoid PG FATAL.
-			*/
->>>>>>> 6d1729d4
 			yb_debug_log_catcache_events = false;
 			for (int i = 0; i < nkeys; i++)
 			{
