/*-------------------------------------------------------------------------
 *
 * pg_yb_utils.c
 *	  Utilities for YugaByte/PostgreSQL integration that have to be defined on
 *	  the PostgreSQL side.
 *
 * Copyright (c) YugaByte, Inc.
 *
 * Licensed under the Apache License, Version 2.0 (the "License"); you may not
 * use this file except in compliance with the License.  You may obtain a copy
 * of the License at
 *
 * http://www.apache.org/licenses/LICENSE-2.0
 *
 * Unless required by applicable law or agreed to in writing, software
 * distributed under the License is distributed on an "AS IS" BASIS, WITHOUT
 * WARRANTIES OR CONDITIONS OF ANY KIND, either express or implied.  See the
 * License for the specific language governing permissions and limitations
 * under the License.
 *
 * IDENTIFICATION
 *	  src/backend/utils/misc/pg_yb_utils.c
 *
 *-------------------------------------------------------------------------
 */

#include "pg_yb_utils.h"

#include <assert.h>
#include <inttypes.h>
#include <sys/types.h>
#include <unistd.h>

#include "c.h"
#include "postgres.h"
#include "miscadmin.h"
#include "access/htup.h"
#include "access/htup_details.h"
#include "access/relation.h"
#include "access/sysattr.h"
#include "access/tupdesc.h"
#include "access/xact.h"
#include "executor/ybcExpr.h"
#include "catalog/catalog.h"
#include "catalog/indexing.h"
#include "catalog/pg_am.h"
#include "catalog/pg_amop.h"
#include "catalog/pg_amproc.h"
#include "catalog/pg_attrdef.h"
#include "catalog/pg_auth_members.h"
#include "catalog/pg_authid.h"
#include "catalog/pg_cast.h"
#include "catalog/pg_collation.h"
#include "catalog/pg_constraint.h"
#include "catalog/pg_database.h"
#include "catalog/pg_db_role_setting.h"
#include "catalog/pg_inherits.h"
#include "catalog/pg_namespace.h"
#include "catalog/pg_opclass.h"
#include "catalog/pg_operator.h"
#include "catalog/pg_partitioned_table.h"
#include "catalog/pg_policy.h"
#include "catalog/pg_proc.h"
#include "catalog/pg_rewrite.h"
#include "catalog/pg_tablespace.h"
#include "catalog/pg_trigger.h"
#include "catalog/pg_type.h"
#include "catalog/pg_yb_catalog_version.h"
#include "catalog/pg_yb_profile.h"
#include "catalog/pg_yb_role_profile.h"
#include "catalog/yb_catalog_version.h"
#include "catalog/yb_type.h"
#include "commands/dbcommands.h"
#include "commands/defrem.h"
#include "commands/variable.h"
#include "common/pg_yb_common.h"
#include "lib/stringinfo.h"
#include "optimizer/cost.h"
#include "tcop/utility.h"
#include "utils/builtins.h"
#include "utils/datum.h"
#include "utils/lsyscache.h"
#include "utils/pg_locale.h"
#include "utils/rel.h"
#include "utils/spccache.h"
#include "utils/syscache.h"
#include "fmgr.h"
#include "funcapi.h"
#include "mb/pg_wchar.h"

#include "yb/common/ybc_util.h"
#include "yb/yql/pggate/ybc_pggate.h"
#include "pgstat.h"

#ifdef __linux__
#include <sys/prctl.h>
#endif

static uint64_t yb_catalog_cache_version = YB_CATCACHE_VERSION_UNINITIALIZED;
static uint64_t yb_last_known_catalog_cache_version =
	YB_CATCACHE_VERSION_UNINITIALIZED;

uint64_t YBGetActiveCatalogCacheVersion() {
	if (yb_catalog_version_type == CATALOG_VERSION_CATALOG_TABLE &&
		YBGetDdlNestingLevel() > 0)
		return yb_catalog_cache_version + 1;

	return yb_catalog_cache_version;
}

uint64_t
YbGetCatalogCacheVersion()
{
	return yb_catalog_cache_version;
}

uint64_t
YbGetLastKnownCatalogCacheVersion()
{
	const uint64_t shared_catalog_version = YbGetSharedCatalogVersion();
	return shared_catalog_version > yb_last_known_catalog_cache_version ?
		shared_catalog_version : yb_last_known_catalog_cache_version;
}

uint64_t
YbGetCatalogCacheVersionForTablePrefetching()
{
	// TODO: In future YBGetLastKnownCatalogCacheVersion must be used instead of
	//       YbGetMasterCatalogVersion to reduce numer of RPCs to a master.
	//       But this requires some additional changes. This optimization will
	//       be done separately.
	if (!*YBCGetGFlags()->ysql_enable_read_request_caching)
		return YB_CATCACHE_VERSION_UNINITIALIZED;
	YBCPgResetCatalogReadTime();
	return YbGetMasterCatalogVersion();
}

void
YbUpdateCatalogCacheVersion(uint64_t catalog_cache_version)
{
	yb_catalog_cache_version = catalog_cache_version;
	yb_pgstat_set_catalog_version(yb_catalog_cache_version);
	YbUpdateLastKnownCatalogCacheVersion(yb_catalog_cache_version);
	if (*YBCGetGFlags()->log_ysql_catalog_versions)
		ereport(LOG,
				(errmsg("set local catalog version: %" PRIu64,
						yb_catalog_cache_version)));
}

void
YbUpdateLastKnownCatalogCacheVersion(uint64_t catalog_cache_version)
{
	if (yb_last_known_catalog_cache_version < catalog_cache_version)
		yb_last_known_catalog_cache_version	= catalog_cache_version;
}

void
YbResetCatalogCacheVersion()
{
	yb_catalog_cache_version = YB_CATCACHE_VERSION_UNINITIALIZED;
	yb_pgstat_set_catalog_version(yb_catalog_cache_version);
}

/** These values are lazily initialized based on corresponding environment variables. */
int ybc_pg_double_write = -1;
int ybc_disable_pg_locking = -1;

/* Forward declarations */
static void YBCInstallTxnDdlHook();

bool yb_enable_docdb_tracing = false;
bool yb_read_from_followers = false;
int32_t yb_follower_read_staleness_ms = 0;

bool
IsYugaByteEnabled()
{
	/* We do not support Init/Bootstrap processing modes yet. */
	return YBCPgIsYugaByteEnabled();
}

void
CheckIsYBSupportedRelation(Relation relation)
{
	const char relkind = relation->rd_rel->relkind;
	CheckIsYBSupportedRelationByKind(relkind);
}

void
CheckIsYBSupportedRelationByKind(char relkind)
{
	if (!(relkind == RELKIND_RELATION || relkind == RELKIND_INDEX ||
		  relkind == RELKIND_VIEW || relkind == RELKIND_SEQUENCE ||
		  relkind == RELKIND_COMPOSITE_TYPE || relkind == RELKIND_PARTITIONED_TABLE ||
		  relkind == RELKIND_PARTITIONED_INDEX || relkind == RELKIND_FOREIGN_TABLE ||
		  relkind == RELKIND_MATVIEW))
		ereport(ERROR,
				(errcode(ERRCODE_FEATURE_NOT_SUPPORTED),
								errmsg("This feature is not supported in YugaByte.")));
}

bool
IsYBRelation(Relation relation)
{
	/*
	 * NULL relation is possible if regular ForeignScan is confused for
	 * Yugabyte sequential scan, which is backed by ForeignScan, too.
	 * Rather than performing probably not trivial and unreliable checks by
	 * the caller to distinguish them, we allow NULL argument here.
	 */
	if (!IsYugaByteEnabled() || !relation)
		return false;

	const char relkind = relation->rd_rel->relkind;

	CheckIsYBSupportedRelationByKind(relkind);

	/* Currently only support regular tables and indexes.
	 * Temp tables and views are supported, but they are not YB relations. */
	return (relkind == RELKIND_RELATION || relkind == RELKIND_INDEX || relkind == RELKIND_PARTITIONED_TABLE ||
			relkind == RELKIND_PARTITIONED_INDEX || relkind == RELKIND_MATVIEW) &&
			relation->rd_rel->relpersistence != RELPERSISTENCE_TEMP;
}

bool
IsYBRelationById(Oid relid)
{
	Relation relation     = RelationIdGetRelation(relid);
	bool     is_supported = IsYBRelation(relation);
	RelationClose(relation);
	return is_supported;
}

bool
IsYBBackedRelation(Relation relation)
{
	return IsYBRelation(relation) ||
		(relation->rd_rel->relkind == RELKIND_VIEW &&
		relation->rd_rel->relpersistence != RELPERSISTENCE_TEMP);
}

bool
YbIsTempRelation(Relation relation)
{
	return relation->rd_rel->relpersistence == RELPERSISTENCE_TEMP;
}

bool IsRealYBColumn(Relation rel, int attrNum)
{
<<<<<<< HEAD
	return (attrNum > 0 && !TupleDescAttr(rel->rd_att, attrNum - 1)->attisdropped);
#ifdef NEIL_OID
			/* OID is now a regular column */
	       || (rel->rd_rel->relhasoids && attrNum == ObjectIdAttributeNumber);
#endif
=======
	return (attrNum > 0 && !TupleDescAttr(rel->rd_att, attrNum - 1)->attisdropped) ||
		   (rel->rd_rel->relhasoids && attrNum == ObjectIdAttributeNumber);
>>>>>>> f5f84e2f
}

bool IsYBSystemColumn(int attrNum)
{
	return (attrNum == YBRowIdAttributeNumber ||
			attrNum == YBIdxBaseTupleIdAttributeNumber ||
			attrNum == YBUniqueIdxKeySuffixAttributeNumber);
}

bool
YBNeedRetryAfterCacheRefresh(ErrorData *edata)
{
	// TODO Inspect error code to distinguish retryable errors.
	return true;
}

AttrNumber YBGetFirstLowInvalidAttrNumber(bool is_yb_relation)
{
	return is_yb_relation ? YBFirstLowInvalidAttributeNumber : FirstLowInvalidHeapAttributeNumber;
}

AttrNumber YBGetFirstLowInvalidAttributeNumber(Relation relation)
{
	return IsYBRelation(relation)
		   ? YBFirstLowInvalidAttributeNumber
		   : FirstLowInvalidHeapAttributeNumber;
}

AttrNumber YBGetFirstLowInvalidAttributeNumberFromOid(Oid relid)
{
	Relation   relation = RelationIdGetRelation(relid);
	AttrNumber attr_num = YBGetFirstLowInvalidAttributeNumber(relation);
	RelationClose(relation);
	return attr_num;
}

int YBAttnumToBmsIndex(Relation rel, AttrNumber attnum)
{
	return attnum - YBGetFirstLowInvalidAttributeNumber(rel);
}

AttrNumber YBBmsIndexToAttnum(Relation rel, int idx)
{
	return idx + YBGetFirstLowInvalidAttributeNumber(rel);
}

/*
 * Get primary key columns as bitmap of a table,
 * subtracting minattr from attributes.
 */
static Bitmapset *GetTablePrimaryKeyBms(Relation rel,
										AttrNumber minattr,
										bool includeYBSystemColumns)
{
	Oid            dboid         = YBCGetDatabaseOid(rel);
	int            natts         = RelationGetNumberOfAttributes(rel);
	Bitmapset      *pkey         = NULL;
	YBCPgTableDesc ybc_tabledesc = NULL;

	/* Get the primary key columns 'pkey' from YugaByte. */
	HandleYBStatus(YBCPgGetTableDesc(dboid, YbGetStorageRelid(rel), &ybc_tabledesc));
	for (AttrNumber attnum = minattr; attnum <= natts; attnum++)
	{
		if ((!includeYBSystemColumns && !IsRealYBColumn(rel, attnum)) ||
			(!IsRealYBColumn(rel, attnum) && !IsYBSystemColumn(attnum)))
		{
			continue;
		}

		YBCPgColumnInfo column_info = {0};
		HandleYBTableDescStatus(YBCPgGetColumnInfo(ybc_tabledesc,
												   attnum,
												   &column_info),
								ybc_tabledesc);

		if (column_info.is_hash || column_info.is_primary)
		{
			pkey = bms_add_member(pkey, attnum - minattr);
		}
	}

	return pkey;
}

Bitmapset *YBGetTablePrimaryKeyBms(Relation rel)
{
	return GetTablePrimaryKeyBms(rel,
								 YBGetFirstLowInvalidAttributeNumber(rel) /* minattr */,
								 false /* includeYBSystemColumns */);
}

Bitmapset *YBGetTableFullPrimaryKeyBms(Relation rel)
{
	return GetTablePrimaryKeyBms(rel,
								 YBSystemFirstLowInvalidAttributeNumber + 1 /* minattr */,
								 true /* includeYBSystemColumns */);
}

extern bool YBRelHasOldRowTriggers(Relation rel, CmdType operation)
{
	TriggerDesc *trigdesc = rel->trigdesc;
	if (!trigdesc)
	{
		return false;
	}
	if (operation == CMD_DELETE)
	{
		return trigdesc->trig_delete_after_row ||
			   trigdesc->trig_delete_before_row;
	}
	if (operation != CMD_UPDATE)
	{
			return false;
	}
	if (rel->rd_rel->relkind != RELKIND_PARTITIONED_TABLE &&
		!rel->rd_rel->relispartition)
	{
		return trigdesc->trig_update_after_row ||
			   trigdesc->trig_update_before_row;
	}
	/*
	 * This is an update operation. We look for both update and delete triggers
	 * as update on partitioned tables can result in deletes as well.
	 */
	return trigdesc->trig_update_after_row ||
		 trigdesc->trig_update_before_row ||
		 trigdesc->trig_delete_after_row ||
		 trigdesc->trig_delete_before_row;
}

bool
YbIsDatabaseColocated(Oid dbid, bool *legacy_colocated_database)
{
	bool colocated;
	HandleYBStatus(YBCPgIsDatabaseColocated(dbid, &colocated,
											legacy_colocated_database));
	return colocated;
}

bool
YBRelHasSecondaryIndices(Relation relation)
{
	if (!relation->rd_rel->relhasindex)
		return false;

	bool	 has_indices = false;
	List	 *indexlist = RelationGetIndexList(relation);
	ListCell *lc;

	foreach(lc, indexlist)
	{
		if (lfirst_oid(lc) == relation->rd_pkindex)
			continue;
		has_indices = true;
		break;
	}

	list_free(indexlist);

	return has_indices;
}

bool
YBTransactionsEnabled()
{
	static int cached_value = -1;
	if (cached_value == -1)
	{
		cached_value = YBCIsEnvVarTrueWithDefault("YB_PG_TRANSACTIONS_ENABLED", true);
	}
	return IsYugaByteEnabled() && cached_value;
}

bool
IsYBReadCommitted()
{
	static int cached_value = -1;
	if (cached_value == -1)
	{
		cached_value = YBCIsEnvVarTrueWithDefault("FLAGS_yb_enable_read_committed_isolation", false);
	}
	return IsYugaByteEnabled() && cached_value &&
				 (XactIsoLevel == XACT_READ_COMMITTED || XactIsoLevel == XACT_READ_UNCOMMITTED);
}

bool
YBIsWaitQueueEnabled()
{
	static int cached_value = -1;
	if (cached_value == -1)
	{
		cached_value = YBCIsEnvVarTrueWithDefault("FLAGS_enable_wait_queues", false);
	}
	return IsYugaByteEnabled() && cached_value;
}

bool
YBSavepointsEnabled()
{
	static int cached_value = -1;
	if (cached_value == -1)
	{
		cached_value = YBCIsEnvVarTrueWithDefault("FLAGS_enable_pg_savepoints", true);
	}
	return IsYugaByteEnabled() && YBTransactionsEnabled() && cached_value;
}

bool
YBIsDBCatalogVersionMode()
{
	static int cached_value = -1;
	if (cached_value == -1)
	{
		cached_value = YBCIsEnvVarTrueWithDefault(
			"FLAGS_TEST_enable_db_catalog_version_mode", false);
	}
	/*
	 * During initdb (bootstrap mode), CATALOG_VERSION_PROTOBUF_ENTRY is used
	 * for catalog version type.
	 */
	return IsYugaByteEnabled() &&
		   YbGetCatalogVersionType() == CATALOG_VERSION_CATALOG_TABLE &&
		   cached_value;
}

void
YBReportFeatureUnsupported(const char *msg)
{
	ereport(ERROR,
			(errcode(ERRCODE_FEATURE_NOT_SUPPORTED),
			 errmsg("%s", msg)));
}

static const char*
FetchUniqueConstraintName(Oid relation_id)
{
	const char* name = NULL;
	Relation rel = RelationIdGetRelation(relation_id);

	if (!rel->rd_index && rel->rd_pkindex != InvalidOid)
	{
		Relation pkey = RelationIdGetRelation(rel->rd_pkindex);

		name = pstrdup(RelationGetRelationName(pkey));

		RelationClose(pkey);
	}
	else
		name = pstrdup(RelationGetRelationName(rel));

	RelationClose(rel);
	return name;
}

/*
 * GetStatusMsgAndArgumentsByCode - get error message arguments out of the
 * status codes
 *
 * We already have cases when DocDB returns status with SQL code and
 * relation Oid, but without error message, assuming the message is generated
 * on Postgres side, with relation name retrieved by Oid. We have to keep
 * the functionality for backward compatibility.
 *
 * Same approach can be used for similar cases, when status is originated from
 * DocDB: by known SQL code the function may set or amend the error message and
 * message arguments.
 */
void
GetStatusMsgAndArgumentsByCode(const uint32_t pg_err_code,
							   uint16_t txn_err_code, YBCStatus s,
							   const char **msg_buf, size_t *msg_nargs,
							   const char ***msg_args, const char **detail_buf,
							   size_t *detail_nargs, const char ***detail_args)
{
	const char	*status_msg = YBCMessageAsCString(s);
	size_t		 status_nargs;
	const char **status_args = YBCStatusArguments(s, &status_nargs);


	// Initialize message and detail buffers with default values
	*msg_buf = status_msg;
	*msg_nargs = status_nargs;
	*msg_args = status_args;
	*detail_buf = NULL;
	*detail_nargs = 0;
	*detail_args = NULL;

	switch(pg_err_code)
	{
		case ERRCODE_T_R_SERIALIZATION_FAILURE:
			if(YBCIsTxnConflictError(txn_err_code))
			{
				*msg_buf = "could not serialize access due to concurrent update";
				*msg_nargs = 0;
				*msg_args = NULL;

				*detail_buf = status_msg;
				*detail_nargs = status_nargs;
				*detail_args = status_args;
			}
			break;
		case ERRCODE_UNIQUE_VIOLATION:
			*msg_buf = "duplicate key value violates unique constraint \"%s\"";
			*msg_nargs = 1;
			*msg_args = (const char **) palloc(sizeof(const char *));
			(*msg_args)[0] = FetchUniqueConstraintName(YBCStatusRelationOid(s));
			break;
		default:
			break;
	}
}

void
HandleYBStatusIgnoreNotFound(YBCStatus status, bool *not_found)
{
	if (!status)
		return;

	if (YBCStatusIsNotFound(status))
	{
		*not_found = true;
		YBCFreeStatus(status);
		return;
	}
	*not_found = false;
	HandleYBStatus(status);
}

void
HandleYBTableDescStatus(YBCStatus status, YBCPgTableDesc table)
{
	if (!status)
		return;

	HandleYBStatus(status);
}

static const char*
GetDebugQueryString()
{
	return debug_query_string;
}

/*
 * Ensure we've defined the correct postgres Oid values. This function only
 * contains compile-time assertions. It would have been made 'static' but it is
 * not called anywhere and making it 'static' caused compiler warning which
 * broke the build.
 */
void
YBCheckDefinedOids()
{
	static_assert(kInvalidOid == InvalidOid, "Oid mismatch");
	static_assert(kByteArrayOid == BYTEAOID, "Oid mismatch");
}

void
YBInitPostgresBackend(
	const char *program_name,
	const char *db_name,
	const char *user_name)
{
	HandleYBStatus(YBCInit(program_name, palloc, cstring_to_text_with_len));

	/*
	 * Enable "YB mode" for PostgreSQL so that we will initiate a connection
	 * to the YugaByte cluster right away from every backend process. We only

	 * do this if this env variable is set, so we can still run the regular
	 * PostgreSQL "make check".
	 */
	if (YBIsEnabledInPostgresEnvVar())
	{
		const YBCPgTypeEntity *type_table;
		int count;
		YbGetTypeTable(&type_table, &count);
		YBCPgCallbacks callbacks;
		callbacks.GetCurrentYbMemctx = &GetCurrentYbMemctx;
		callbacks.GetDebugQueryString = &GetDebugQueryString;
		callbacks.WriteExecOutParam = &YbWriteExecOutParam;
		YBCInitPgGate(type_table, count, callbacks);
		YBCInstallTxnDdlHook();

		/*
		 * For each process, we create one YBC session for PostgreSQL to use
		 * when accessing YugaByte storage.
		 *
		 * TODO: do we really need to DB name / username here?
		 */
		HandleYBStatus(YBCPgInitSession(db_name ? db_name : user_name));
	}
}

void
YBOnPostgresBackendShutdown()
{
	YBCDestroyPgGate();
}

void
YBCRecreateTransaction()
{
	if (!IsYugaByteEnabled())
		return;
	HandleYBStatus(YBCPgRecreateTransaction());
}

void
YBCRestartTransaction()
{
	if (!IsYugaByteEnabled())
		return;
	HandleYBStatus(YBCPgRestartTransaction());
}

void
YBCCommitTransaction()
{
	if (!IsYugaByteEnabled())
		return;

	HandleYBStatus(YBCPgCommitTransaction());
}

void
YBCAbortTransaction()
{
	if (!IsYugaByteEnabled())
		return;

	if (YBTransactionsEnabled())
		HandleYBStatus(YBCPgAbortTransaction());
}

void
YBCSetActiveSubTransaction(SubTransactionId id)
{
	if (YBSavepointsEnabled())
		HandleYBStatus(YBCPgSetActiveSubTransaction(id));
}

void
YBCRollbackToSubTransaction(SubTransactionId id)
{
	if (YBSavepointsEnabled())
		HandleYBStatus(YBCPgRollbackToSubTransaction(id));
}

bool
YBIsPgLockingEnabled()
{
	return !YBTransactionsEnabled();
}

static bool yb_connected_to_template_db = false;

void
YbSetConnectedToTemplateDb()
{
	yb_connected_to_template_db = true;
}

bool
YbIsConnectedToTemplateDb()
{
	return yb_connected_to_template_db;
}

Oid
GetTypeId(int attrNum, TupleDesc tupleDesc)
{
	switch (attrNum)
	{
		case SelfItemPointerAttributeNumber:
			return TIDOID;
		case ObjectIdAttributeNumber:
			return OIDOID;
		case MinTransactionIdAttributeNumber:
			return XIDOID;
		case MinCommandIdAttributeNumber:
			return CIDOID;
		case MaxTransactionIdAttributeNumber:
			return XIDOID;
		case MaxCommandIdAttributeNumber:
			return CIDOID;
		case TableOidAttributeNumber:
			return OIDOID;
		default:
			if (attrNum > 0 && attrNum <= tupleDesc->natts)
				return TupleDescAttr(tupleDesc, attrNum - 1)->atttypid;
			else
				return InvalidOid;
	}
}

const char*
YBPgTypeOidToStr(Oid type_id) {
	switch (type_id) {
		case BOOLOID: return "BOOL";
		case BYTEAOID: return "BYTEA";
		case CHAROID: return "CHAR";
		case NAMEOID: return "NAME";
		case INT8OID: return "INT8";
		case INT2OID: return "INT2";
		case INT2VECTOROID: return "INT2VECTOR";
		case INT4OID: return "INT4";
		case REGPROCOID: return "REGPROC";
		case TEXTOID: return "TEXT";
		case OIDOID: return "OID";
		case TIDOID: return "TID";
		case XIDOID: return "XID";
		case CIDOID: return "CID";
		case OIDVECTOROID: return "OIDVECTOR";
		case JSONOID: return "JSON";
		case XMLOID: return "XML";
		case PG_NODE_TREEOID: return "PG_NODE_TREE";
		case PG_NDISTINCTOID: return "PG_NDISTINCT";
		case PG_DEPENDENCIESOID: return "PG_DEPENDENCIES";
		case PG_MCV_LISTOID: return "PG_MCV_LIST";
		case PG_DDL_COMMANDOID: return "PG_DDL_COMMAND";
		case XID8OID: return "XID8OID";
		case POINTOID: return "POINT";
		case LSEGOID: return "LSEG";
		case PATHOID: return "PATH";
		case BOXOID: return "BOX";
		case POLYGONOID: return "POLYGON";
		case LINEOID: return "LINE";
		case FLOAT4OID: return "FLOAT4";
		case FLOAT8OID: return "FLOAT8";
		case UNKNOWNOID: return "UNKNOWN";
		case CIRCLEOID: return "CIRCLE";
		case MONEYOID: return "MONEY";
		case MACADDROID: return "MACADDR";
		case INETOID: return "INET";
		case CIDROID: return "CIDR";
		case MACADDR8OID: return "MACADDR8";
		case ACLITEMOID: return "ACLITEM";
		case BPCHAROID: return "BPCHAR";
		case VARCHAROID: return "VARCHAR";
		case DATEOID: return "DATE";
		case TIMEOID: return "TIME";
		case TIMESTAMPOID: return "TIMESTAMP";
		case TIMESTAMPTZOID: return "TIMESTAMPTZ";
		case INTERVALOID: return "INTERVAL";
		case TIMETZOID: return "TIMETZ";
		case BITOID: return "BIT";
		case VARBITOID: return "VARBIT";
		case NUMERICOID: return "NUMERIC";
		case REFCURSOROID: return "REFCURSOR";
		case REGPROCEDUREOID: return "REGPROCEDURE";
		case REGOPEROID: return "REGOPER";
		case REGOPERATOROID: return "REGOPERATOR";
		case REGCLASSOID: return "REGCLASS";
		case REGCOLLATIONOID: return "REGCOLLATION";
		case REGTYPEOID: return "REGTYPE";
		case REGROLEOID: return "REGROLE";
		case REGNAMESPACEOID: return "REGNAMESPACE";
		case UUIDOID: return "UUID";
		case PG_LSNOID: return "LSN";
		case TSVECTOROID: return "TSVECTOR";
		case GTSVECTOROID: return "GTSVECTOR";
		case TSQUERYOID: return "TSQUERY";
		case REGCONFIGOID: return "REGCONFIG";
		case REGDICTIONARYOID: return "REGDICTIONARY";
		case JSONBOID: return "JSONB";
		case JSONPATHOID: return "JSONPATH";
		case TXID_SNAPSHOTOID: return "TXID_SNAPSHOT";
		case PG_SNAPSHOTOID: return "PG_SNAPSHOT";
		case INT4RANGEOID: return "INT4RANGE";
		case NUMRANGEOID: return "NUMRANGE";
		case TSRANGEOID: return "TSRANGE";
		case TSTZRANGEOID: return "TSTZRANGE";
		case DATERANGEOID: return "DATERANGE";
		case INT8RANGEOID: return "INT8RANGE";
		case INT4MULTIRANGEOID: return "INT4MULTIRANGE";
		case NUMMULTIRANGEOID: return "NUMMULTIRANGE";
		case TSMULTIRANGEOID: return "TSMULTIRANGE";
		case TSTZMULTIRANGEOID: return "TSTZMULTIRANGE";
		case DATEMULTIRANGEOID: return "DATEMULTIRANGE";
		case INT8MULTIRANGEOID: return "INT8MULTIRANGE";
		case RECORDOID: return "RECORD";
		case RECORDARRAYOID: return "RECORDARRAY";
		case CSTRINGOID: return "CSTRING";
		case ANYOID: return "ANY";
		case ANYARRAYOID: return "ANYARRAY";
		case VOIDOID: return "VOID";
		case TRIGGEROID: return "TRIGGER";
		case EVENT_TRIGGEROID: return "EVENT_TRIGGER";
		case LANGUAGE_HANDLEROID: return "LANGUAGE_HANDLER";
		case INTERNALOID: return "INTERNAL";
		case ANYELEMENTOID: return "ANYELEMENT";
		case ANYNONARRAYOID: return "ANYNONARRAY";
		case ANYENUMOID: return "ANYENUM";
		case FDW_HANDLEROID: return "FDW_HANDLER";
		case INDEX_AM_HANDLEROID: return "INDEX_AM_HANDLER";
		case TSM_HANDLEROID: return "TSM_HANDLER";
		case TABLE_AM_HANDLEROID: return "TABLE_AM_HANDLER";
		case ANYRANGEOID: return "ANYRANGE";
		case ANYCOMPATIBLEOID: return "ANYCOMPATIBLE";
		case ANYCOMPATIBLEARRAYOID: return "ANYCOMPATIBLEARRAY";
		case ANYCOMPATIBLENONARRAYOID: return "ANYCOMPATIBLENONARRAY";
		case ANYCOMPATIBLERANGEOID: return "ANYCOMPATIBLERANGE";
		case ANYMULTIRANGEOID: return "ANYMULTIRANGE";
		case ANYCOMPATIBLEMULTIRANGEOID: return "ANYCOMPATIBLEMULTIRANGE";
		case PG_BRIN_BLOOM_SUMMARYOID: return "PG_BRIN_BLOOM_SUMMARY";
		case PG_BRIN_MINMAX_MULTI_SUMMARYOID: return "PG_BRIN_MINMAX_MULTI_SUMMARY";
		case BOOLARRAYOID: return "BOOLARRAY";
		case BYTEAARRAYOID: return "BYTEAARRAY";
		case CHARARRAYOID: return "CHARARRAY";
		case NAMEARRAYOID: return "NAMEARRAY";
		case INT8ARRAYOID: return "INT8ARRAY";
		case INT2ARRAYOID: return "INT2ARRAY";
		case INT2VECTORARRAYOID: return "INT2VECTORARRAY";
		case INT4ARRAYOID: return "INT4ARRAY";
		case REGPROCARRAYOID: return "REGPROCARRAY";
		case TEXTARRAYOID: return "TEXTARRAY";
		case OIDARRAYOID: return "OIDARRAY";
		case TIDARRAYOID: return "TIDARRAY";
		case XIDARRAYOID: return "XIDARRAY";
		case CIDARRAYOID: return "CIDARRAY";
		case OIDVECTORARRAYOID: return "OIDVECTORARRAY";
		case PG_TYPEARRAYOID: return "PG_TYPEARRAY";
		case PG_ATTRIBUTEARRAYOID: return "PG_ATTRIBUTEARRAY";
		case PG_PROCARRAYOID: return "PG_PROCARRAY";
		case PG_CLASSARRAYOID: return "PG_CLASSARRAY";
		case JSONARRAYOID: return "JSONARRAY";
		case XMLARRAYOID: return "XMLARRAY";
		case XID8ARRAYOID: return "XID8ARRAY";
		case POINTARRAYOID: return "POINTARRAY";
		case LSEGARRAYOID: return "LSEGARRAY";
		case PATHARRAYOID: return "PATHARRAY";
		case BOXARRAYOID: return "BOXARRAY";
		case POLYGONARRAYOID: return "POLYGONARRAY";
		case LINEARRAYOID: return "LINEARRAY";
		case FLOAT4ARRAYOID: return "FLOAT4ARRAY";
		case FLOAT8ARRAYOID: return "FLOAT8ARRAY";
		case CIRCLEARRAYOID: return "CIRCLEARRAY";
		case MONEYARRAYOID: return "MONEYARRAY";
		case MACADDRARRAYOID: return "MACADDRARRAY";
		case INETARRAYOID: return "INETARRAY";
		case CIDRARRAYOID: return "CIDRARRAY";
		case MACADDR8ARRAYOID: return "MACADDR8ARRAY";
		case ACLITEMARRAYOID: return "ACLITEMARRAY";
		case BPCHARARRAYOID: return "BPCHARARRAY";
		case VARCHARARRAYOID: return "VARCHARARRAY";
		case DATEARRAYOID: return "DATEARRAY";
		case TIMEARRAYOID: return "TIMEARRAY";
		case TIMESTAMPARRAYOID: return "TIMESTAMPARRAY";
		case TIMESTAMPTZARRAYOID: return "TIMESTAMPTZARRAY";
		case INTERVALARRAYOID: return "INTERVALARRAY";
		case TIMETZARRAYOID: return "TIMETZARRAY";
		case BITARRAYOID: return "BITARRAY";
		case VARBITARRAYOID: return "VARBITARRAY";
		case NUMERICARRAYOID: return "NUMERICARRAY";
		case REFCURSORARRAYOID: return "REFCURSORARRAY";
		case REGPROCEDUREARRAYOID: return "REGPROCEDUREARRAY";
		case REGOPERARRAYOID: return "REGOPERARRAY";
		case REGOPERATORARRAYOID: return "REGOPERATORARRAY";
		case REGCLASSARRAYOID: return "REGCLASSARRAY";
		case REGCOLLATIONARRAYOID: return "REGCOLLATIONARRAY";
		case REGTYPEARRAYOID: return "REGTYPEARRAY";
		case REGROLEARRAYOID: return "REGROLEARRAYOID";
		case REGNAMESPACEARRAYOID: return "REGNAMESPACEARRAYOID";
		case UUIDARRAYOID: return "UUIDARRAY";
		case PG_LSNARRAYOID: return "PG_LSNARRAY";
		case TSVECTORARRAYOID: return "TSVECTORARRAY";
		case GTSVECTORARRAYOID: return "GTSVECTORARRAY";
		case TSQUERYARRAYOID: return "TSQUERYARRAY";
		case REGCONFIGARRAYOID: return "REGCONFIGARRAY";
		case REGDICTIONARYARRAYOID: return "REGDICTIONARYARRAY";
		case JSONBARRAYOID: return "JSONBARRAY";
		case JSONPATHARRAYOID: return "JSONPATHARRAY";
		case TXID_SNAPSHOTARRAYOID: return "TXID_SNAPSHOTARRAY";
		case PG_SNAPSHOTARRAYOID: return "PG_SNAPSHOTARRAY";
		case INT4RANGEARRAYOID: return "INT4RANGEARRAY";
		case NUMRANGEARRAYOID: return "NUMRANGEARRAY";
		case TSRANGEARRAYOID: return "TSRANGEARRAY";
		case TSTZRANGEARRAYOID: return "TSTZRANGEARRAY";
		case DATERANGEARRAYOID: return "DATERANGEARRAY";
		case INT8RANGEARRAYOID: return "INT8RANGEARRAY";
		case INT4MULTIRANGEARRAYOID: return "INT4MULTIRANGEARRAY";
		case NUMMULTIRANGEARRAYOID: return "NUMMULTIRANGEARRAY";
		case TSMULTIRANGEARRAYOID: return "TSMULTIRANGEARRAY";
		case TSTZMULTIRANGEARRAYOID: return "TSTZMULTIRANGEARRAY";
		case DATEMULTIRANGEARRAYOID: return "DATEMULTIRANGEARRAY";
		case INT8MULTIRANGEARRAYOID: return "INT8MULTIRANGEARRAY";
		case CSTRINGARRAYOID: return "CSTRINGARRAY";
		default: return "user_defined_type";
	}
}

const char*
YBCPgDataTypeToStr(YBCPgDataType yb_type) {
	switch (yb_type) {
		case YB_YQL_DATA_TYPE_NOT_SUPPORTED: return "NOT_SUPPORTED";
		case YB_YQL_DATA_TYPE_UNKNOWN_DATA: return "UNKNOWN_DATA";
		case YB_YQL_DATA_TYPE_NULL_VALUE_TYPE: return "NULL_VALUE_TYPE";
		case YB_YQL_DATA_TYPE_INT8: return "INT8";
		case YB_YQL_DATA_TYPE_INT16: return "INT16";
		case YB_YQL_DATA_TYPE_INT32: return "INT32";
		case YB_YQL_DATA_TYPE_INT64: return "INT64";
		case YB_YQL_DATA_TYPE_STRING: return "STRING";
		case YB_YQL_DATA_TYPE_BOOL: return "BOOL";
		case YB_YQL_DATA_TYPE_FLOAT: return "FLOAT";
		case YB_YQL_DATA_TYPE_DOUBLE: return "DOUBLE";
		case YB_YQL_DATA_TYPE_BINARY: return "BINARY";
		case YB_YQL_DATA_TYPE_TIMESTAMP: return "TIMESTAMP";
		case YB_YQL_DATA_TYPE_DECIMAL: return "DECIMAL";
		case YB_YQL_DATA_TYPE_VARINT: return "VARINT";
		case YB_YQL_DATA_TYPE_INET: return "INET";
		case YB_YQL_DATA_TYPE_LIST: return "LIST";
		case YB_YQL_DATA_TYPE_MAP: return "MAP";
		case YB_YQL_DATA_TYPE_SET: return "SET";
		case YB_YQL_DATA_TYPE_UUID: return "UUID";
		case YB_YQL_DATA_TYPE_TIMEUUID: return "TIMEUUID";
		case YB_YQL_DATA_TYPE_TUPLE: return "TUPLE";
		case YB_YQL_DATA_TYPE_TYPEARGS: return "TYPEARGS";
		case YB_YQL_DATA_TYPE_USER_DEFINED_TYPE: return "USER_DEFINED_TYPE";
		case YB_YQL_DATA_TYPE_FROZEN: return "FROZEN";
		case YB_YQL_DATA_TYPE_DATE: return "DATE";
		case YB_YQL_DATA_TYPE_TIME: return "TIME";
		case YB_YQL_DATA_TYPE_JSONB: return "JSONB";
		case YB_YQL_DATA_TYPE_UINT8: return "UINT8";
		case YB_YQL_DATA_TYPE_UINT16: return "UINT16";
		case YB_YQL_DATA_TYPE_UINT32: return "UINT32";
		case YB_YQL_DATA_TYPE_UINT64: return "UINT64";
		default: return "unknown";
	}
}

void
YBReportIfYugaByteEnabled()
{
	if (YBIsEnabledInPostgresEnvVar()) {
		ereport(LOG, (errmsg(
			"YugaByte is ENABLED in PostgreSQL. Transactions are %s.",
			YBCIsEnvVarTrue("YB_PG_TRANSACTIONS_ENABLED") ?
			"enabled" : "disabled")));
	} else {
		ereport(LOG, (errmsg("YugaByte is NOT ENABLED -- "
							"this is a vanilla PostgreSQL server!")));
	}
}

bool
YBShouldRestartAllChildrenIfOneCrashes() {
	if (!YBIsEnabledInPostgresEnvVar()) {
		ereport(LOG, (errmsg("YBShouldRestartAllChildrenIfOneCrashes returning 0, YBIsEnabledInPostgresEnvVar is false")));
		return true;
	}
	// We will use PostgreSQL's default behavior (restarting all children if one of them crashes)
	// if the flag env variable is not specified or the file pointed by it does not exist.
	return YBCIsEnvVarTrueWithDefault("FLAGS_yb_pg_terminate_child_backend", true);
}

bool
YBShouldLogStackTraceOnError()
{
	static int cached_value = -1;
	if (cached_value != -1)
	{
		return cached_value;
	}

	cached_value = YBCIsEnvVarTrue("YB_PG_STACK_TRACE_ON_ERROR");
	return cached_value;
}

const char*
YBPgErrorLevelToString(int elevel) {
	switch (elevel)
	{
		case DEBUG5: return "DEBUG5";
		case DEBUG4: return "DEBUG4";
		case DEBUG3: return "DEBUG3";
		case DEBUG2: return "DEBUG2";
		case DEBUG1: return "DEBUG1";
		case LOG: return "LOG";
		case LOG_SERVER_ONLY: return "LOG_SERVER_ONLY";
		case INFO: return "INFO";
		case WARNING: return "WARNING";
		case ERROR: return "ERROR";
		case FATAL: return "FATAL";
		case PANIC: return "PANIC";
		default: return "UNKNOWN";
	}
}

const char*
YBCGetDatabaseName(Oid relid)
{
	/*
	 * Hardcode the names for system db since the cache might not
	 * be initialized during initdb (bootstrap mode).
	 * For shared rels (e.g. pg_database) we may not have a database id yet,
	 * so assuming template1 in that case since that's where shared tables are
	 * stored in YB.
	 * TODO Eventually YB should switch to using oid's everywhere so
	 * that dbname and schemaname should not be needed at all.
	 */
	if (MyDatabaseId == Template1DbOid || IsSharedRelation(relid))
		return "template1";
	else
		return get_database_name(MyDatabaseId);
}

const char*
YBCGetSchemaName(Oid schemaoid)
{
	/*
	 * Hardcode the names for system namespaces since the cache might not
	 * be initialized during initdb (bootstrap mode).
	 * TODO Eventually YB should switch to using oid's everywhere so
	 * that dbname and schemaname should not be needed at all.
	 */
	if (IsCatalogNamespace(schemaoid))
		return "pg_catalog";
	else if (IsToastNamespace(schemaoid))
		return "pg_toast";
	else
		return get_namespace_name(schemaoid);
}

Oid
YBCGetDatabaseOid(Relation rel)
{
	return YBCGetDatabaseOidFromShared(rel->rd_rel->relisshared);
}

Oid
YBCGetDatabaseOidByRelid(Oid relid)
{
	Relation relation    = RelationIdGetRelation(relid);
	bool     relisshared = relation->rd_rel->relisshared;
	RelationClose(relation);
	return YBCGetDatabaseOidFromShared(relisshared);
}

Oid
YBCGetDatabaseOidFromShared(bool relisshared)
{
	return relisshared ? Template1DbOid : MyDatabaseId;
}

void
YBRaiseNotSupported(const char *msg, int issue_no)
{
	YBRaiseNotSupportedSignal(msg, issue_no, YBUnsupportedFeatureSignalLevel());
}

void
YBRaiseNotSupportedSignal(const char *msg, int issue_no, int signal_level)
{
	if (issue_no > 0)
	{
		ereport(signal_level,
				(errcode(ERRCODE_FEATURE_NOT_SUPPORTED),
				 errmsg("%s", msg),
				 errhint("See https://github.com/yugabyte/yugabyte-db/issues/%d. "
						 "React with thumbs up to raise its priority", issue_no)));
	}
	else
	{
		ereport(signal_level,
				(errcode(ERRCODE_FEATURE_NOT_SUPPORTED),
				 errmsg("%s", msg),
				 errhint("Please report the issue on "
						 "https://github.com/YugaByte/yugabyte-db/issues")));
	}
}

double
PowerWithUpperLimit(double base, int exp, double upper_limit)
{
	assert(base >= 1);
	assert(exp >= 0);

	double res = 1.0;
	while (exp)
	{
		if (exp & 1)
			res *= base;
		if (res >= upper_limit)
			return upper_limit;

		exp = exp >> 1;
		base *= base;
	}
	return res;
}

//------------------------------------------------------------------------------
// YB GUC variables.

bool yb_enable_create_with_table_oid = false;
int yb_index_state_flags_update_delay = 1000;
bool yb_enable_expression_pushdown = true;
bool yb_enable_optimizer_statistics = false;
bool yb_bypass_cond_recheck = true;
bool yb_make_next_ddl_statement_nonbreaking = false;
bool yb_plpgsql_disable_prefetch_in_for_query = false;
bool yb_enable_sequence_pushdown = true;
bool yb_disable_wait_for_backends_catalog_version = false;

//------------------------------------------------------------------------------
// YB Debug utils.

bool yb_debug_report_error_stacktrace = false;

bool yb_debug_log_catcache_events = false;

bool yb_debug_log_internal_restarts = false;

bool yb_test_system_catalogs_creation = false;

bool yb_test_fail_next_ddl = false;

char *yb_test_block_index_phase = "";

const char*
YBDatumToString(Datum datum, Oid typid)
{
	Oid			typoutput = InvalidOid;
	bool		typisvarlena = false;

	getTypeOutputInfo(typid, &typoutput, &typisvarlena);
	return OidOutputFunctionCall(typoutput, datum);
}

const char*
YbHeapTupleToString(HeapTuple tuple, TupleDesc tupleDesc)
{
	Datum attr = (Datum) 0;
	int natts = tupleDesc->natts;
	bool isnull = false;
	StringInfoData buf;
	initStringInfo(&buf);

	appendStringInfoChar(&buf, '(');
	for (int attnum = 1; attnum <= natts; ++attnum) {
		attr = heap_getattr(tuple, attnum, tupleDesc, &isnull);
		if (isnull)
		{
			appendStringInfoString(&buf, "null");
		}
		else
		{
			Oid typid = TupleDescAttr(tupleDesc, attnum - 1)->atttypid;
			appendStringInfoString(&buf, YBDatumToString(attr, typid));
		}
		if (attnum != natts) {
			appendStringInfoString(&buf, ", ");
		}
	}
	appendStringInfoChar(&buf, ')');
	return buf.data;
}

const char*
YbBitmapsetToString(Bitmapset *bms)
{
	StringInfo str = makeStringInfo();
	outBitmapset(str, bms);
	return str->data;
}

bool
YBIsInitDbAlreadyDone()
{
	bool done = false;
	HandleYBStatus(YBCPgIsInitDbDone(&done));
	return done;
}

/*---------------------------------------------------------------------------*/
/* Transactional DDL support                                                 */
/*---------------------------------------------------------------------------*/

static ProcessUtility_hook_type prev_ProcessUtility = NULL;
typedef struct DdlTransactionState {
	int nesting_level;
	MemoryContext mem_context;
	bool is_catalog_version_increment;
	bool is_breaking_catalog_change;
	NodeTag original_node_tag;
} DdlTransactionState;

static DdlTransactionState ddl_transaction_state = {0};

static void
YBResetEnableNonBreakingDDLMode()
{
	/*
	 * Reset yb_make_next_ddl_statement_nonbreaking to avoid its further side
	 * effect that may not be intended.
	 */
	yb_make_next_ddl_statement_nonbreaking = false;
}

/*
 * Release all space allocated in the yb_memctx of a context and all of
 * its descendants, but don't delete the yb_memctx themselves.
 */
static YBCStatus
YbMemCtxReset(MemoryContext context)
{
	AssertArg(MemoryContextIsValid(context));
	for (MemoryContext child = context->firstchild;
		 child != NULL;
		 child = child->nextchild)
	{
		YBCStatus status = YbMemCtxReset(child);
		if (status)
			return status;
	}
	return context->yb_memctx ? YBCPgResetMemctx(context->yb_memctx) : NULL;
}

static void
YBResetDdlState()
{
	YBCStatus status = NULL;
	if (ddl_transaction_state.mem_context)
	{
		if (GetCurrentMemoryContext() == ddl_transaction_state.mem_context)
			MemoryContextSwitchTo(ddl_transaction_state.mem_context->parent);
		/* Reset the yb_memctx of the ddl memory context including its descendants.
		 * This is to ensure that all the operations in this ddl transaction are
		 * completed before we abort the ddl transaction. For example, when a ddl
		 * transaction aborts there may be a PgDocOp in this ddl transaction which
		 * still has a pending Perform operation to pre-fetch the next batch of
		 * rows and the Perform's RPC call has not completed yet. Releasing the ddl
		 * memory context will trigger the call to ~PgDocOp where we'll wait for
		 * the pending operation to complete. Because all the objects allocated
		 * during this ddl transaction are released, we assume they are no longer
		 * needed after the ddl transaction aborts.
		 */
		status = YbMemCtxReset(ddl_transaction_state.mem_context);
	}
	ddl_transaction_state = (struct DdlTransactionState){0};
	YBResetEnableNonBreakingDDLMode();
	YBCPgClearSeparateDdlTxnMode();
	HandleYBStatus(status);
}

int
YBGetDdlNestingLevel()
{
	return ddl_transaction_state.nesting_level;
}

void
YBIncrementDdlNestingLevel(bool is_catalog_version_increment,
						   bool is_breaking_catalog_change)
{
	if (ddl_transaction_state.nesting_level == 0)
	{
		ddl_transaction_state.mem_context = AllocSetContextCreate(
			GetCurrentMemoryContext(), "aux ddl memory context",
			ALLOCSET_DEFAULT_SIZES);

		MemoryContextSwitchTo(ddl_transaction_state.mem_context);
		HandleYBStatus(YBCPgEnterSeparateDdlTxnMode());
	}
	++ddl_transaction_state.nesting_level;
	/*
	* The is_catalog_version_increment and is_breaking_catalog_change flags
	* should only be set if it is not already true.
	*/
	ddl_transaction_state.is_catalog_version_increment |= is_catalog_version_increment;
	ddl_transaction_state.is_breaking_catalog_change |= is_breaking_catalog_change;
}

void
YBDecrementDdlNestingLevel()
{
	--ddl_transaction_state.nesting_level;
	if (ddl_transaction_state.nesting_level == 0)
	{
		if (yb_test_fail_next_ddl)
		{
			yb_test_fail_next_ddl = false;
			elog(ERROR, "Failed DDL operation as requested");
		}
		if (GetCurrentMemoryContext() == ddl_transaction_state.mem_context)
			MemoryContextSwitchTo(ddl_transaction_state.mem_context->parent);
		/*
		 * We cannot reset the ddl memory context as we do in the abort case
		 * (see YBResetDdlState) because there are cases where objects
		 * allocated during the ddl transaction are still needed after this
		 * ddl transaction commits successfully.
		 */
		ddl_transaction_state.mem_context = NULL;

		YBResetEnableNonBreakingDDLMode();
		bool is_catalog_version_increment = ddl_transaction_state.is_catalog_version_increment;
		bool is_breaking_catalog_change = ddl_transaction_state.is_breaking_catalog_change;
		/*
		 * Reset the two flags to false prior to executing
		 * YbIncrementMasterCatalogVersionTableEntry() such that
		 * even when it throws an exception we still reset the flags.
		 */
		ddl_transaction_state.is_catalog_version_increment = false;
		ddl_transaction_state.is_breaking_catalog_change = false;
		const bool increment_done =
			is_catalog_version_increment &&
			YBCPgHasWriteOperationsInDdlTxnMode() &&
			YbIncrementMasterCatalogVersionTableEntry(
					is_breaking_catalog_change);

		HandleYBStatus(YBCPgExitSeparateDdlTxnMode());

		/*
		 * Optimization to avoid redundant cache refresh on the current session
		 * since we should have already updated the cache locally while
		 * applying the DDL changes.
		 * (Doing this after YBCPgExitSeparateDdlTxnMode so it only executes
		 * if DDL txn commit succeeds.)
		 */
		if (increment_done)
			YbUpdateCatalogCacheVersion(YbGetCatalogCacheVersion() + 1);

		List *handles = YBGetDdlHandles();
		ListCell *lc = NULL;
		foreach(lc, handles)
		{
			YBCPgStatement handle = (YBCPgStatement) lfirst(lc);
			/*
			 * At this point we have already applied the DDL in the YSQL layer and
			 * executing the postponed DocDB statement is not strictly required.
			 * Ignore 'NotFound' because DocDB might already notice applied DDL.
			 * See comment for YBGetDdlHandles in xact.h for more details.
			 */
			YBCStatus status = YBCPgExecPostponedDdlStmt(handle);
			if (YBCStatusIsNotFound(status)) {
				YBCFreeStatus(status);
			} else {
				HandleYBStatusAtErrorLevel(status, WARNING);
			}
		}
		YBClearDdlHandles();
	}
}

static Node*
GetActualStmtNode(PlannedStmt *pstmt)
{
	if (nodeTag(pstmt->utilityStmt) == T_ExplainStmt)
	{
		ExplainStmt *stmt = castNode(ExplainStmt, pstmt->utilityStmt);
		Node *actual_stmt = castNode(Query, stmt->query)->utilityStmt;
		if (actual_stmt)
		{
			/*
			 * EXPLAIN statement may have multiple ANALYZE options.
			 * The value of the last one will take effect.
			 */
			bool analyze = false;
			ListCell *lc;
			foreach(lc, stmt->options)
			{
				DefElem *opt = (DefElem *) lfirst(lc);
				if (strcmp(opt->defname, "analyze") == 0)
					analyze = defGetBoolean(opt);
			}
			if (analyze)
				return actual_stmt;
		}
	}
	return pstmt->utilityStmt;
}

bool IsTransactionalDdlStatement(PlannedStmt *pstmt,
								 bool *is_catalog_version_increment,
								 bool *is_breaking_catalog_change,
								 ProcessUtilityContext context)
{
	Node *parsetree = GetActualStmtNode(pstmt);
	NodeTag node_tag = nodeTag(parsetree);

	if (context == PROCESS_UTILITY_TOPLEVEL ||
		context == PROCESS_UTILITY_QUERY)
	{
		/* Assume the worst. */
		*is_catalog_version_increment = true;
		*is_breaking_catalog_change = true;

		/*
		 * The node tag from the top-level or atomic process utility must
		 * be persisted so that DDL commands with multiple nested
		 * subcommands can determine whether catalog version should
		 * be incremented.
		 */
		ddl_transaction_state.original_node_tag = node_tag;
	}
	else
	{
		Assert(context == PROCESS_UTILITY_SUBCOMMAND ||
			   context == PROCESS_UTILITY_QUERY_NONATOMIC);

		*is_catalog_version_increment = false;
		*is_breaking_catalog_change = false;
	}

	bool is_ddl = true;

	switch (node_tag) {
		// The lists of tags here have been generated using e.g.:
		// cat $( find src/postgres -name "nodes.h" ) | grep "T_Create" | sort | uniq |
		//   sed 's/,//g' | while read s; do echo -e "\t\tcase $s:"; done
		// All T_Create... tags from nodes.h:

		case T_CreateTableGroupStmt:
		case T_CreateTableSpaceStmt:
		case T_CreatedbStmt:
		case T_DefineStmt: // CREATE OPERATOR/AGGREGATE/COLLATION/etc
		case T_CommentStmt: // COMMENT (create new comment)
		case T_DiscardStmt: // DISCARD ALL/SEQUENCES/TEMP affects only objects of current connection
		case T_RuleStmt: // CREATE RULE
		case T_TruncateStmt: // TRUNCATE changes system catalog in case of non-YB (i.e. TEMP) tables
		case T_YbCreateProfileStmt:
		{
			/*
			 * Simple add objects are not breaking changes, and they do not even require
			 * a version increment because we do not do any negative caching for them.
			 */
			*is_catalog_version_increment = false;
			*is_breaking_catalog_change = false;
			break;
		}
		case T_ViewStmt: // CREATE VIEW
		{
			/*
			 * For system catalog additions we need to force cache refresh
			 * because of negative caching of pg_class and pg_type
			 * (see SearchCatCacheMiss).
			 * Concurrent transaction needs not to be aborted though.
			 */
			if (IsYsqlUpgrade &&
				YbIsCatalogNamespaceByName(castNode(ViewStmt, parsetree)->view->schemaname))
			{
				*is_breaking_catalog_change = false;
				break;
			}

			*is_catalog_version_increment = false;
			*is_breaking_catalog_change = false;
			break;
		}
		case T_CompositeTypeStmt: // Create (composite) type
		case T_CreateAmStmt:
		case T_CreateCastStmt:
		case T_CreateConversionStmt:
		case T_CreateDomainStmt: // Create (domain) type
		case T_CreateEnumStmt: // Create (enum) type
		case T_CreateEventTrigStmt:
		case T_CreateExtensionStmt:
		case T_CreateFdwStmt:
		case T_CreateForeignServerStmt:
		case T_CreateForeignTableStmt:
		case T_CreateOpClassItem:
		case T_CreateOpClassStmt:
		case T_CreateOpFamilyStmt:
		case T_CreatePLangStmt:
		case T_CreatePolicyStmt:
		case T_CreatePublicationStmt:
		case T_CreateRangeStmt: // Create (range) type
		case T_CreateReplicationSlotCmd:
		case T_CreateRoleStmt:
		case T_CreateSchemaStmt:
		case T_CreateStatsStmt:
		case T_CreateSubscriptionStmt:
		case T_CreateTableAsStmt:
		case T_CreateTransformStmt:
		case T_CreateTrigStmt:
		case T_CreateUserMappingStmt:
		{
			/*
			 * Add objects that may reference/alter other objects so we need to increment the
			 * catalog version to ensure the other objects' metadata is refreshed.
			 * This is either for:
			 * 		- objects that may refresh/alter other objects, to maintain
			 *		  such other objects' consistency and keep their metadata
			 *		  fresh
			 *		- objects where we have negative caching enabled in
			 *		  order to correctly invalidate negative cache entries
			 */
			*is_breaking_catalog_change = false;
			break;
		}
		case T_CreateStmt:
		{
			CreateStmt *stmt = castNode(CreateStmt, parsetree);
			/*
			 * If a partition table is being created, this means pg_inherits
			 * table that is being cached should be invalidated. If the cache
			 * is not invalidated here, it is possible that one connection
			 * could create a new partition and insert data into it without
			 * the other connections knowing about this. However, due to
			 * snapshot isolation guarantees, transactions that are already
			 * underway need not abort.
			 */
			if (stmt->partbound != NULL) {
				*is_breaking_catalog_change = false;
				break;
			}

			/*
			 * For system catalog additions we need to force cache refresh
			 * because of negative caching of pg_class and pg_type
			 * (see SearchCatCacheMiss).
			 * Concurrent transaction needs not to be aborted though.
			 */
			if (IsYsqlUpgrade &&
				YbIsCatalogNamespaceByName(stmt->relation->schemaname))
			{
				*is_breaking_catalog_change = false;
				break;
			}

			*is_catalog_version_increment = false;
			*is_breaking_catalog_change = false;
			break;
		}
		case T_CreateSeqStmt:
		{
			CreateSeqStmt *stmt = castNode(CreateSeqStmt, parsetree);
			/* Need to increment if owner is set to ensure its dependency cache is updated. */
			*is_breaking_catalog_change = false;
			if (stmt->ownerId == InvalidOid)
			{
				*is_catalog_version_increment = false;
			}
			break;
		}
		case T_CreateFunctionStmt:
		{
			CreateFunctionStmt *stmt = castNode(CreateFunctionStmt, parsetree);
			*is_breaking_catalog_change = false;
			if (!stmt->replace)
			{
				*is_catalog_version_increment = false;
			}
			break;
		}

		// All T_Drop... tags from nodes.h:
		case T_DropOwnedStmt:
		case T_DropReplicationSlotCmd:
		case T_DropRoleStmt:
		case T_DropSubscriptionStmt:
		case T_DropTableSpaceStmt:
		case T_DropUserMappingStmt:
			break;

		case T_DropStmt:
		case T_YbDropProfileStmt:
			*is_breaking_catalog_change = false;
			break;

		case T_DropdbStmt:
			/*
			 * We already invalidate all connections to that DB by dropping it
			 * so nothing to do on the cache side.
			 */
			*is_breaking_catalog_change = false;
			break;

		// All T_Alter... tags from nodes.h:
		case T_AlterCollationStmt:
		case T_AlterDatabaseSetStmt:
		case T_AlterDatabaseStmt:
		case T_AlterDefaultPrivilegesStmt:
		case T_AlterDomainStmt:
		case T_AlterEnumStmt:
		case T_AlterEventTrigStmt:
		case T_AlterExtensionContentsStmt:
		case T_AlterExtensionStmt:
		case T_AlterFdwStmt:
		case T_AlterForeignServerStmt:
		case T_AlterFunctionStmt:
		case T_AlterObjectDependsStmt:
		case T_AlterObjectSchemaStmt:
		case T_AlterOpFamilyStmt:
		case T_AlterOperatorStmt:
		case T_AlterOwnerStmt:
		case T_AlterPolicyStmt:
		case T_AlterPublicationStmt:
		case T_AlterRoleSetStmt:
		case T_AlterRoleStmt:
		case T_AlterSeqStmt:
		case T_AlterSubscriptionStmt:
		case T_AlterSystemStmt:
		case T_AlterTSConfigurationStmt:
		case T_AlterTSDictionaryStmt:
		case T_AlterTableCmd:
		case T_AlterTableMoveAllStmt:
		case T_AlterTableSpaceOptionsStmt:
		case T_AlterUserMappingStmt:
		case T_AlternativeSubPlan:
		case T_ReassignOwnedStmt:
		/* ALTER .. RENAME TO syntax gets parsed into a T_RenameStmt node. */
		case T_RenameStmt:
			break;

		case T_AlterTableStmt:
		{
			*is_breaking_catalog_change = false;
			/*
			 * Must increment catalog version when creating table with foreign
			 * key reference and refresh PG cache on ongoing transactions.
			 */
			if ((context == PROCESS_UTILITY_SUBCOMMAND ||
				 context == PROCESS_UTILITY_QUERY_NONATOMIC) &&
				ddl_transaction_state.original_node_tag == T_CreateStmt &&
				node_tag == T_AlterTableStmt)
			{
				AlterTableStmt *stmt = castNode(AlterTableStmt, parsetree);
				ListCell   *lcmd;
				foreach(lcmd, stmt->cmds)
				{
					AlterTableCmd *cmd = (AlterTableCmd *) lfirst(lcmd);
					if (IsA(cmd->def, Constraint) &&
						((Constraint *) cmd->def)->contype == CONSTR_FOREIGN)
					{
						*is_catalog_version_increment = true;
						break;
					}
				}
			}
			break;
		}

		// T_Grant...
		case T_GrantStmt:
		{
			/* Grant (add permission) is not a breaking change, but revoke is. */
			GrantStmt *stmt = castNode(GrantStmt, parsetree);
			*is_breaking_catalog_change = !stmt->is_grant;
			break;
		}
		case T_GrantRoleStmt:
		{
			/* Grant (add permission) is not a breaking change, but revoke is. */
			GrantRoleStmt *stmt = castNode(GrantRoleStmt, parsetree);
			*is_breaking_catalog_change = !stmt->is_grant;
			break;
		}

		// T_Index...
		case T_IndexStmt:
			/*
			 * For nonconcurrent index backfill we do not guarantee global consistency anyway.
			 * For (new) concurrent backfill the backfill process should wait for ongoing
			 * transactions so we don't have to force a transaction abort on PG side.
			 */
			*is_breaking_catalog_change = false;
			break;

		case T_VacuumStmt:
			/* Vacuum with analyze updates relation and attribute statistics */
			*is_catalog_version_increment = false;
			*is_breaking_catalog_change = false;
			is_ddl = !(castNode(VacuumStmt, parsetree))->is_vacuumcmd;
			break;

		case T_RefreshMatViewStmt:
			break;

		case T_ReindexStmt:
			/*
			 * Does not need catalog version increment since only data changes,
			 * not metadata--unless the data itself is metadata (system index).
			 * It could be nice to force a cache refresh when fixing a system
			 * index corruption, but just because a system index is REINDEXed
			 * doesn't mean it had a corruption. If there's a system index
			 * corruption, manual intervention is already needed, so might as
			 * well let the user deal with refreshing clients.
			 */
			*is_catalog_version_increment = false;
			*is_breaking_catalog_change = false;
			break;

		default:
			/* Not a DDL operation. */
			*is_catalog_version_increment = false;
			*is_breaking_catalog_change = false;
			is_ddl = false;
			break;
	}

	/*
	 * If yb_make_next_ddl_statement_nonbreaking is true, then no DDL statement
	 * will cause a breaking catalog change.
	 */
	if (yb_make_next_ddl_statement_nonbreaking)
		*is_breaking_catalog_change = false;

	/*
	 * For DDL, it does not make sense to get breaking catalog change without
	 * catalog version increment.
	 */
	Assert(!(is_ddl &&
			 *is_breaking_catalog_change &&
			 !*is_catalog_version_increment));

	return is_ddl;
}

static void YBTxnDdlProcessUtility(
		PlannedStmt *pstmt,
		const char *queryString,
		bool readOnlyTree,
		ProcessUtilityContext context,
		ParamListInfo params,
		QueryEnvironment *queryEnv,
		DestReceiver *dest,
		QueryCompletion *qc) {

	/* Assuming this is a breaking change by default. */
	bool is_catalog_version_increment = true;
	bool is_breaking_catalog_change = true;
	bool is_txn_ddl = IsTransactionalDdlStatement(pstmt,
												  &is_catalog_version_increment,
												  &is_breaking_catalog_change,
												  context);

	if (is_txn_ddl) {
		YBIncrementDdlNestingLevel(is_catalog_version_increment,
								   is_breaking_catalog_change);
	}
	PG_TRY();
	{
		if (prev_ProcessUtility)
			prev_ProcessUtility(pstmt, queryString, readOnlyTree,
								context, params, queryEnv,
								dest, qc);
		else
			standard_ProcessUtility(pstmt, queryString, readOnlyTree,
									context, params, queryEnv,
									dest, qc);
	}
	PG_CATCH();
	{
		if (is_txn_ddl) {
			/*
			 * It is possible that nesting_level has wrong value due to error.
			 * Ddl transaction state should be reset.
			 */
			YBResetDdlState();
		}
		PG_RE_THROW();
	}
	PG_END_TRY();
	if (is_txn_ddl) {
		YBDecrementDdlNestingLevel();
	}
}

static void YBCInstallTxnDdlHook() {
	if (!YBCIsInitDbModeEnvVarSet()) {
		prev_ProcessUtility = ProcessUtility_hook;
		ProcessUtility_hook = YBTxnDdlProcessUtility;
	}
};

static unsigned int buffering_nesting_level = 0;

void YBBeginOperationsBuffering() {
	if (++buffering_nesting_level == 1) {
		HandleYBStatus(YBCPgStartOperationsBuffering());
	}
}

void YBEndOperationsBuffering() {
	// buffering_nesting_level could be 0 because YBResetOperationsBuffering was called
	// on starting new query and postgres calls standard_ExecutorFinish on non finished executor
	// from previous failed query.
	if (buffering_nesting_level && !--buffering_nesting_level) {
		HandleYBStatus(YBCPgStopOperationsBuffering());
	}
}

void YBResetOperationsBuffering() {
	buffering_nesting_level = 0;
	YBCPgResetOperationsBuffering();
}

void YBFlushBufferedOperations() {
	HandleYBStatus(YBCPgFlushBufferedOperations());
}

void YBGetAndResetOperationFlushRpcStats(uint64_t *count, uint64_t *wait_time) {
	YBCPgGetAndResetOperationFlushRpcStats(count, wait_time);
}

bool YBEnableTracing() {
  return yb_enable_docdb_tracing;
}

bool YBReadFromFollowersEnabled() {
	return yb_read_from_followers;
}

int32_t YBFollowerReadStalenessMs() {
	return yb_follower_read_staleness_ms;
}

YBCPgYBTupleIdDescriptor* YBCCreateYBTupleIdDescriptor(Oid db_oid, Oid table_oid, int nattrs) {
	void* mem = palloc(sizeof(YBCPgYBTupleIdDescriptor) + nattrs * sizeof(YBCPgAttrValueDescriptor));
	YBCPgYBTupleIdDescriptor* result = mem;
	result->nattrs = nattrs;
	result->attrs = mem + sizeof(YBCPgYBTupleIdDescriptor);
	result->database_oid = db_oid;
	result->table_oid = table_oid;
	return result;
}

void YBCFillUniqueIndexNullAttribute(YBCPgYBTupleIdDescriptor* descr) {
	YBCPgAttrValueDescriptor* last_attr = descr->attrs + descr->nattrs - 1;
	last_attr->attr_num = YBUniqueIdxKeySuffixAttributeNumber;
	last_attr->type_entity = YbDataTypeFromOidMod(YBUniqueIdxKeySuffixAttributeNumber, BYTEAOID);
	last_attr->collation_id = InvalidOid;
	last_attr->is_null = true;
}

void
YbTestGucBlockWhileStrEqual(char **actual, const char *expected,
							const char *msg)
{
	static const int kSpinWaitMs = 100;
	while (strcmp(*actual, expected) == 0)
	{
		ereport(LOG,
				(errmsg("blocking %s for %dms", msg, kSpinWaitMs),
				 errhidestmt(true),
				 errhidecontext(true)));
		pg_usleep(kSpinWaitMs * 1000);

		/* Reload config in hopes that guc var actual changed. */
		if (ConfigReloadPending)
		{
			ConfigReloadPending = false;
			ProcessConfigFile(PGC_SIGHUP);
		}
	}
}

static int YbGetNumberOfFunctionOutputColumns(Oid func_oid)
{
	int ncols = 0; /* Equals to the number of OUT arguments. */

	HeapTuple proctup = SearchSysCache1(PROCOID, ObjectIdGetDatum(func_oid));
	if (!HeapTupleIsValid(proctup))
		elog(ERROR, "cache lookup failed for function %u", func_oid);

	bool is_null = false;
	Datum proargmodes = SysCacheGetAttr(PROCOID, proctup,
										Anum_pg_proc_proargmodes,
										&is_null);
	Assert(!is_null);
	ArrayType* proargmodes_arr = DatumGetArrayTypeP(proargmodes);

	ncols = 0;
	for (int i = 0; i < ARR_DIMS(proargmodes_arr)[0]; ++i)
		if (ARR_DATA_PTR(proargmodes_arr)[i] == PROARGMODE_OUT)
			++ncols;

	ReleaseSysCache(proctup);

	return ncols;
}

/*
 * For backward compatibility, this function dynamically adapts to the number
 * of output columns defined in pg_proc.
 */
Datum
yb_servers(PG_FUNCTION_ARGS)
{
	FuncCallContext *funcctx;

	int expected_ncols = 9;

	static int ncols = 0;

	if (ncols < expected_ncols)
		ncols = YbGetNumberOfFunctionOutputColumns(8019 /* yb_servers function
												   oid hardcoded in pg_proc.dat */);

	if (SRF_IS_FIRSTCALL())
	{
		MemoryContext oldcontext;
		TupleDesc tupdesc;

		funcctx = SRF_FIRSTCALL_INIT();
		oldcontext = MemoryContextSwitchTo(funcctx->multi_call_memory_ctx);
		tupdesc = CreateTemplateTupleDesc(ncols);

		TupleDescInitEntry(tupdesc, (AttrNumber) 1,
						   "host", TEXTOID, -1, 0);
		TupleDescInitEntry(tupdesc, (AttrNumber) 2,
						   "port", INT8OID, -1, 0);
		TupleDescInitEntry(tupdesc, (AttrNumber) 3,
						   "num_connections", INT8OID, -1, 0);
		TupleDescInitEntry(tupdesc, (AttrNumber) 4,
						   "node_type", TEXTOID, -1, 0);
		TupleDescInitEntry(tupdesc, (AttrNumber) 5,
						   "cloud", TEXTOID, -1, 0);
		TupleDescInitEntry(tupdesc, (AttrNumber) 6,
						   "region", TEXTOID, -1, 0);
		TupleDescInitEntry(tupdesc, (AttrNumber) 7,
						   "zone", TEXTOID, -1, 0);
		TupleDescInitEntry(tupdesc, (AttrNumber) 8,
						   "public_ip", TEXTOID, -1, 0);
		if (ncols >= expected_ncols)
		{
			TupleDescInitEntry(tupdesc, (AttrNumber) 9,
							   "uuid", TEXTOID, -1, 0);
		}
		funcctx->tuple_desc = BlessTupleDesc(tupdesc);

		YBCServerDescriptor *servers = NULL;
		size_t numservers = 0;
		HandleYBStatus(YBCGetTabletServerHosts(&servers, &numservers));
		funcctx->max_calls = numservers;
		funcctx->user_fctx = servers;
		MemoryContextSwitchTo(oldcontext);
	}
	funcctx = SRF_PERCALL_SETUP();
	if (funcctx->call_cntr < funcctx->max_calls)
	{
		Datum		values[ncols];
		bool		nulls[ncols];
		HeapTuple	tuple;

		int cntr = funcctx->call_cntr;
		YBCServerDescriptor *server = (YBCServerDescriptor *)funcctx->user_fctx + cntr;
		bool is_primary = server->is_primary;
		const char *node_type = is_primary ? "primary" : "read_replica";

		// TODO: Remove hard coding of port and num_connections
		values[0] = CStringGetTextDatum(server->host);
		values[1] = Int64GetDatum(server->pg_port);
		values[2] = Int64GetDatum(0);
		values[3] = CStringGetTextDatum(node_type);
		values[4] = CStringGetTextDatum(server->cloud);
		values[5] = CStringGetTextDatum(server->region);
		values[6] = CStringGetTextDatum(server->zone);
		values[7] = CStringGetTextDatum(server->public_ip);
		if (ncols >= expected_ncols)
		{
			values[8] = CStringGetTextDatum(server->uuid);
		}
		memset(nulls, 0, sizeof(nulls));
		tuple = heap_form_tuple(funcctx->tuple_desc, values, nulls);
		SRF_RETURN_NEXT(funcctx, HeapTupleGetDatum(tuple));
	}
	else
		SRF_RETURN_DONE(funcctx);
}

bool YBIsSupportedLibcLocale(const char *localebuf) {
	/*
	 * For libc mode, Yugabyte only supports the basic locales.
	 */
	if (strcmp(localebuf, "C") == 0 || strcmp(localebuf, "POSIX") == 0)
		return true;
	return strcasecmp(localebuf, "en_US.utf8") == 0 ||
		   strcasecmp(localebuf, "en_US.UTF-8") == 0;
}

static YBCStatus
YbGetTablePropertiesCommon(Relation rel)
{
	if (rel->yb_table_properties)
	{
		/* Already loaded, nothing to do */
		return NULL;
	}

	Oid dbid          = YBCGetDatabaseOid(rel);
	Oid storage_relid = YbGetStorageRelid(rel);

	YBCPgTableDesc desc = NULL;
	YBCStatus status = YBCPgGetTableDesc(dbid, storage_relid, &desc);
	if (status)
		return status;

	/* Relcache entry data must live in CacheMemoryContext */
	rel->yb_table_properties =
		MemoryContextAllocZero(CacheMemoryContext, sizeof(YbTablePropertiesData));

	return YBCPgGetTableProperties(desc, rel->yb_table_properties);
}

YbTableProperties
YbGetTableProperties(Relation rel)
{
	HandleYBStatus(YbGetTablePropertiesCommon(rel));
	return rel->yb_table_properties;
}

YbTableProperties
YbGetTablePropertiesById(Oid relid)
{
	Relation relation     = RelationIdGetRelation(relid);
	HandleYBStatus(YbGetTablePropertiesCommon(relation));
	RelationClose(relation);
	return relation->yb_table_properties;
}

YbTableProperties
YbTryGetTableProperties(Relation rel)
{
	bool not_found = false;
	HandleYBStatusIgnoreNotFound(YbGetTablePropertiesCommon(rel), &not_found);
	return not_found ? NULL : rel->yb_table_properties;
}

Datum
yb_hash_code(PG_FUNCTION_ARGS)
{
	/* Create buffer for hashing */
	char *arg_buf;

	size_t size = 0;
	for (int i = 0; i < PG_NARGS(); i++)
	{
		Oid	argtype = get_fn_expr_argtype(fcinfo->flinfo, i);

		if (unlikely(argtype == UNKNOWNOID))
		{
			ereport(ERROR,
				(errcode(ERRCODE_INDETERMINATE_DATATYPE),
				errmsg("undefined datatype given to yb_hash_code")));
			PG_RETURN_NULL();
		}

		size_t typesize;
		const YBCPgTypeEntity *typeentity =
				 YbDataTypeFromOidMod(InvalidAttrNumber, argtype);
		YBCStatus status = YBCGetDocDBKeySize(PG_GETARG_DATUM(i), typeentity,
							PG_ARGISNULL(i), &typesize);
		if (unlikely(status))
		{
			YBCFreeStatus(status);
			ereport(ERROR,
				(errcode(ERRCODE_FEATURE_NOT_SUPPORTED),
				errmsg("Unsupported datatype given to yb_hash_code"),
				errdetail("Only types supported by HASH key columns are allowed"),
				errhint("Use explicit casts to ensure input types are as desired")));
			PG_RETURN_NULL();
		}
		size += typesize;
	}

	arg_buf = alloca(size);

	/* TODO(Tanuj): Look into caching the above buffer */

	char *arg_buf_pos = arg_buf;

	size_t total_bytes = 0;
	for (int i = 0; i < PG_NARGS(); i++)
	{
		Oid	argtype = get_fn_expr_argtype(fcinfo->flinfo, i);
		const YBCPgTypeEntity *typeentity =
				 YbDataTypeFromOidMod(InvalidAttrNumber, argtype);
		size_t written;
		YBCStatus status = YBCAppendDatumToKey(PG_GETARG_DATUM(i), typeentity,
							PG_ARGISNULL(i), arg_buf_pos, &written);
		if (unlikely(status))
		{
			YBCFreeStatus(status);
			ereport(ERROR,
				(errcode(ERRCODE_FEATURE_NOT_SUPPORTED),
				errmsg("Unsupported datatype given to yb_hash_code"),
				errdetail("Only types supported by HASH key columns are allowed"),
				errhint("Use explicit casts to ensure input types are as desired")));
			PG_RETURN_NULL();
		}
		arg_buf_pos += written;

		total_bytes += written;
	}

	/* hash the contents of the buffer and return */
	uint16_t hashed_val = YBCCompoundHash(arg_buf, total_bytes);
	PG_RETURN_UINT16(hashed_val);
}

/*
 * For backward compatibility, this function dynamically adapts to the number
 * of output columns defined in pg_proc.
 */
Datum
yb_table_properties(PG_FUNCTION_ARGS)
{
	Oid			relid = PG_GETARG_OID(0);
	TupleDesc	tupdesc;

	int expected_ncols = 5;

	static int ncols = 0;

	if (ncols < expected_ncols)
		ncols = YbGetNumberOfFunctionOutputColumns(8033 /* yb_table_properties function
												   oid hardcoded in pg_proc.dat */);

	Datum		values[ncols];
	bool		nulls[ncols];

	Relation	rel = relation_open(relid, AccessShareLock);

	YbTableProperties yb_props = YbTryGetTableProperties(rel);

	tupdesc = CreateTemplateTupleDesc(ncols);
	TupleDescInitEntry(tupdesc, (AttrNumber) 1,
					   "num_tablets", INT8OID, -1, 0);
	TupleDescInitEntry(tupdesc, (AttrNumber) 2,
					   "num_hash_key_columns", INT8OID, -1, 0);
	TupleDescInitEntry(tupdesc, (AttrNumber) 3,
					   "is_colocated", BOOLOID, -1, 0);
	if (ncols >= expected_ncols)
	{
		TupleDescInitEntry(tupdesc, (AttrNumber) 4,
						   "tablegroup_oid", OIDOID, -1, 0);
		TupleDescInitEntry(tupdesc, (AttrNumber) 5,
						   "colocation_id", OIDOID, -1, 0);
	}
	BlessTupleDesc(tupdesc);

	if (yb_props)
	{
		values[0] = Int64GetDatum(yb_props->num_tablets);
		values[1] = Int64GetDatum(yb_props->num_hash_key_columns);
		values[2] = BoolGetDatum(yb_props->is_colocated);
		if (ncols >= expected_ncols)
		{
			values[3] =
				OidIsValid(yb_props->tablegroup_oid)
					? ObjectIdGetDatum(yb_props->tablegroup_oid)
					: (Datum) 0;
			values[4] =
				OidIsValid(yb_props->colocation_id)
					? ObjectIdGetDatum(yb_props->colocation_id)
					: (Datum) 0;
		}

		memset(nulls, 0, sizeof(nulls));
		if (ncols >= expected_ncols)
		{
			nulls[3] = !OidIsValid(yb_props->tablegroup_oid);
			nulls[4] = !OidIsValid(yb_props->colocation_id);
		}
	}
	else
	{
		/* Table does not exist in YB, set nulls for all columns. */
		memset(nulls, 1, sizeof(nulls));
	}

	relation_close(rel, AccessShareLock);

	return HeapTupleGetDatum(heap_form_tuple(tupdesc, values, nulls));
}

/*
 * This function is adapted from code of PQescapeLiteral() in fe-exec.c.
 * Convert a string value to an SQL string literal and append it to
 * the given StringInfo.
 */
static void
appendStringLiteral(StringInfo buf, const char *str, int encoding)
{
	const char *s;
	int			num_quotes = 0;
	int			num_backslashes = 0;
	int 		len = strlen(str);
	int			input_len;

	/* Scan the string for characters that must be escaped. */
	for (s = str; (s - str) < strlen(str) && *s != '\0'; ++s)
	{
		if (*s == '\'')
			++num_quotes;
		else if (*s == '\\')
			++num_backslashes;
		else if (IS_HIGHBIT_SET(*s))
		{
			int			charlen;

			/* Slow path for possible multibyte characters */
			charlen = pg_encoding_mblen(encoding, s);

			/* Multibyte character overruns allowable length. */
			if ((s - str) + charlen > len || memchr(s, 0, charlen) != NULL)
			{
				ereport(ERROR,
						(errcode(ERRCODE_DATA_EXCEPTION),
						 errmsg("incomplete multibyte character")));
			}

			/* Adjust s, bearing in mind that for loop will increment it. */
			s += charlen - 1;
		}
	}

	input_len = s - str;

	/*
	 * If we are escaping a literal that contains backslashes, we use the
	 * escape string syntax so that the result is correct under either value
	 * of standard_conforming_strings.
	 */
	if (num_backslashes > 0)
	{
		appendStringInfoChar(buf, 'E');
	}

	/* Opening quote. */
	appendStringInfoChar(buf, '\'');

	/*
	 * Use fast path if possible.
	 *
	 * We've already verified that the input string is well-formed in the
	 * current encoding. If it contains no quotes and, in the case of
	 * literal-escaping, no backslashes, then we can just copy it directly to
	 * the output buffer, adding the necessary quotes.
	 *
	 * If not, we must rescan the input and process each character
	 * individually.
	 */
	if (num_quotes == 0 && num_backslashes == 0)
	{
		appendStringInfoString(buf, str);
	}
	else
	{
		for (s = str; s - str < input_len; ++s)
		{
			if (*s == '\'' || *s == '\\')
			{
				appendStringInfoChar(buf, *s);
				appendStringInfoChar(buf, *s);
			}
			else if (!IS_HIGHBIT_SET(*s))
				appendStringInfoChar(buf, *s);
			else
			{
				int	charlen = pg_encoding_mblen(encoding, s);

				while (1)
				{
					appendStringInfoChar(buf, *s);
					if (--charlen == 0)
						break;
					++s;		/* for loop will provide the final increment */
				}
			}
		}
	}

	/* Closing quote. */
	appendStringInfoChar(buf, '\'');
}

/*
 * This function is adapted from code in pg_dump.c.
 * It converts an internal raw datum value to a output string based on
 * column type, and append the string to the StringInfo input parameter.
 * Datum of all types can be generated in a quoted string format
 * (e.g., '100' for integer 100), and rely on PG's type cast to function
 * correctly. Here, we specifically handle some cases to ignore quotes to
 * make the generated string look better.
 */
static void
appendDatumToString(StringInfo str, uint64_t datum, Oid typid, int encoding)
{
	const char *datum_str = YBDatumToString(datum, typid);
	switch (typid)
	{
		case INT2OID:
		case INT4OID:
		case INT8OID:
		case OIDOID:
		case FLOAT4OID:
		case FLOAT8OID:
		case NUMERICOID:
			/*
			 * These types are converted to string without quotes unless
			 * they contain values: Infinity and NaN.
			 */
			if (strspn(datum_str, "0123456789 +-eE.") == strlen(datum_str))
				appendStringInfoString(str, datum_str);
			else
				appendStringInfo(str, "'%s'", datum_str);
			break;
		/*
		 * Currently, cannot create tables/indexes with a key containing
		 * type 'BIT' or 'VARBIT'.
		 */
		case BITOID:
		case VARBITOID:
			ereport(ERROR,
					(errcode(ERRCODE_FEATURE_NOT_SUPPORTED),
					 errmsg("type: %s not yet supported",
							YBPgTypeOidToStr(typid))));
			break;
		default:
			/* All other types are appended as string literals. */
			appendStringLiteral(str, datum_str, encoding);
			break;
	}
}

/*
 * This function gets range relations' split point values as PG datums.
 * It also stores key columns' data types in input parameters: pkeys_atttypid.
 */
static void
getSplitPointsInfo(Oid relid, YBCPgTableDesc yb_tabledesc,
				   YbTableProperties yb_table_properties,
				   Oid *pkeys_atttypid,
				   YBCPgSplitDatum *split_datums,
				   bool *has_null)
{
	Assert(yb_table_properties->num_tablets > 1);

	size_t num_range_key_columns = yb_table_properties->num_range_key_columns;
	const YBCPgTypeEntity *type_entities[num_range_key_columns];
	YBCPgTypeAttrs type_attrs_arr[num_range_key_columns];
	/*
	 * Get key columns' YBCPgTypeEntity and YBCPgTypeAttrs.
	 * For range-partitioned tables, use primary key to get key columns' type
	 * info. For range-partitioned indexes, get key columns' type info from
	 * indexes themselves.
	 */
	Relation rel = relation_open(relid, AccessShareLock);
	bool is_table = rel->rd_rel->relkind == RELKIND_RELATION;
	Relation index_rel = is_table
							? relation_open(RelationGetPrimaryKeyIndex(rel),
											AccessShareLock)
							: rel;
	Form_pg_index rd_index = index_rel->rd_index;
	TupleDesc tupledesc = rel->rd_att;

	for (int i = 0; i < rd_index->indnkeyatts; ++i)
	{
		Form_pg_attribute attr =
			TupleDescAttr(tupledesc, is_table ? rd_index->indkey.values[i] - 1
											  : i);
		type_entities[i] = YbDataTypeFromOidMod(InvalidAttrNumber,
												attr->atttypid);
		YBCPgTypeAttrs type_attrs;
		type_attrs.typmod = attr->atttypmod;
		type_attrs_arr[i] = type_attrs;
		pkeys_atttypid[i] = attr->atttypid;
	}
	if (is_table)
		relation_close(index_rel, AccessShareLock);
	relation_close(rel, AccessShareLock);

	/* Get Split point values as Postgres datums */
	HandleYBStatus(YBCGetSplitPoints(yb_tabledesc, type_entities,
									 type_attrs_arr, split_datums, has_null));
}

/*
 * This function constructs SPLIT AT VALUES clause for range-partitioned tables
 * with more than one tablet.
 */
static void
rangeSplitClause(Oid relid, YBCPgTableDesc yb_tabledesc,
				 YbTableProperties yb_table_properties, StringInfo str)
{
	Assert(!str->len);
	Assert(yb_table_properties->num_tablets > 1);
	size_t num_range_key_columns = yb_table_properties->num_range_key_columns;
	size_t num_splits = yb_table_properties->num_tablets - 1;
	Oid pkeys_atttypid[num_range_key_columns];
	YBCPgSplitDatum split_datums[num_splits * num_range_key_columns];
	StringInfo prev_split_point = makeStringInfo();
	StringInfo cur_split_point = makeStringInfo();
	bool has_null = false;

	/* Get Split point values as Postgres datum */
	getSplitPointsInfo(relid, yb_tabledesc, yb_table_properties, pkeys_atttypid,
					   split_datums, &has_null);

	/*
	 * Check for existence of NULL in split points.
	 * We don't support specify NULL in SPLIT AT VALUES clause for both
	 * CREATE TABLE and CREATE INDEX.
	 * However, split points of indexes generated by tablet splitting can have
	 * NULLs in its split points.
	 */
	if (has_null)
	{
		ereport(WARNING,
				(errcode(ERRCODE_FEATURE_NOT_SUPPORTED),
				 errmsg("NULL value present in split points"),
				 errdetail("Specifying NULL value in SPLIT AT VALUES clause is "
						   "not supported.")));
		return;
	}

	/* Process Datum and use StringInfo to accumulate c-string data */
	appendStringInfoString(str, "SPLIT AT VALUES (");
	for (int split_idx = 0; split_idx < num_splits; ++split_idx)
	{
		if (split_idx)
		{
			appendStringInfoString(str, ", ");
		}
		appendStringInfoChar(cur_split_point, '(');
		for (int col_idx = 0; col_idx < num_range_key_columns; ++col_idx)
		{
			if (col_idx)
			{
				appendStringInfoString(cur_split_point, ", ");
			}
			int split_datum_idx = split_idx * num_range_key_columns + col_idx;
			if (split_datums[split_datum_idx].datum_kind ==
				YB_YQL_DATUM_LIMIT_MIN)
			{
				/* Min boundary */
				appendStringInfoString(cur_split_point, "MINVALUE");
			}
			else if (split_datums[split_datum_idx].datum_kind ==
					 YB_YQL_DATUM_LIMIT_MAX)
			{
				/* Max boundary */
				appendStringInfoString(cur_split_point, "MAXVALUE");
			}
			else
			{
				/* Actual datum value */
				appendDatumToString(cur_split_point,
									split_datums[split_datum_idx].datum,
									pkeys_atttypid[col_idx],
									pg_get_client_encoding());
			}
		}
		appendStringInfoChar(cur_split_point, ')');

		/*
		 * Check for duplicate split points.
		 * Given current syntax of SPLIT AT VALUES doesn't allow specifying
		 * hidden column values for indexes, and tablet splitting can
		 * happen on hidden columns of indexes,
		 * duplicate split points (excluding the hidden column)
		 * can happen for indexes.
		 */
		if (strcmp(cur_split_point->data, prev_split_point->data) == 0)
		{
			ereport(WARNING,
					(errcode(ERRCODE_WARNING),
					 errmsg("duplicate split points in SPLIT AT VALUES clause "
							"of relation with oid %u", relid)));
			/* Empty string if duplicate split points exist. */
			resetStringInfo(str);
			return;
		}
		appendStringInfoString(str, cur_split_point->data);
		resetStringInfo(prev_split_point);
		appendStringInfoString(prev_split_point, cur_split_point->data);
		resetStringInfo(cur_split_point);
	}
	appendStringInfoChar(str, ')');
}

Datum
yb_get_range_split_clause(PG_FUNCTION_ARGS)
{
	Oid			relid = PG_GETARG_OID(0);
	bool		exists_in_yb = false;
	YBCPgTableDesc yb_tabledesc = NULL;
	YbTablePropertiesData yb_table_properties;
	StringInfoData str;
	char	   *range_split_clause = NULL;

	HandleYBStatus(YBCPgTableExists(MyDatabaseId, relid, &exists_in_yb));
	if (!exists_in_yb)
	{
		elog(NOTICE, "relation with oid %u is not backed by YB", relid);
		PG_RETURN_NULL();
	}

	HandleYBStatus(YBCPgGetTableDesc(MyDatabaseId, relid, &yb_tabledesc));
	HandleYBStatus(YBCPgGetTableProperties(yb_tabledesc, &yb_table_properties));

	if (yb_table_properties.num_hash_key_columns > 0)
	{
		elog(NOTICE, "relation with oid %u is not range-partitioned", relid);
		PG_RETURN_NULL();
	}

	/*
	 * Get SPLIT AT VALUES clause for range relations with more than one tablet.
	 * Skip one-tablet range-partition relations such that this function
	 * return an empty string for them.
	 */
	initStringInfo(&str);
	if (yb_table_properties.num_tablets > 1)
		rangeSplitClause(relid, yb_tabledesc, &yb_table_properties, &str);
	range_split_clause = str.data;

	PG_RETURN_CSTRING(range_split_clause);
}

const char*
yb_fetch_current_transaction_priority(void)
{
	TxnPriorityRequirement txn_priority_type;
	double				   txn_priority;
	static char			   buf[50];

	txn_priority_type = YBCGetTransactionPriorityType();
	txn_priority	  = YBCGetTransactionPriority();

	if (txn_priority_type == kHighestPriority)
		snprintf(buf, sizeof(buf), "Highest priority transaction");
	else if (txn_priority_type == kHigherPriorityRange)
		snprintf(buf, sizeof(buf),
				 "%.9lf (High priority transaction)", txn_priority);
	else
		snprintf(buf, sizeof(buf),
				 "%.9lf (Normal priority transaction)", txn_priority);

	return buf;
}

Datum
yb_get_current_transaction_priority(PG_FUNCTION_ARGS)
{
	PG_RETURN_CSTRING(yb_fetch_current_transaction_priority());
}

Datum
yb_get_effective_transaction_isolation_level(PG_FUNCTION_ARGS)
{
	PG_RETURN_CSTRING(yb_fetch_effective_transaction_isolation_level());
}

/*
 * This PG function takes one optional bool input argument (legacy).
 * If the input argument is not specified or its value is false, this function
 * returns whether the current database is a colocated database.
 * If the value of the input argument is true, this function returns whether the
 * current database is a legacy colocated database.
 */
Datum
yb_is_database_colocated(PG_FUNCTION_ARGS)
{
	if (!PG_GETARG_BOOL(0))
		PG_RETURN_BOOL(MyDatabaseColocated);
	PG_RETURN_BOOL(MyDatabaseColocated && MyColocatedDatabaseLegacy);
}

/*
 * This function serves mostly as a helper for YSQL migration to introduce
 * pg_yb_catalog_version table without breaking version continuity.
 */
Datum
yb_catalog_version(PG_FUNCTION_ARGS)
{
	PG_RETURN_UINT64(YbGetMasterCatalogVersion());
}

Datum
yb_is_local_table(PG_FUNCTION_ARGS)
{
	Oid tableOid = PG_GETARG_OID(0);

	/* Fetch required info about the relation */
	Relation relation = relation_open(tableOid, NoLock);
	Oid tablespaceId = relation->rd_rel->reltablespace;
	bool isTempTable =
		(relation->rd_rel->relpersistence == RELPERSISTENCE_TEMP);
	RelationClose(relation);

	/* Temp tables are local. */
	if (isTempTable)
	{
			PG_RETURN_BOOL(true);
	}
	GeolocationDistance distance = get_tablespace_distance(tablespaceId);
	PG_RETURN_BOOL(distance == REGION_LOCAL || distance == ZONE_LOCAL);
}

Datum
yb_server_region(PG_FUNCTION_ARGS) {
	const char *current_region = YBGetCurrentRegion();

	if (current_region == NULL)
		PG_RETURN_NULL();

	return CStringGetTextDatum(current_region);
}

Datum
yb_server_cloud(PG_FUNCTION_ARGS)
{
	const char *current_cloud = YBGetCurrentCloud();

	if (current_cloud == NULL)
		PG_RETURN_NULL();

	return CStringGetTextDatum(current_cloud);
}

Datum
yb_server_zone(PG_FUNCTION_ARGS)
{
	const char *current_zone = YBGetCurrentZone();

	if (current_zone == NULL)
		PG_RETURN_NULL();

	return CStringGetTextDatum(current_zone);
}

/*---------------------------------------------------------------------------*/
/* Deterministic DETAIL order                                                */
/*---------------------------------------------------------------------------*/

static int yb_detail_sort_comparator(const void *a, const void *b)
{
	return strcmp(*(const char **) a, *(const char **) b);
}

typedef struct {
	char **lines;
	int length;
} DetailSorter;

void detail_sorter_from_list(DetailSorter *v, List *litems, int capacity)
{
	v->lines = (char **)palloc(sizeof(char *) * capacity);
	v->length = 0;
	ListCell *lc;
	foreach (lc, litems)
	{
		if (v->length < capacity)
		{
			v->lines[v->length++] = (char *)lfirst(lc);
		}
	}
}

char **detail_sorter_lines_sorted(DetailSorter *v)
{
	qsort(v->lines, v->length,
		sizeof (const char *), yb_detail_sort_comparator);
	return v->lines;
}

void detail_sorter_free(DetailSorter *v)
{
	pfree(v->lines);
}

char *YBDetailSorted(char *input)
{
	if (input == NULL)
		return input;

	// this delimiter is hard coded in backend/catalog/pg_shdepend.c,
	// inside of the storeObjectDescription function:
	char delimiter[2] = "\n";

	// init stringinfo used for concatenation of the output:
	StringInfoData s;
	initStringInfo(&s);

	// this list stores the non-empty tokens, extra counter to know how many:
	List *line_store = NIL;
	int line_count = 0;

	char *token;
	token = strtok(input, delimiter);
	while (token != NULL)
	{
		if (strcmp(token, "") != 0)
		{
			line_store = lappend(line_store, token);
			line_count++;
		}
		token = strtok(NULL, delimiter);
	}

	DetailSorter sorter;
	detail_sorter_from_list(&sorter, line_store, line_count);

	if (line_count == 0)
	{
		// put the original input in:
		appendStringInfoString(&s, input);
	}
	else
	{
		char **sortedLines = detail_sorter_lines_sorted(&sorter);
		for (int i=0; i<line_count; i++)
		{
			if (sortedLines[i] != NULL) {
				if (i > 0)
					appendStringInfoString(&s, delimiter);
				appendStringInfoString(&s, sortedLines[i]);
			}
		}
	}

	detail_sorter_free(&sorter);
	list_free(line_store);

	return s.data;
}

/*
 * This function is adapted from code in varlena.c.
 */
static const char*
YBComputeNonCSortKey(Oid collation_id, const char* value, int64_t bytes) {
	/*
	 * We expect collation_id is a valid non-C collation.
	 */
	pg_locale_t locale = 0;
	if (collation_id != DEFAULT_COLLATION_OID)
	{
		locale = pg_newlocale_from_collation(collation_id);
		Assert(locale);
	}
	static const int kTextBufLen = 1024;
	Size bsize = -1;
	bool is_icu_provider = false;
	const int buflen1 = bytes;
	char* buf1 = palloc(buflen1 + 1);
	char* buf2 = palloc(kTextBufLen);
	int buflen2 = kTextBufLen;
	memcpy(buf1, value, bytes);
	buf1[buflen1] = '\0';

#ifdef USE_ICU
	int32_t		ulen = -1;
	UChar		*uchar = NULL;
#endif

#ifdef USE_ICU
	/* When using ICU, convert string to UChar. */
	if (locale && locale->provider == COLLPROVIDER_ICU)
	{
		is_icu_provider = true;
		ulen = icu_to_uchar(&uchar, buf1, buflen1);
	}
#endif

	/*
	 * Loop: Call strxfrm() or ucol_getSortKey(), possibly enlarge buffer,
	 * and try again. Both of these functions have the result buffer
	 * content undefined if the result did not fit, so we need to retry
	 * until everything fits.
	 */
	for (;;)
	{
#ifdef USE_ICU
		if (locale && locale->provider == COLLPROVIDER_ICU)
		{
			bsize = ucol_getSortKey(locale->info.icu.ucol,
									uchar, ulen,
									(uint8_t *) buf2, buflen2);
		}
		else
#endif
#ifdef HAVE_LOCALE_T
		if (locale && locale->provider == COLLPROVIDER_LIBC)
			bsize = strxfrm_l(buf2, buf1, buflen2, locale->info.lt);
		else
#endif
			bsize = strxfrm(buf2, buf1, buflen2);

		if (bsize < buflen2)
			break;

		/*
		 * Grow buffer and retry.
		 */
		pfree(buf2);
		buflen2 = Max(bsize + 1, Min(buflen2 * 2, MaxAllocSize));
		buf2 = palloc(buflen2);
	}

#ifdef USE_ICU
	if (uchar)
		pfree(uchar);
#endif

	pfree(buf1);
	if (is_icu_provider)
	{
		Assert(bsize > 0);
		/*
		 * Each sort key ends with one \0 byte and does not contain any
		 * other \0 byte. The terminating \0 byte is included in bsize.
		 */
		Assert(buf2[bsize - 1] == '\0');
	}
	else
	{
		Assert(bsize >= 0);
		/*
		 * Both strxfrm and strxfrm_l return the length of the transformed
		 * string not including the terminating \0 byte.
		 */
		Assert(buf2[bsize] == '\0');
	}
	return buf2;
}

void YBGetCollationInfo(
	Oid collation_id,
	const YBCPgTypeEntity *type_entity,
	Datum datum,
	bool is_null,
	YBCPgCollationInfo *collation_info) {

	if (!type_entity) {
		Assert(collation_id == InvalidOid);
		collation_info->collate_is_valid_non_c = false;
		collation_info->sortkey = NULL;
		return;
	}

	if (type_entity->yb_type != YB_YQL_DATA_TYPE_STRING) {
		/*
		 * A character array type is processed as YB_YQL_DATA_TYPE_BINARY but it
		 * can have a collation. For example:
		 *   CREATE TABLE t (id text[] COLLATE "en_US.utf8");
		 *
		 * GIN indexes have null categories, so ybgin indexes pass the category
		 * number down using GIN_NULL type. Even if the column is collatable,
		 * nulls should be unaffected by collation.
		 *
		 * pg_trgm GIN indexes have key type int32 but also valid collation for
		 * regex purposes on the indexed type text. Add an exception here for
		 * int32. Since this relaxes the assert for other situations involving
		 * int32, a proper fix should be done in the future.
		 */
		Assert(collation_id == InvalidOid ||
			   type_entity->yb_type == YB_YQL_DATA_TYPE_BINARY ||
			   type_entity->yb_type == YB_YQL_DATA_TYPE_GIN_NULL ||
			   type_entity->yb_type == YB_YQL_DATA_TYPE_INT32);
		collation_info->collate_is_valid_non_c = false;
		collation_info->sortkey = NULL;
		return;
	}
	switch (type_entity->type_oid) {
		case NAMEOID:
			/*
			 * In bootstrap code, postgres 11.2 hard coded to InvalidOid but
			 * postgres 13.2 hard coded to C_COLLATION_OID. Adjust the assertion
			 * when we upgrade to postgres 13.2.
			 */
			Assert(collation_id == InvalidOid);
			collation_id = C_COLLATION_OID;
			break;
		case TEXTOID:
		case BPCHAROID:
		case VARCHAROID:
			if (collation_id == InvalidOid) {
				/*
				 * In postgres, an index can include columns. Included columns
				 * have no collation. Included character column value will be
				 * stored as C collation. It can only be stored and retrieved
				 * as a value in DocDB. Any comparison must be done by the
				 * postgres layer.
				 */
				collation_id = C_COLLATION_OID;
			}
			break;
		case CSTRINGOID:
			Assert(collation_id == C_COLLATION_OID);
			break;
		default:
			/* Not supported text type. */
			Assert(false);
	}
	collation_info->collate_is_valid_non_c = YBIsCollationValidNonC(collation_id);
	if (!is_null && collation_info->collate_is_valid_non_c) {
		char *value;
		int64_t bytes = type_entity->datum_fixed_size;
		type_entity->datum_to_yb(datum, &value, &bytes);
		/*
		 * Collation sort keys are compared using strcmp so they are null
		 * terminated and cannot have embedded \0 byte.
		 */
		collation_info->sortkey = YBComputeNonCSortKey(collation_id, value, bytes);
	} else {
		collation_info->sortkey = NULL;
	}
}

static bool YBNeedCollationEncoding(const YBCPgColumnInfo *column_info) {
	/* We only need collation encoding for range keys. */
	return (column_info->is_primary && !column_info->is_hash);
}

void YBSetupAttrCollationInfo(YBCPgAttrValueDescriptor *attr, const YBCPgColumnInfo *column_info) {
	if (attr->collation_id != InvalidOid && !YBNeedCollationEncoding(column_info)) {
		attr->collation_id = InvalidOid;
	}
	YBGetCollationInfo(attr->collation_id, attr->type_entity, attr->datum,
					   attr->is_null, &attr->collation_info);
}

bool YBIsCollationValidNonC(Oid collation_id) {
	/*
	 * For now we only allow database to have C collation. Therefore for
	 * DEFAULT_COLLATION_OID it cannot be a valid non-C collation. This
	 * special case for DEFAULT_COLLATION_OID is made here because YB
	 * PgExpr code is called before Postgres has properly setup the default
	 * collation to that of the database connected. So lc_collate_is_c can
	 * return false for DEFAULT_COLLATION_OID which isn't correct.
	 * We stop support non-C collation if collation support is disabled.
	 */
	bool is_valid_non_c = YBIsCollationEnabled() &&
						  OidIsValid(collation_id) &&
						  collation_id != DEFAULT_COLLATION_OID &&
						  !lc_collate_is_c(collation_id);
	/*
	 * For testing only, we use en_US.UTF-8 for default collation and
	 * this is a valid non-C collation.
	 */
	Assert(!kTestOnlyUseOSDefaultCollation || YBIsCollationEnabled());
	if (kTestOnlyUseOSDefaultCollation && collation_id == DEFAULT_COLLATION_OID)
		is_valid_non_c = true;
	return is_valid_non_c;
}

Oid YBEncodingCollation(YBCPgStatement handle, int attr_num, Oid attcollation) {
	if (attcollation == InvalidOid)
		return InvalidOid;
	YBCPgColumnInfo column_info = {0};
	HandleYBStatus(YBCPgDmlGetColumnInfo(handle, attr_num, &column_info));
	return YBNeedCollationEncoding(&column_info) ? attcollation : InvalidOid;
}

bool IsYbExtensionUser(Oid member) {
	return IsYugaByteEnabled() && has_privs_of_role(member, DEFAULT_ROLE_YB_EXTENSION);
}

bool IsYbFdwUser(Oid member) {
	return IsYugaByteEnabled() && has_privs_of_role(member, DEFAULT_ROLE_YB_FDW);
}

void YBSetParentDeathSignal()
{
#ifdef __linux__
	char* pdeathsig_str = getenv("YB_PG_PDEATHSIG");
	if (pdeathsig_str)
	{
		char* end_ptr = NULL;
		long int pdeathsig = strtol(pdeathsig_str, &end_ptr, 10);
		if (end_ptr == pdeathsig_str + strlen(pdeathsig_str)) {
			if (pdeathsig >= 1 && pdeathsig <= 31) {
				// TODO: prctl(PR_SET_PDEATHSIG) is Linux-specific, look into portable ways to
				// prevent orphans when parent is killed.
				prctl(PR_SET_PDEATHSIG, pdeathsig);
			}
			else
			{
				fprintf(
					stderr,
					"Error: YB_PG_PDEATHSIG is an invalid signal value: %ld",
					pdeathsig);
			}

		}
		else
		{
			fprintf(
				stderr,
				"Error: failed to parse the value of YB_PG_PDEATHSIG: %s",
				pdeathsig_str);
		}
	}
#endif
}

Oid YbGetStorageRelid(Relation relation) {
	if (relation->rd_rel->relkind == RELKIND_MATVIEW &&
		relation->rd_rel->relfilenode != InvalidOid) {
		return relation->rd_rel->relfilenode;
	}
	return RelationGetRelid(relation);
}

bool IsYbDbAdminUser(Oid member) {
	return IsYugaByteEnabled() && has_privs_of_role(member, DEFAULT_ROLE_YB_DB_ADMIN);
}

bool IsYbDbAdminUserNosuper(Oid member) {
	return IsYugaByteEnabled() && is_member_of_role_nosuper(member, DEFAULT_ROLE_YB_DB_ADMIN);
}

void YbCheckUnsupportedSystemColumns(int attnum, const char *colname, RangeTblEntry *rte) {
	if (rte->relkind == RELKIND_FOREIGN_TABLE)
		return;
	switch (attnum)
	{
		case SelfItemPointerAttributeNumber:
		case MinTransactionIdAttributeNumber:
		case MinCommandIdAttributeNumber:
		case MaxTransactionIdAttributeNumber:
		case MaxCommandIdAttributeNumber:
			ereport(ERROR,
					(errcode(ERRCODE_FEATURE_NOT_SUPPORTED),
					errmsg("System column \"%s\" is not supported yet", colname)));
		default:
			break;
	}
}

void YbRegisterSysTableForPrefetching(int sys_table_id) {
	int db_id = MyDatabaseId;
	int sys_table_index_id = InvalidOid;

	switch(sys_table_id)
	{
		// TemplateDb tables
		case AuthMemRelationId:                           // pg_auth_members
<<<<<<< HEAD
			sys_table_index_id = AuthMemMemRoleIndexId;
			db_id = Template1DbOid;
=======
			db_id = TemplateDbOid;
			sys_table_index_id = AuthMemMemRoleIndexId;
>>>>>>> f5f84e2f
			break;
		case AuthIdRelationId:                            // pg_authid
			db_id = Template1DbOid;
			sys_table_index_id = AuthIdRolnameIndexId;
			break;
		case DatabaseRelationId:                          // pg_database
			db_id = Template1DbOid;
			sys_table_index_id = DatabaseNameIndexId;
			break;

<<<<<<< HEAD
		case DbRoleSettingRelationId:                     // pg_db_role_setting
			db_id = Template1DbOid;
=======
		case DbRoleSettingRelationId:    switch_fallthrough(); // pg_db_role_setting
		case TableSpaceRelationId:       switch_fallthrough(); // pg_tablespace
		case YBCatalogVersionRelationId: switch_fallthrough(); // pg_yb_catalog_version
		case YbProfileRelationId:        switch_fallthrough(); // pg_yb_profile
		case YbRoleProfileRelationId:                          // pg_yb_role_profile
			db_id = TemplateDbOid;
>>>>>>> f5f84e2f
			break;

		// MyDb tables
		case AccessMethodProcedureRelationId:             // pg_amproc
			sys_table_index_id = AccessMethodProcedureIndexId;
			break;
		case AccessMethodRelationId:                      // pg_am
			sys_table_index_id = AmNameIndexId;
			break;
		case AttrDefaultRelationId:                       // pg_attrdef
			sys_table_index_id = AttrDefaultIndexId;
			break;
		case AttributeRelationId:                         // pg_attribute
			sys_table_index_id = AttributeRelidNameIndexId;
			break;
		case CastRelationId:                              // pg_cast
			sys_table_index_id = CastSourceTargetIndexId;
			break;
		case ConstraintRelationId:                        // pg_constraint
			sys_table_index_id = ConstraintRelidTypidNameIndexId;
			break;
		case IndexRelationId:                             // pg_index
			sys_table_index_id = IndexIndrelidIndexId;
			break;
		case InheritsRelationId:                          // pg_inherits
			sys_table_index_id = InheritsParentIndexId;
			break;
		case NamespaceRelationId:                         // pg_namespace
			sys_table_index_id = NamespaceNameIndexId;
			break;
		case OperatorClassRelationId:                     // pg_opclass
			sys_table_index_id = OpclassAmNameNspIndexId;
			break;
		case OperatorRelationId:                          // pg_operator
			sys_table_index_id = OperatorNameNspIndexId;
			break;
		case PolicyRelationId:                            // pg_policy
			sys_table_index_id = PolicyPolrelidPolnameIndexId;
			break;
		case ProcedureRelationId:                         // pg_proc
			sys_table_index_id = ProcedureNameArgsNspIndexId;
			break;
		case RelationRelationId:                          // pg_class
			sys_table_index_id = ClassNameNspIndexId;
			break;
		case RewriteRelationId:                           // pg_rewrite
			sys_table_index_id = RewriteRelRulenameIndexId;
			break;
		case TriggerRelationId:                           // pg_trigger
			sys_table_index_id = TriggerRelidNameIndexId;
			break;
		case TypeRelationId:                              // pg_type
			sys_table_index_id = TypeNameNspIndexId;
			break;
		case AccessMethodOperatorRelationId:              // pg_amop
			sys_table_index_id = AccessMethodOperatorIndexId;
			break;
		case PartitionedRelationId:                       // pg_partitioned_table
			break;

		default:
		{
			ereport(FATAL,
					(errcode(ERRCODE_INTERNAL_ERROR),
					 errmsg("Sys table '%d' is not yet intended for preloading", sys_table_id)));

		}
	}
	YBCRegisterSysTableForPrefetching(db_id, sys_table_id, sys_table_index_id);
}

void YbTryRegisterCatalogVersionTableForPrefetching()
{
	if (YbGetCatalogVersionType() == CATALOG_VERSION_CATALOG_TABLE)
		YbRegisterSysTableForPrefetching(YBCatalogVersionRelationId);
}

bool YBCIsRegionLocal(Relation rel) {
	double cost = 0.0;
	return IsNormalProcessingMode() &&
			!IsSystemRelation(rel) &&
			get_yb_tablespace_cost(rel->rd_rel->reltablespace, &cost) &&
			cost <= yb_interzone_cost;
}

bool check_yb_xcluster_consistency_level(char** newval, void** extra, GucSource source) {
	int newConsistency = XCLUSTER_CONSISTENCY_TABLET;
	if (strcmp(*newval, "tablet") == 0)
		newConsistency = XCLUSTER_CONSISTENCY_TABLET;
	else if (strcmp(*newval, "database") == 0)
		newConsistency = XCLUSTER_CONSISTENCY_DATABASE;
	else
		return false;

	*extra = malloc(sizeof(int));
	if (!*extra)
		return false;
	*((int*)*extra) = newConsistency;

	return true;
}

void assign_yb_xcluster_consistency_level(const char* newval, void* extra) {
	yb_xcluster_consistency_level = *((int*)extra);
}

void YBCheckServerAccessIsAllowed() {
	if (*YBCGetGFlags()->ysql_disable_server_file_access)
		ereport(ERROR,
				(errcode(ERRCODE_INSUFFICIENT_PRIVILEGE),
				 errmsg("server file access disabled"),
				 errdetail("tserver flag ysql_disable_server_file_access is "
						   "set to true")));
}

void YbUpdateReadRpcStats(YBCPgStatement handle,
						  YbPgRpcStats *reads, YbPgRpcStats *tbl_reads) {
	uint64_t read_count = 0, read_wait = 0, tbl_read_count = 0, tbl_read_wait = 0;
	YBCGetAndResetReadRpcStats(handle, &read_count, &read_wait,
							   &tbl_read_count, &tbl_read_wait);
	reads->count += read_count;
	reads->wait_time += read_wait;
	tbl_reads->count += tbl_read_count;
	tbl_reads->wait_time += tbl_read_wait;
}

void YbSetCatalogCacheVersion(YBCPgStatement handle, uint64_t version)
{
	HandleYBStatus(YBIsDBCatalogVersionMode()
		? YBCPgSetDBCatalogCacheVersion(handle, MyDatabaseId, version)
		: YBCPgSetCatalogCacheVersion(handle, version));
}

uint64_t YbGetSharedCatalogVersion()
{
	uint64_t version = 0;
	HandleYBStatus(YBIsDBCatalogVersionMode()
		? YBCGetSharedDBCatalogVersion(MyDatabaseId, &version)
		: YBCGetSharedCatalogVersion(&version));
	return version;
}

void YBUpdateRowLockPolicyForSerializable(
		int *effectiveWaitPolicy, LockWaitPolicy userLockWaitPolicy)
{
	/*
	 * TODO(concurrency-control): We don't honour SKIP LOCKED/ NO WAIT yet in serializable isolation
	 * level.
	 */
	if (userLockWaitPolicy == LockWaitSkip || userLockWaitPolicy == LockWaitError)
		elog(WARNING, "%s clause is not supported yet for SERIALIZABLE isolation (GH issue #11761)",
			userLockWaitPolicy == LockWaitSkip ? "SKIP LOCKED" : "NO WAIT");

	*effectiveWaitPolicy = LockWaitBlock;
	if (!YBIsWaitQueueEnabled())
	{
		/*
		 * If wait-queues are not enabled, we default to the "Fail-on-Conflict" policy which is
		 * mapped to LockWaitError right now (see WaitPolicy proto for meaning of
		 * "Fail-on-Conflict" and the reason why LockWaitError is not mapped to no-wait
		 * semantics but to Fail-on-Conflict semantics).
		 */
		*effectiveWaitPolicy = LockWaitError;
	}
}

uint32_t YbGetNumberOfDatabases()
{
	Assert(YBIsDBCatalogVersionMode());
	uint32_t num_databases = 0;
	HandleYBStatus(YBCGetNumberOfDatabases(&num_databases));
	Assert(num_databases > 0);
	return num_databases;
}<|MERGE_RESOLUTION|>--- conflicted
+++ resolved
@@ -247,16 +247,11 @@
 
 bool IsRealYBColumn(Relation rel, int attrNum)
 {
-<<<<<<< HEAD
-	return (attrNum > 0 && !TupleDescAttr(rel->rd_att, attrNum - 1)->attisdropped);
+	return (attrNum > 0 && !TupleDescAttr(rel->rd_att, attrNum - 1)->attisdropped));
 #ifdef NEIL_OID
 			/* OID is now a regular column */
 	       || (rel->rd_rel->relhasoids && attrNum == ObjectIdAttributeNumber);
 #endif
-=======
-	return (attrNum > 0 && !TupleDescAttr(rel->rd_att, attrNum - 1)->attisdropped) ||
-		   (rel->rd_rel->relhasoids && attrNum == ObjectIdAttributeNumber);
->>>>>>> f5f84e2f
 }
 
 bool IsYBSystemColumn(int attrNum)
@@ -3090,13 +3085,8 @@
 	{
 		// TemplateDb tables
 		case AuthMemRelationId:                           // pg_auth_members
-<<<<<<< HEAD
+			db_id = Template1DbOid;
 			sys_table_index_id = AuthMemMemRoleIndexId;
-			db_id = Template1DbOid;
-=======
-			db_id = TemplateDbOid;
-			sys_table_index_id = AuthMemMemRoleIndexId;
->>>>>>> f5f84e2f
 			break;
 		case AuthIdRelationId:                            // pg_authid
 			db_id = Template1DbOid;
@@ -3107,17 +3097,12 @@
 			sys_table_index_id = DatabaseNameIndexId;
 			break;
 
-<<<<<<< HEAD
-		case DbRoleSettingRelationId:                     // pg_db_role_setting
-			db_id = Template1DbOid;
-=======
 		case DbRoleSettingRelationId:    switch_fallthrough(); // pg_db_role_setting
 		case TableSpaceRelationId:       switch_fallthrough(); // pg_tablespace
 		case YBCatalogVersionRelationId: switch_fallthrough(); // pg_yb_catalog_version
 		case YbProfileRelationId:        switch_fallthrough(); // pg_yb_profile
 		case YbRoleProfileRelationId:                          // pg_yb_role_profile
-			db_id = TemplateDbOid;
->>>>>>> f5f84e2f
+			db_id = Template1DbOid;
 			break;
 
 		// MyDb tables
