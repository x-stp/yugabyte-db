/*-------------------------------------------------------------------------
 *
 * pg_yb_utils.c
 *	  Utilities for YugaByte/PostgreSQL integration that have to be defined on
 *	  the PostgreSQL side.
 *
 * Copyright (c) YugaByte, Inc.
 *
 * Licensed under the Apache License, Version 2.0 (the "License"); you may not
 * use this file except in compliance with the License.  You may obtain a copy
 * of the License at
 *
 * http://www.apache.org/licenses/LICENSE-2.0
 *
 * Unless required by applicable law or agreed to in writing, software
 * distributed under the License is distributed on an "AS IS" BASIS, WITHOUT
 * WARRANTIES OR CONDITIONS OF ANY KIND, either express or implied.  See the
 * License for the specific language governing permissions and limitations
 * under the License.
 *
 * IDENTIFICATION
 *	  src/backend/utils/misc/pg_yb_utils.c
 *
 *-------------------------------------------------------------------------
 */

#include "pg_yb_utils.h"

#include <assert.h>
#include <inttypes.h>
#include <sys/stat.h>
#include <sys/time.h>
#include <sys/types.h>
#include <unistd.h>

#include "c.h"
#include "postgres.h"
#include "miscadmin.h"
#include "access/htup.h"
#include "access/htup_details.h"
#include "access/relation.h"
#include "access/sysattr.h"
#include "access/table.h"
#include "access/tupdesc.h"
#include "access/xact.h"
#include "executor/ybcExpr.h"
#include "catalog/catalog.h"
#include "catalog/index.h"
#include "catalog/indexing.h"
#include "catalog/pg_am.h"
#include "catalog/pg_amop.h"
#include "catalog/pg_amproc.h"
#include "catalog/pg_attrdef.h"
#include "catalog/pg_auth_members.h"
#include "catalog/pg_authid.h"
#include "catalog/pg_cast.h"
#include "catalog/pg_collation.h"
#include "catalog/pg_constraint.h"
#include "catalog/pg_database.h"
#include "catalog/pg_db_role_setting.h"
#include "catalog/pg_inherits.h"
#include "catalog/pg_namespace.h"
#include "catalog/pg_opclass.h"
#include "catalog/pg_operator.h"
#include "catalog/pg_partitioned_table.h"
#include "catalog/pg_policy.h"
#include "catalog/pg_proc.h"
#include "catalog/pg_range_d.h"
#include "catalog/pg_rewrite.h"
#include "catalog/pg_statistic_d.h"
#include "catalog/pg_tablespace.h"
#include "catalog/pg_trigger.h"
#include "catalog/pg_type.h"
#include "catalog/pg_yb_catalog_version.h"
#include "catalog/pg_yb_profile.h"
#include "catalog/pg_yb_role_profile.h"
#include "catalog/yb_catalog_version.h"
#include "catalog/yb_type.h"
#include "commands/dbcommands.h"
#include "commands/defrem.h"
#include "commands/variable.h"
#include "commands/ybccmds.h"
#include "common/ip.h"
#include "common/pg_yb_common.h"
#include "lib/stringinfo.h"
#include "libpq/hba.h"
#include "libpq/libpq.h"
#include "libpq/libpq-be.h"
#include "nodes/makefuncs.h"
#include "optimizer/cost.h"
#include "parser/parse_utilcmd.h"
#include "tcop/utility.h"
#include "utils/builtins.h"
#include "utils/datum.h"
#include "utils/fmgroids.h"
#include "utils/lsyscache.h"
#include "utils/pg_locale.h"
#include "utils/rel.h"
#include "utils/spccache.h"
#include "utils/syscache.h"
#include "utils/uuid.h"
#include "fmgr.h"
#include "funcapi.h"
#include "mb/pg_wchar.h"

#include "yb/yql/pggate/util/ybc_util.h"
#include "yb/yql/pggate/ybc_pggate.h"
#include "pgstat.h"
#include "postmaster/interrupt.h"
#include "nodes/readfuncs.h"
#include "yb_ash.h"

#ifdef HAVE_SYS_PRCTL_H
#include <sys/prctl.h>
#endif

static uint64_t yb_catalog_cache_version = YB_CATCACHE_VERSION_UNINITIALIZED;
static uint64_t yb_last_known_catalog_cache_version =
	YB_CATCACHE_VERSION_UNINITIALIZED;

uint64_t YBGetActiveCatalogCacheVersion() {
	if (yb_catalog_version_type == CATALOG_VERSION_CATALOG_TABLE &&
		YBGetDdlNestingLevel() > 0)
		return yb_catalog_cache_version + 1;

	return yb_catalog_cache_version;
}

uint64_t
YbGetCatalogCacheVersion()
{
	return yb_catalog_cache_version;
}

uint64_t
YbGetLastKnownCatalogCacheVersion()
{
	const uint64_t shared_catalog_version = YbGetSharedCatalogVersion();
	return shared_catalog_version > yb_last_known_catalog_cache_version ?
		shared_catalog_version : yb_last_known_catalog_cache_version;
}

YBCPgLastKnownCatalogVersionInfo
YbGetCatalogCacheVersionForTablePrefetching()
{
	// TODO: In future YBGetLastKnownCatalogCacheVersion must be used instead of
	//       YbGetMasterCatalogVersion to reduce numer of RPCs to a master.
	//       But this requires some additional changes. This optimization will
	//       be done separately.
	uint64_t version = YB_CATCACHE_VERSION_UNINITIALIZED;
	bool is_db_catalog_version_mode = YBIsDBCatalogVersionMode();
	if (*YBCGetGFlags()->ysql_enable_read_request_caching)
	{
		YBCPgResetCatalogReadTime();
		version = YbGetMasterCatalogVersion();
	}
	return (YBCPgLastKnownCatalogVersionInfo){
		.version = version,
		.is_db_catalog_version_mode = is_db_catalog_version_mode};
}

void
YbUpdateCatalogCacheVersion(uint64_t catalog_cache_version)
{
	yb_catalog_cache_version = catalog_cache_version;
	yb_pgstat_set_catalog_version(yb_catalog_cache_version);
	YbUpdateLastKnownCatalogCacheVersion(yb_catalog_cache_version);
	if (*YBCGetGFlags()->log_ysql_catalog_versions)
		ereport(LOG,
				(errmsg("set local catalog version: %" PRIu64,
						yb_catalog_cache_version)));
}

void
YbUpdateLastKnownCatalogCacheVersion(uint64_t catalog_cache_version)
{
	if (yb_last_known_catalog_cache_version < catalog_cache_version)
		yb_last_known_catalog_cache_version	= catalog_cache_version;
}

void
YbResetCatalogCacheVersion()
{
	yb_catalog_cache_version = YB_CATCACHE_VERSION_UNINITIALIZED;
	yb_pgstat_set_catalog_version(yb_catalog_cache_version);
}

/** These values are lazily initialized based on corresponding environment variables. */
int ybc_pg_double_write = -1;
int ybc_disable_pg_locking = -1;

/* Forward declarations */
static void YBCInstallTxnDdlHook();
static bool YBCanEnableDBCatalogVersionMode();

bool yb_enable_docdb_tracing = false;
bool yb_read_from_followers = false;
int32_t yb_follower_read_staleness_ms = 0;

bool
IsYugaByteEnabled()
{
	/* We do not support Init/Bootstrap processing modes yet. */
	return YBCPgIsYugaByteEnabled();
}

void
CheckIsYBSupportedRelation(Relation relation)
{
	const char relkind = relation->rd_rel->relkind;
	CheckIsYBSupportedRelationByKind(relkind);
}

void
CheckIsYBSupportedRelationByKind(char relkind)
{
	if (!(relkind == RELKIND_RELATION || relkind == RELKIND_INDEX ||
		  relkind == RELKIND_VIEW || relkind == RELKIND_SEQUENCE ||
		  relkind == RELKIND_COMPOSITE_TYPE || relkind == RELKIND_PARTITIONED_TABLE ||
		  relkind == RELKIND_PARTITIONED_INDEX || relkind == RELKIND_FOREIGN_TABLE ||
		  relkind == RELKIND_MATVIEW))
		ereport(ERROR,
				(errcode(ERRCODE_FEATURE_NOT_SUPPORTED),
								errmsg("This feature is not supported in YugaByte.")));
}

bool
IsYBRelation(Relation relation)
{
	/*
	 * NULL relation is possible if regular ForeignScan is confused for
	 * Yugabyte sequential scan, which is backed by ForeignScan, too.
	 * Rather than performing probably not trivial and unreliable checks by
	 * the caller to distinguish them, we allow NULL argument here.
	 */
	if (!IsYugaByteEnabled() || !relation)
		return false;

	const char relkind = relation->rd_rel->relkind;

	CheckIsYBSupportedRelationByKind(relkind);

	/* Currently only support regular tables and indexes.
	 * Temp tables and views are supported, but they are not YB relations. */
	return (relkind == RELKIND_RELATION || relkind == RELKIND_INDEX || relkind == RELKIND_PARTITIONED_TABLE ||
			relkind == RELKIND_PARTITIONED_INDEX || relkind == RELKIND_MATVIEW) &&
			relation->rd_rel->relpersistence != RELPERSISTENCE_TEMP;
}

bool
IsYBRelationById(Oid relid)
{
	Relation relation     = RelationIdGetRelation(relid);
	bool     is_supported = IsYBRelation(relation);
	RelationClose(relation);
	return is_supported;
}

bool
IsYBBackedRelation(Relation relation)
{
	return IsYBRelation(relation) ||
		(relation->rd_rel->relkind == RELKIND_VIEW &&
		relation->rd_rel->relpersistence != RELPERSISTENCE_TEMP);
}

bool
YbIsTempRelation(Relation relation)
{
	return relation->rd_rel->relpersistence == RELPERSISTENCE_TEMP;
}

bool IsRealYBColumn(Relation rel, int attrNum)
{
	return (attrNum > 0 && !TupleDescAttr(rel->rd_att, attrNum - 1)->attisdropped);
}

bool IsYBSystemColumn(int attrNum)
{
	return (attrNum == YBRowIdAttributeNumber ||
			attrNum == YBIdxBaseTupleIdAttributeNumber ||
			attrNum == YBUniqueIdxKeySuffixAttributeNumber);
}

AttrNumber YBGetFirstLowInvalidAttrNumber(bool is_yb_relation)
{
	return is_yb_relation ? YBFirstLowInvalidAttributeNumber : FirstLowInvalidHeapAttributeNumber;
}

AttrNumber YBGetFirstLowInvalidAttributeNumber(Relation relation)
{
	return IsYBRelation(relation)
		   ? YBFirstLowInvalidAttributeNumber
		   : FirstLowInvalidHeapAttributeNumber;
}

AttrNumber YBGetFirstLowInvalidAttributeNumberFromOid(Oid relid)
{
	Relation   relation = RelationIdGetRelation(relid);
	AttrNumber attr_num = YBGetFirstLowInvalidAttributeNumber(relation);
	RelationClose(relation);
	return attr_num;
}

int YBAttnumToBmsIndex(Relation rel, AttrNumber attnum)
{
	return YBAttnumToBmsIndexWithMinAttr(
		YBGetFirstLowInvalidAttributeNumber(rel), attnum);
}

AttrNumber YBBmsIndexToAttnum(Relation rel, int idx)
{
	return YBBmsIndexToAttnumWithMinAttr(
		YBGetFirstLowInvalidAttributeNumber(rel), idx);
}

int YBAttnumToBmsIndexWithMinAttr(AttrNumber minattr, AttrNumber attnum)
{
	return attnum - minattr + 1;
}

AttrNumber YBBmsIndexToAttnumWithMinAttr(AttrNumber minattr, int idx)
{
	return idx + minattr - 1;
}

/*
 * Get primary key columns as bitmap of a table,
 * subtracting minattr from attributes.
 */
static Bitmapset *GetTablePrimaryKeyBms(Relation rel,
										AttrNumber minattr,
										bool includeYBSystemColumns)
{
	Oid            dboid         = YBCGetDatabaseOid(rel);
	int            natts         = RelationGetNumberOfAttributes(rel);
	Bitmapset      *pkey         = NULL;
	YBCPgTableDesc ybc_tabledesc = NULL;
	MemoryContext  oldctx;

	/* Get the primary key columns 'pkey' from YugaByte. */
	HandleYBStatus(YBCPgGetTableDesc(dboid, YbGetRelfileNodeId(rel),
		&ybc_tabledesc));
	oldctx = MemoryContextSwitchTo(CacheMemoryContext);
	for (AttrNumber attnum = minattr; attnum <= natts; attnum++)
	{
		if ((!includeYBSystemColumns && !IsRealYBColumn(rel, attnum)) ||
			(!IsRealYBColumn(rel, attnum) && !IsYBSystemColumn(attnum)))
		{
			continue;
		}

		YBCPgColumnInfo column_info = {0};
		HandleYBTableDescStatus(YBCPgGetColumnInfo(ybc_tabledesc,
												   attnum,
												   &column_info),
								ybc_tabledesc);

		if (column_info.is_hash || column_info.is_primary)
		{
			pkey = bms_add_member(pkey, attnum - minattr);
		}
	}

	MemoryContextSwitchTo(oldctx);
	return pkey;
}

Bitmapset *YBGetTablePrimaryKeyBms(Relation rel)
{
	if (!rel->primary_key_bms) {
		rel->primary_key_bms = GetTablePrimaryKeyBms(
			rel,
			YBGetFirstLowInvalidAttributeNumber(rel) /* minattr */,
			false /* includeYBSystemColumns */);
	}
	return rel->primary_key_bms;
}

Bitmapset *YBGetTableFullPrimaryKeyBms(Relation rel)
{
	if (!rel->full_primary_key_bms) {
		rel->full_primary_key_bms = GetTablePrimaryKeyBms(
			rel,
			YBSystemFirstLowInvalidAttributeNumber + 1 /* minattr */,
			true /* includeYBSystemColumns */);
	}
	return rel->full_primary_key_bms;
}

extern bool YBRelHasOldRowTriggers(Relation rel, CmdType operation)
{
	TriggerDesc *trigdesc = rel->trigdesc;
	if (!trigdesc)
	{
		return false;
	}
	if (operation == CMD_DELETE)
	{
		return trigdesc->trig_delete_after_row ||
			   trigdesc->trig_delete_before_row;
	}
	if (operation != CMD_UPDATE)
	{
			return false;
	}
	if (rel->rd_rel->relkind != RELKIND_PARTITIONED_TABLE &&
		!rel->rd_rel->relispartition)
	{
		return trigdesc->trig_update_after_row ||
			   trigdesc->trig_update_before_row;
	}
	/*
	 * This is an update operation. We look for both update and delete triggers
	 * as update on partitioned tables can result in deletes as well.
	 */
	return trigdesc->trig_update_after_row ||
		 trigdesc->trig_update_before_row ||
		 trigdesc->trig_delete_after_row ||
		 trigdesc->trig_delete_before_row;
}

bool
YbRelHasBRUpdateTrigger(Relation rel)
{
	Assert(IsYBRelation(rel));
	TriggerDesc *trigdesc = rel->trigdesc;
	return trigdesc ? trigdesc->trig_update_before_row : false;
}

bool
YbIsDatabaseColocated(Oid dbid, bool *legacy_colocated_database)
{
	bool colocated;
	HandleYBStatus(YBCPgIsDatabaseColocated(dbid, &colocated,
											legacy_colocated_database));
	return colocated;
}

bool
YBRelHasSecondaryIndices(Relation relation)
{
	if (!relation->rd_rel->relhasindex)
		return false;

	bool	 has_indices = false;
	List	 *indexlist = RelationGetIndexList(relation);
	ListCell *lc;

	foreach(lc, indexlist)
	{
		if (lfirst_oid(lc) == relation->rd_pkindex)
			continue;
		has_indices = true;
		break;
	}

	list_free(indexlist);

	return has_indices;
}

bool
YBTransactionsEnabled()
{
	static int cached_value = -1;
	if (cached_value == -1)
	{
		cached_value = YBCIsEnvVarTrueWithDefault("YB_PG_TRANSACTIONS_ENABLED", true);
	}
	return IsYugaByteEnabled() && cached_value;
}

bool
YBIsReadCommittedSupported()
{
	static int cached_value = -1;
	if (cached_value == -1)
	{

#ifdef NDEBUG
		cached_value = YBCIsEnvVarTrueWithDefault("FLAGS_yb_enable_read_committed_isolation", false);
#else
		cached_value = YBCIsEnvVarTrueWithDefault("FLAGS_yb_enable_read_committed_isolation", true);
#endif
	}
	return cached_value;
}

bool
IsYBReadCommitted()
{
	return IsYugaByteEnabled() && YBIsReadCommittedSupported() &&
				 (XactIsoLevel == XACT_READ_COMMITTED || XactIsoLevel == XACT_READ_UNCOMMITTED);
}

bool
YBIsWaitQueueEnabled()
{
	static int cached_value = -1;
	if (cached_value == -1)
	{
		cached_value = YBCIsEnvVarTrueWithDefault("FLAGS_enable_wait_queues", true);
	}
	return IsYugaByteEnabled() && cached_value;
}

bool
YBSavepointsEnabled()
{
	static int cached_value = -1;
	if (cached_value == -1)
	{
		cached_value = YBCIsEnvVarTrueWithDefault("FLAGS_enable_pg_savepoints", true);
	}
	return IsYugaByteEnabled() && YBTransactionsEnabled() && cached_value;
}

/*
 * Return true if we are in per-database catalog version mode. In order to
 * use per-database catalog version mode, two conditions must be met:
 *   * --FLAGS_ysql_enable_db_catalog_version_mode=true
 *   * the table pg_yb_catalog_version has one row per database.
 * This function takes care of the YSQL upgrade from global catalog version
 * mode to per-database catalog version mode when the default value of
 * --FLAGS_ysql_enable_db_catalog_version_mode is changed to true. In this
 * upgrade procedure --FLAGS_ysql_enable_db_catalog_version_mode is set to
 * true before the table pg_yb_catalog_version is updated to have one row per
 * database.
 * This function does not consider going from per-database catalog version
 * mode back to global catalog version mode.
 */
bool
YBIsDBCatalogVersionMode()
{
	static bool cached_is_db_catalog_version_mode = false;

	if (cached_is_db_catalog_version_mode)
		return true;

	/*
	 * During bootstrap phase in initdb, CATALOG_VERSION_PROTOBUF_ENTRY is used
	 * for catalog version type.
	 */
	if (!IsYugaByteEnabled() ||
		YbGetCatalogVersionType() != CATALOG_VERSION_CATALOG_TABLE ||
		!*YBCGetGFlags()->ysql_enable_db_catalog_version_mode)
		return false;

	/*
	 * During second phase of initdb, per-db catalog version mode is supported.
	 */
	if (YBCIsInitDbModeEnvVarSet())
	{
		cached_is_db_catalog_version_mode = true;
		return true;
	}

	/*
	 * At this point, we know that FLAGS_ysql_enable_db_catalog_version_mode is
	 * turned on. However in case of YSQL upgrade we may not be ready to enable
	 * per-db catalog version mode yet. Note that we only provide support where
	 * we go from global catalog version mode to per-db catalog version mode,
	 * not for the opposite direction.
	 */
	if (YBCanEnableDBCatalogVersionMode())
	{
		cached_is_db_catalog_version_mode = true;
		/*
		 * If MyDatabaseId is not resolved, the caller is going to set up the
		 * catalog version in per-database catalog version mode. There is
		 * no need to set it up here.
		 */
		if (OidIsValid(MyDatabaseId))
		{
			/*
			 * MyDatabaseId is already resolved so the caller may have already
			 * set up the catalog version in global catalog version mode. The
			 * upgrade of table pg_yb_catalog_version to per-database catalog
			 * version mode does not change the catalog version of database
			 * template1 but will set the initial per-database catalog version
			 * value to 1 for all other databases. Set catalog version to 1
			 * except for database template1 to avoid unnecessary catalog cache
			 * refresh.
			 * Note that we assume there are no DDL statements running during
			 * YSQL upgrade and in particular we do not support concurrent DDL
			 * statements when switching from global catalog version mode to
			 * per-database catalog version mode. As of 2023-08-07, this is not
			 * enforced and therefore if a concurrent DDL statement is executed:
			 * (1) if this DDL statement also increments a table schema, we still
			 * have the table schema version mismatch check as a safety net to
			 * reject stale read/write RPCs;
			 * (2) if this DDL statement only increments the catalog version,
			 * then stale read/write RPCs are possible which can lead to wrong
			 * results;
			 */
			elog(LOG, "change to per-db mode");
			if (MyDatabaseId != Template1DbOid)
			{
				yb_last_known_catalog_cache_version = 1;
				YbUpdateCatalogCacheVersion(1);
			}
		}

		/*
		 * YB does write operation buffering to reduce the number of RPCs.
		 * That is, PG backend can buffer several write operations and send
		 * them out in a single RPC. Here we dynamically switch from global
		 * catalog version mode to per-database catalog version mode, so
		 * flush the buffered write operations. Otherwise, we can end up
		 * having the first write operations in global catalog version mode,
		 * and the rest write operations in per-database catalog version.
		 * Mixing global and per-database catalog versions in a single RPC
		 * triggers a tserver SCHECK failure.
		 */
		YBFlushBufferedOperations();
		return true;
	}

	/* We cannot enable per-db catalog version mode yet. */
	return false;
}

static bool
YBCanEnableDBCatalogVersionMode()
{
	/*
	 * Even when FLAGS_ysql_enable_db_catalog_version_mode is turned on we
	 * cannot simply enable per-database catalog mode if the table
	 * pg_yb_catalog_version does not have one row for each database.
	 * Consider YSQL upgrade, it happens after cluster software upgrade and
	 * can take time. During YSQL upgrade we need to wait until the
	 * pg_yb_catalog_version table is updated to have one row per database.
	 * In addition, we do not want to switch to per-database catalog version
	 * mode at any moment to prevent the following case:
	 *
	 * (1) At time t1, pg_yb_catalog_version is prefetched and there is only
	 * one row in the table because the table has not been upgraded yet.
	 * (2) At time t2 > t1, pg_yb_catalog_version is transactionally upgraded
	 * to have one row per database.
	 * (3) At time t3 > t2, assume that we already switched to per-database
	 * catalog version mode, then we will try to find the row of MyDatabaseId
	 * from the pg_yb_catalog_version data prefetched in step (1). That row
	 * would not exist because at time t1 pg_yb_catalog_version only had one
	 * row for template1. This is going to cause a user visible exception.
	 *
	 * Therefore after the pg_yb_catalog_version is upgraded, we may continue
	 * to remain on global catalog version mode until we are not doing
	 * prefetching.
	 */
	if (YBCIsSysTablePrefetchingStarted())
		return false;

	if (yb_test_stay_in_global_catalog_version_mode)
		return false;

	/*
	 * We assume that the table pg_yb_catalog_version has either exactly
	 * one row in global catalog version mode, or one row per database in
	 * per-database catalog version mode. It is unexpected if it has more
	 * than one rows but not exactly one row per database. During YSQL
	 * upgrade, the pg_yb_catalog_version is transactionally updated
	 * to have one row per database.
	 */
	return YbCatalogVersionTableInPerdbMode();
}

/*
 * Used to determine whether we should preload certain catalog tables.
 */
bool YbNeedAdditionalCatalogTables()
{
	return *YBCGetGFlags()->ysql_catalog_preload_additional_tables ||
			IS_NON_EMPTY_STR_FLAG(YBCGetGFlags()->ysql_catalog_preload_additional_table_list);
}

void
YBReportFeatureUnsupported(const char *msg)
{
	ereport(ERROR,
			(errcode(ERRCODE_FEATURE_NOT_SUPPORTED),
			 errmsg("%s", msg)));
}

static const char*
FetchUniqueConstraintName(Oid relation_id)
{
	const char* name = NULL;
	Relation rel = RelationIdGetRelation(relation_id);

	if (!rel->rd_index && rel->rd_pkindex != InvalidOid)
	{
		Relation pkey = RelationIdGetRelation(rel->rd_pkindex);

		name = pstrdup(RelationGetRelationName(pkey));

		RelationClose(pkey);
	}
	else
		name = pstrdup(RelationGetRelationName(rel));

	RelationClose(rel);
	return name;
}

/*
 * GetStatusMsgAndArgumentsByCode - get error message arguments out of the
 * status codes
 *
 * We already have cases when DocDB returns status with SQL code and
 * relation Oid, but without error message, assuming the message is generated
 * on Postgres side, with relation name retrieved by Oid. We have to keep
 * the functionality for backward compatibility.
 *
 * Same approach can be used for similar cases, when status is originated from
 * DocDB: by known SQL code the function may set or amend the error message and
 * message arguments.
 */
void
GetStatusMsgAndArgumentsByCode(const uint32_t pg_err_code,
							   uint16_t txn_err_code, YBCStatus s,
							   const char **msg_buf, size_t *msg_nargs,
							   const char ***msg_args, const char **detail_buf,
							   size_t *detail_nargs, const char ***detail_args)
{
	const char	*status_msg = YBCMessageAsCString(s);
	size_t		 status_nargs;
	const char **status_args = YBCStatusArguments(s, &status_nargs);


	// Initialize message and detail buffers with default values
	*msg_buf = status_msg;
	*msg_nargs = status_nargs;
	*msg_args = status_args;
	*detail_buf = NULL;
	*detail_nargs = 0;
	*detail_args = NULL;

	switch(pg_err_code)
	{
		case ERRCODE_T_R_SERIALIZATION_FAILURE:
			if(YBCIsTxnConflictError(txn_err_code))
			{
				*msg_buf = "could not serialize access due to concurrent update";
				*msg_nargs = 0;
				*msg_args = NULL;

				*detail_buf = status_msg;
				*detail_nargs = status_nargs;
				*detail_args = status_args;
			}
			else if(YBCIsTxnAbortedError(txn_err_code))
			{
				*msg_buf = "current transaction is expired or aborted";
				*msg_nargs = 0;
				*msg_args = NULL;

				*detail_buf = status_msg;
				*detail_nargs = status_nargs;
				*detail_args = status_args;
			}
			break;
		case ERRCODE_UNIQUE_VIOLATION:
			*msg_buf = "duplicate key value violates unique constraint \"%s\"";
			*msg_nargs = 1;
			*msg_args = (const char **) palloc(sizeof(const char *));
			(*msg_args)[0] = FetchUniqueConstraintName(YBCStatusRelationOid(s));
			break;
		case ERRCODE_T_R_DEADLOCK_DETECTED:
			if (YBCIsTxnDeadlockError(txn_err_code)) {
				*msg_buf = "deadlock detected";
				*msg_nargs = 0;
				*msg_args = NULL;

				*detail_buf = status_msg;
				*detail_nargs = status_nargs;
				*detail_args = status_args;
			}
			break;
		default:
			break;
	}
}

void
HandleYBStatusIgnoreNotFound(YBCStatus status, bool *not_found)
{
	if (!status)
		return;

	if (YBCStatusIsNotFound(status))
	{
		*not_found = true;
		YBCFreeStatus(status);
		return;
	}
	*not_found = false;
	HandleYBStatus(status);
}

void
HandleYBStatusWithCustomErrorForNotFound(YBCStatus status,
										 const char *message_for_not_found)
{
	bool		not_found = false;

	HandleYBStatusIgnoreNotFound(status, &not_found);

	if (not_found)
		ereport(ERROR,
				(errcode(ERRCODE_UNDEFINED_OBJECT),
				 errmsg("%s", message_for_not_found)));
}

void
HandleYBTableDescStatus(YBCStatus status, YBCPgTableDesc table)
{
	if (!status)
		return;

	HandleYBStatus(status);
}

static const char*
GetDebugQueryString()
{
	return debug_query_string;
}

/*
 * Ensure we've defined the correct postgres Oid values. This function only
 * contains compile-time assertions. It would have been made 'static' but it is
 * not called anywhere and making it 'static' caused compiler warning which
 * broke the build.
 */
void
YBCheckDefinedOids()
{
	static_assert(kInvalidOid == InvalidOid, "Oid mismatch");
	static_assert(kByteArrayOid == BYTEAOID, "Oid mismatch");
}

/*
 * Holds the RPC/Storage execution stats for the session. A handle to this
 * struct is passed down to pggate which record updates to the stats as they
 * happen. This model helps avoid making copies of the stats and passing it
 * back/forth.
 */
typedef struct YbSessionStats
{
	YBCPgExecStatsState current_state;
	YBCPgExecStats		latest_snapshot;
} YbSessionStats;

static YbSessionStats yb_session_stats = {0};

void
YBInitPostgresBackend(
	const char *program_name,
	const char *db_name,
	const char *user_name,
	uint64_t *session_id)
{
	HandleYBStatus(YBCInit(program_name, palloc, cstring_to_text_with_len));

	/*
	 * Enable "YB mode" for PostgreSQL so that we will initiate a connection
	 * to the YugaByte cluster right away from every backend process. We only

	 * do this if this env variable is set, so we can still run the regular
	 * PostgreSQL "make check".
	 */
	if (YBIsEnabledInPostgresEnvVar())
	{
		const YBCPgTypeEntity *type_table;
		int count;
		YbGetTypeTable(&type_table, &count);
		YBCPgCallbacks callbacks;
		callbacks.GetCurrentYbMemctx = &GetCurrentYbMemctx;
		callbacks.GetDebugQueryString = &GetDebugQueryString;
		callbacks.WriteExecOutParam = &YbWriteExecOutParam;
		callbacks.UnixEpochToPostgresEpoch = &YbUnixEpochToPostgresEpoch;
		callbacks.ConstructArrayDatum = &YbConstructArrayDatum;
		callbacks.CheckUserMap = &check_usermap;
		callbacks.PgstatReportWaitStart = &yb_pgstat_report_wait_start;
		YBCPgAshConfig ash_config;
		ash_config.metadata = &MyProc->yb_ash_metadata;
		ash_config.is_metadata_set = &MyProc->yb_is_ash_metadata_set;
		ash_config.yb_enable_ash = &yb_enable_ash;
		YBCInitPgGate(type_table, count, callbacks, session_id, &ash_config);
		YBCInstallTxnDdlHook();
		if (yb_ash_enable_infra)
			YbAshInstallHooks();

		/*
		 * For each process, we create one YBC session for PostgreSQL to use
		 * when accessing YugaByte storage.
		 *
		 * TODO: do we really need to DB name / username here?
		 */
		HandleYBStatus(YBCPgInitSession(db_name ? db_name : user_name,
										&yb_session_stats.current_state));
		YBCSetTimeout(StatementTimeout, NULL);

		/*
		 * Upon completion of the first heartbeat to the local tserver, retrieve
		 * and store the session ID in shared memory, so that entities
		 * associated with a session ID (like txn IDs) can be transitively
		 * mapped to PG backends.
		 */
		yb_pgstat_add_session_info(YBCPgGetSessionID());
		if (yb_ash_enable_infra)
			YbAshSetSessionId(YBCPgGetSessionID());
	}
}

bool
YbGetCurrentSessionId(uint64_t *session_id)
{
	return YBCGetCurrentPgSessionId(session_id);
}

void
YBOnPostgresBackendShutdown()
{
	YBCDestroyPgGate();
}

void
YBCRecreateTransaction()
{
	if (!IsYugaByteEnabled())
		return;
	HandleYBStatus(YBCPgRecreateTransaction());
}

void
YBCRestartTransaction()
{
	if (!IsYugaByteEnabled())
		return;
	HandleYBStatus(YBCPgRestartTransaction());
}

void
YBCCommitTransaction()
{
	if (!IsYugaByteEnabled())
		return;

	HandleYBStatus(YBCPgCommitTransaction());
}

void
YBCAbortTransaction()
{
	if (!IsYugaByteEnabled())
		return;

	if (YBTransactionsEnabled())
		HandleYBStatus(YBCPgAbortTransaction());
}

void
YBCSetActiveSubTransaction(SubTransactionId id)
{
	if (YBSavepointsEnabled())
		HandleYBStatus(YBCPgSetActiveSubTransaction(id));
}

void
YBCRollbackToSubTransaction(SubTransactionId id)
{
	if (YBSavepointsEnabled())
		HandleYBStatus(YBCPgRollbackToSubTransaction(id));
}

bool
YBIsPgLockingEnabled()
{
	return !YBTransactionsEnabled();
}

static bool yb_connected_to_template_db = false;

void
YbSetConnectedToTemplateDb()
{
	yb_connected_to_template_db = true;
}

bool
YbIsConnectedToTemplateDb()
{
	return yb_connected_to_template_db;
}

Oid
GetTypeId(int attrNum, TupleDesc tupleDesc)
{
	switch (attrNum)
	{
		case SelfItemPointerAttributeNumber:
			return TIDOID;
		case MinTransactionIdAttributeNumber:
			return XIDOID;
		case MinCommandIdAttributeNumber:
			return CIDOID;
		case MaxTransactionIdAttributeNumber:
			return XIDOID;
		case MaxCommandIdAttributeNumber:
			return CIDOID;
		case TableOidAttributeNumber:
			return OIDOID;
		default:
			if (attrNum > 0 && attrNum <= tupleDesc->natts)
				return TupleDescAttr(tupleDesc, attrNum - 1)->atttypid;
			else
				return InvalidOid;
	}
}

const char*
YBPgTypeOidToStr(Oid type_id) {
	switch (type_id) {
		case BOOLOID: return "BOOL";
		case BYTEAOID: return "BYTEA";
		case CHAROID: return "CHAR";
		case NAMEOID: return "NAME";
		case INT8OID: return "INT8";
		case INT2OID: return "INT2";
		case INT2VECTOROID: return "INT2VECTOR";
		case INT4OID: return "INT4";
		case REGPROCOID: return "REGPROC";
		case TEXTOID: return "TEXT";
		case OIDOID: return "OID";
		case TIDOID: return "TID";
		case XIDOID: return "XID";
		case CIDOID: return "CID";
		case OIDVECTOROID: return "OIDVECTOR";
		case JSONOID: return "JSON";
		case XMLOID: return "XML";
		case PG_NODE_TREEOID: return "PG_NODE_TREE";
		case PG_NDISTINCTOID: return "PG_NDISTINCT";
		case PG_DEPENDENCIESOID: return "PG_DEPENDENCIES";
		case PG_MCV_LISTOID: return "PG_MCV_LIST";
		case PG_DDL_COMMANDOID: return "PG_DDL_COMMAND";
		case XID8OID: return "XID8OID";
		case POINTOID: return "POINT";
		case LSEGOID: return "LSEG";
		case PATHOID: return "PATH";
		case BOXOID: return "BOX";
		case POLYGONOID: return "POLYGON";
		case LINEOID: return "LINE";
		case FLOAT4OID: return "FLOAT4";
		case FLOAT8OID: return "FLOAT8";
		case UNKNOWNOID: return "UNKNOWN";
		case CIRCLEOID: return "CIRCLE";
		case MONEYOID: return "MONEY";
		case MACADDROID: return "MACADDR";
		case INETOID: return "INET";
		case CIDROID: return "CIDR";
		case MACADDR8OID: return "MACADDR8";
		case ACLITEMOID: return "ACLITEM";
		case BPCHAROID: return "BPCHAR";
		case VARCHAROID: return "VARCHAR";
		case DATEOID: return "DATE";
		case TIMEOID: return "TIME";
		case TIMESTAMPOID: return "TIMESTAMP";
		case TIMESTAMPTZOID: return "TIMESTAMPTZ";
		case INTERVALOID: return "INTERVAL";
		case TIMETZOID: return "TIMETZ";
		case BITOID: return "BIT";
		case VARBITOID: return "VARBIT";
		case NUMERICOID: return "NUMERIC";
		case REFCURSOROID: return "REFCURSOR";
		case REGPROCEDUREOID: return "REGPROCEDURE";
		case REGOPEROID: return "REGOPER";
		case REGOPERATOROID: return "REGOPERATOR";
		case REGCLASSOID: return "REGCLASS";
		case REGCOLLATIONOID: return "REGCOLLATION";
		case REGTYPEOID: return "REGTYPE";
		case REGROLEOID: return "REGROLE";
		case REGNAMESPACEOID: return "REGNAMESPACE";
		case UUIDOID: return "UUID";
		case PG_LSNOID: return "LSN";
		case TSVECTOROID: return "TSVECTOR";
		case GTSVECTOROID: return "GTSVECTOR";
		case TSQUERYOID: return "TSQUERY";
		case REGCONFIGOID: return "REGCONFIG";
		case REGDICTIONARYOID: return "REGDICTIONARY";
		case JSONBOID: return "JSONB";
		case JSONPATHOID: return "JSONPATH";
		case TXID_SNAPSHOTOID: return "TXID_SNAPSHOT";
		case PG_SNAPSHOTOID: return "PG_SNAPSHOT";
		case INT4RANGEOID: return "INT4RANGE";
		case NUMRANGEOID: return "NUMRANGE";
		case TSRANGEOID: return "TSRANGE";
		case TSTZRANGEOID: return "TSTZRANGE";
		case DATERANGEOID: return "DATERANGE";
		case INT8RANGEOID: return "INT8RANGE";
		case INT4MULTIRANGEOID: return "INT4MULTIRANGE";
		case NUMMULTIRANGEOID: return "NUMMULTIRANGE";
		case TSMULTIRANGEOID: return "TSMULTIRANGE";
		case TSTZMULTIRANGEOID: return "TSTZMULTIRANGE";
		case DATEMULTIRANGEOID: return "DATEMULTIRANGE";
		case INT8MULTIRANGEOID: return "INT8MULTIRANGE";
		case RECORDOID: return "RECORD";
		case RECORDARRAYOID: return "RECORDARRAY";
		case CSTRINGOID: return "CSTRING";
		case ANYOID: return "ANY";
		case ANYARRAYOID: return "ANYARRAY";
		case VOIDOID: return "VOID";
		case TRIGGEROID: return "TRIGGER";
		case EVENT_TRIGGEROID: return "EVENT_TRIGGER";
		case LANGUAGE_HANDLEROID: return "LANGUAGE_HANDLER";
		case INTERNALOID: return "INTERNAL";
		case ANYELEMENTOID: return "ANYELEMENT";
		case ANYNONARRAYOID: return "ANYNONARRAY";
		case ANYENUMOID: return "ANYENUM";
		case FDW_HANDLEROID: return "FDW_HANDLER";
		case INDEX_AM_HANDLEROID: return "INDEX_AM_HANDLER";
		case TSM_HANDLEROID: return "TSM_HANDLER";
		case TABLE_AM_HANDLEROID: return "TABLE_AM_HANDLER";
		case ANYRANGEOID: return "ANYRANGE";
		case ANYCOMPATIBLEOID: return "ANYCOMPATIBLE";
		case ANYCOMPATIBLEARRAYOID: return "ANYCOMPATIBLEARRAY";
		case ANYCOMPATIBLENONARRAYOID: return "ANYCOMPATIBLENONARRAY";
		case ANYCOMPATIBLERANGEOID: return "ANYCOMPATIBLERANGE";
		case ANYMULTIRANGEOID: return "ANYMULTIRANGE";
		case ANYCOMPATIBLEMULTIRANGEOID: return "ANYCOMPATIBLEMULTIRANGE";
		case PG_BRIN_BLOOM_SUMMARYOID: return "PG_BRIN_BLOOM_SUMMARY";
		case PG_BRIN_MINMAX_MULTI_SUMMARYOID: return "PG_BRIN_MINMAX_MULTI_SUMMARY";
		case BOOLARRAYOID: return "BOOLARRAY";
		case BYTEAARRAYOID: return "BYTEAARRAY";
		case CHARARRAYOID: return "CHARARRAY";
		case NAMEARRAYOID: return "NAMEARRAY";
		case INT8ARRAYOID: return "INT8ARRAY";
		case INT2ARRAYOID: return "INT2ARRAY";
		case INT2VECTORARRAYOID: return "INT2VECTORARRAY";
		case INT4ARRAYOID: return "INT4ARRAY";
		case REGPROCARRAYOID: return "REGPROCARRAY";
		case TEXTARRAYOID: return "TEXTARRAY";
		case OIDARRAYOID: return "OIDARRAY";
		case TIDARRAYOID: return "TIDARRAY";
		case XIDARRAYOID: return "XIDARRAY";
		case CIDARRAYOID: return "CIDARRAY";
		case OIDVECTORARRAYOID: return "OIDVECTORARRAY";
		case PG_TYPEARRAYOID: return "PG_TYPEARRAY";
		case PG_ATTRIBUTEARRAYOID: return "PG_ATTRIBUTEARRAY";
		case PG_PROCARRAYOID: return "PG_PROCARRAY";
		case PG_CLASSARRAYOID: return "PG_CLASSARRAY";
		case JSONARRAYOID: return "JSONARRAY";
		case XMLARRAYOID: return "XMLARRAY";
		case XID8ARRAYOID: return "XID8ARRAY";
		case POINTARRAYOID: return "POINTARRAY";
		case LSEGARRAYOID: return "LSEGARRAY";
		case PATHARRAYOID: return "PATHARRAY";
		case BOXARRAYOID: return "BOXARRAY";
		case POLYGONARRAYOID: return "POLYGONARRAY";
		case LINEARRAYOID: return "LINEARRAY";
		case FLOAT4ARRAYOID: return "FLOAT4ARRAY";
		case FLOAT8ARRAYOID: return "FLOAT8ARRAY";
		case CIRCLEARRAYOID: return "CIRCLEARRAY";
		case MONEYARRAYOID: return "MONEYARRAY";
		case MACADDRARRAYOID: return "MACADDRARRAY";
		case INETARRAYOID: return "INETARRAY";
		case CIDRARRAYOID: return "CIDRARRAY";
		case MACADDR8ARRAYOID: return "MACADDR8ARRAY";
		case ACLITEMARRAYOID: return "ACLITEMARRAY";
		case BPCHARARRAYOID: return "BPCHARARRAY";
		case VARCHARARRAYOID: return "VARCHARARRAY";
		case DATEARRAYOID: return "DATEARRAY";
		case TIMEARRAYOID: return "TIMEARRAY";
		case TIMESTAMPARRAYOID: return "TIMESTAMPARRAY";
		case TIMESTAMPTZARRAYOID: return "TIMESTAMPTZARRAY";
		case INTERVALARRAYOID: return "INTERVALARRAY";
		case TIMETZARRAYOID: return "TIMETZARRAY";
		case BITARRAYOID: return "BITARRAY";
		case VARBITARRAYOID: return "VARBITARRAY";
		case NUMERICARRAYOID: return "NUMERICARRAY";
		case REFCURSORARRAYOID: return "REFCURSORARRAY";
		case REGPROCEDUREARRAYOID: return "REGPROCEDUREARRAY";
		case REGOPERARRAYOID: return "REGOPERARRAY";
		case REGOPERATORARRAYOID: return "REGOPERATORARRAY";
		case REGCLASSARRAYOID: return "REGCLASSARRAY";
		case REGCOLLATIONARRAYOID: return "REGCOLLATIONARRAY";
		case REGTYPEARRAYOID: return "REGTYPEARRAY";
		case REGROLEARRAYOID: return "REGROLEARRAYOID";
		case REGNAMESPACEARRAYOID: return "REGNAMESPACEARRAYOID";
		case UUIDARRAYOID: return "UUIDARRAY";
		case PG_LSNARRAYOID: return "PG_LSNARRAY";
		case TSVECTORARRAYOID: return "TSVECTORARRAY";
		case GTSVECTORARRAYOID: return "GTSVECTORARRAY";
		case TSQUERYARRAYOID: return "TSQUERYARRAY";
		case REGCONFIGARRAYOID: return "REGCONFIGARRAY";
		case REGDICTIONARYARRAYOID: return "REGDICTIONARYARRAY";
		case JSONBARRAYOID: return "JSONBARRAY";
		case JSONPATHARRAYOID: return "JSONPATHARRAY";
		case TXID_SNAPSHOTARRAYOID: return "TXID_SNAPSHOTARRAY";
		case PG_SNAPSHOTARRAYOID: return "PG_SNAPSHOTARRAY";
		case INT4RANGEARRAYOID: return "INT4RANGEARRAY";
		case NUMRANGEARRAYOID: return "NUMRANGEARRAY";
		case TSRANGEARRAYOID: return "TSRANGEARRAY";
		case TSTZRANGEARRAYOID: return "TSTZRANGEARRAY";
		case DATERANGEARRAYOID: return "DATERANGEARRAY";
		case INT8RANGEARRAYOID: return "INT8RANGEARRAY";
		case INT4MULTIRANGEARRAYOID: return "INT4MULTIRANGEARRAY";
		case NUMMULTIRANGEARRAYOID: return "NUMMULTIRANGEARRAY";
		case TSMULTIRANGEARRAYOID: return "TSMULTIRANGEARRAY";
		case TSTZMULTIRANGEARRAYOID: return "TSTZMULTIRANGEARRAY";
		case DATEMULTIRANGEARRAYOID: return "DATEMULTIRANGEARRAY";
		case INT8MULTIRANGEARRAYOID: return "INT8MULTIRANGEARRAY";
		case CSTRINGARRAYOID: return "CSTRINGARRAY";
		default: return "user_defined_type";
	}
}

const char*
YBCPgDataTypeToStr(YBCPgDataType yb_type) {
	switch (yb_type) {
		case YB_YQL_DATA_TYPE_NOT_SUPPORTED: return "NOT_SUPPORTED";
		case YB_YQL_DATA_TYPE_UNKNOWN_DATA: return "UNKNOWN_DATA";
		case YB_YQL_DATA_TYPE_NULL_VALUE_TYPE: return "NULL_VALUE_TYPE";
		case YB_YQL_DATA_TYPE_INT8: return "INT8";
		case YB_YQL_DATA_TYPE_INT16: return "INT16";
		case YB_YQL_DATA_TYPE_INT32: return "INT32";
		case YB_YQL_DATA_TYPE_INT64: return "INT64";
		case YB_YQL_DATA_TYPE_STRING: return "STRING";
		case YB_YQL_DATA_TYPE_BOOL: return "BOOL";
		case YB_YQL_DATA_TYPE_FLOAT: return "FLOAT";
		case YB_YQL_DATA_TYPE_DOUBLE: return "DOUBLE";
		case YB_YQL_DATA_TYPE_BINARY: return "BINARY";
		case YB_YQL_DATA_TYPE_TIMESTAMP: return "TIMESTAMP";
		case YB_YQL_DATA_TYPE_DECIMAL: return "DECIMAL";
		case YB_YQL_DATA_TYPE_VARINT: return "VARINT";
		case YB_YQL_DATA_TYPE_INET: return "INET";
		case YB_YQL_DATA_TYPE_LIST: return "LIST";
		case YB_YQL_DATA_TYPE_MAP: return "MAP";
		case YB_YQL_DATA_TYPE_SET: return "SET";
		case YB_YQL_DATA_TYPE_UUID: return "UUID";
		case YB_YQL_DATA_TYPE_TIMEUUID: return "TIMEUUID";
		case YB_YQL_DATA_TYPE_TUPLE: return "TUPLE";
		case YB_YQL_DATA_TYPE_TYPEARGS: return "TYPEARGS";
		case YB_YQL_DATA_TYPE_USER_DEFINED_TYPE: return "USER_DEFINED_TYPE";
		case YB_YQL_DATA_TYPE_FROZEN: return "FROZEN";
		case YB_YQL_DATA_TYPE_DATE: return "DATE";
		case YB_YQL_DATA_TYPE_TIME: return "TIME";
		case YB_YQL_DATA_TYPE_JSONB: return "JSONB";
		case YB_YQL_DATA_TYPE_UINT8: return "UINT8";
		case YB_YQL_DATA_TYPE_UINT16: return "UINT16";
		case YB_YQL_DATA_TYPE_UINT32: return "UINT32";
		case YB_YQL_DATA_TYPE_UINT64: return "UINT64";
		default: return "unknown";
	}
}

void
YBReportIfYugaByteEnabled()
{
	if (YBIsEnabledInPostgresEnvVar()) {
		ereport(LOG, (errmsg(
			"YugaByte is ENABLED in PostgreSQL. Transactions are %s.",
			YBCIsEnvVarTrue("YB_PG_TRANSACTIONS_ENABLED") ?
			"enabled" : "disabled")));
	} else {
		ereport(LOG, (errmsg("YugaByte is NOT ENABLED -- "
							"this is a vanilla PostgreSQL server!")));
	}
}

bool
YBShouldRestartAllChildrenIfOneCrashes() {
	if (!YBIsEnabledInPostgresEnvVar()) {
		ereport(LOG, (errmsg("YBShouldRestartAllChildrenIfOneCrashes returning 0, YBIsEnabledInPostgresEnvVar is false")));
		return true;
	}
	// We will use PostgreSQL's default behavior (restarting all children if one of them crashes)
	// if the flag env variable is not specified or the file pointed by it does not exist.
	return YBCIsEnvVarTrueWithDefault("FLAGS_yb_pg_terminate_child_backend", true);
}

bool
YBShouldLogStackTraceOnError()
{
	static int cached_value = -1;
	if (cached_value != -1)
	{
		return cached_value;
	}

	cached_value = YBCIsEnvVarTrue("YB_PG_STACK_TRACE_ON_ERROR");
	return cached_value;
}

const char*
YBPgErrorLevelToString(int elevel) {
	switch (elevel)
	{
		case DEBUG5: return "DEBUG5";
		case DEBUG4: return "DEBUG4";
		case DEBUG3: return "DEBUG3";
		case DEBUG2: return "DEBUG2";
		case DEBUG1: return "DEBUG1";
		case LOG: return "LOG";
		case LOG_SERVER_ONLY: return "LOG_SERVER_ONLY";
		case INFO: return "INFO";
		case WARNING: return "WARNING";
		case ERROR: return "ERROR";
		case FATAL: return "FATAL";
		case PANIC: return "PANIC";
		default: return "UNKNOWN";
	}
}

const char*
YBCGetDatabaseName(Oid relid)
{
	/*
	 * Hardcode the names for system db since the cache might not
	 * be initialized during initdb (bootstrap mode).
	 * For shared rels (e.g. pg_database) we may not have a database id yet,
	 * so assuming template1 in that case since that's where shared tables are
	 * stored in YB.
	 * TODO Eventually YB should switch to using oid's everywhere so
	 * that dbname and schemaname should not be needed at all.
	 */
	if (MyDatabaseId == Template1DbOid || IsSharedRelation(relid))
		return "template1";
	else
		return get_database_name(MyDatabaseId);
}

const char*
YBCGetSchemaName(Oid schemaoid)
{
	/*
	 * Hardcode the names for system namespaces since the cache might not
	 * be initialized during initdb (bootstrap mode).
	 * TODO Eventually YB should switch to using oid's everywhere so
	 * that dbname and schemaname should not be needed at all.
	 */
	if (IsCatalogNamespace(schemaoid))
		return "pg_catalog";
	else if (IsToastNamespace(schemaoid))
		return "pg_toast";
	else
		return get_namespace_name(schemaoid);
}

Oid
YBCGetDatabaseOid(Relation rel)
{
	return YBCGetDatabaseOidFromShared(rel->rd_rel->relisshared);
}

Oid
YBCGetDatabaseOidByRelid(Oid relid)
{
	Relation relation    = RelationIdGetRelation(relid);
	bool     relisshared = relation->rd_rel->relisshared;
	RelationClose(relation);
	return YBCGetDatabaseOidFromShared(relisshared);
}

Oid
YBCGetDatabaseOidFromShared(bool relisshared)
{
	return relisshared ? Template1DbOid : MyDatabaseId;
}

void
YBRaiseNotSupported(const char *msg, int issue_no)
{
	YBRaiseNotSupportedSignal(msg, issue_no, YBUnsupportedFeatureSignalLevel());
}

void
YBRaiseNotSupportedSignal(const char *msg, int issue_no, int signal_level)
{
	if (issue_no > 0)
	{
		ereport(signal_level,
				(errcode(ERRCODE_FEATURE_NOT_SUPPORTED),
				 errmsg("%s", msg),
				 errhint("See https://github.com/yugabyte/yugabyte-db/issues/%d. "
						 "React with thumbs up to raise its priority", issue_no)));
	}
	else
	{
		ereport(signal_level,
				(errcode(ERRCODE_FEATURE_NOT_SUPPORTED),
				 errmsg("%s", msg),
				 errhint("Please report the issue on "
						 "https://github.com/YugaByte/yugabyte-db/issues")));
	}
}

double
PowerWithUpperLimit(double base, int exp, double upper_limit)
{
	assert(base >= 1);
	assert(exp >= 0);

	double res = 1.0;
	while (exp)
	{
		if (exp & 1)
			res *= base;
		if (res >= upper_limit)
			return upper_limit;

		exp = exp >> 1;
		base *= base;
	}
	return res;
}

bool
YbUseWholeRowJunkAttribute(Relation relation, Bitmapset *updatedCols,
						   CmdType operation, List *returningList)
{
	if (!IsYBRelation(relation))
		return false;

	/*
	 * 1. For tables with secondary indexes we need the (old) ybctid for
	 *    removing old index entries (for UPDATE and DELETE)
	 * 2. For tables with row triggers we need to pass the old row for
	 *    trigger execution.
	 */
	if (YBRelHasSecondaryIndices(relation) ||
		YBRelHasOldRowTriggers(relation, operation))
		return true;

	if (operation == CMD_UPDATE)
		return YbUseScanTupleInUpdate(relation, updatedCols, returningList);

	return false;
}

/*
 * With PG upstream commit 86dc90056dfdbd9d1b891718d2e5614e3e432f35, UPDATE's
 * child node only returns the columns being updated along with junk columns. PG
 * then fetches the pre-existing old tuple to reconstruct the new tuple. This is
 * be an expensive operation in YB. To workaround this problem, YB stores the
 * old tuple as "wholerow" junk column when required. This function
 * returns true when this should be done.
 */
bool
YbUseScanTupleInUpdate(Relation relation, Bitmapset *updatedCols, List *returningList)
{
	/* Use scan tuple for non-YB relation. */
	if (!IsYBRelation(relation))
		return true;

	/*
	 * Scenarios when the new tuple must contain non-modified columns in UPDATE:
	 *  - partitions: to check partition constraints and to perform
	 * cross-partition update (deletion followed by insertion).
	 *  - constraints: to check for constraint violation.
	 *  - secondary index: index update works by deletion followed by
	 * re-insertion, and a multi-column secondary index can contain some updated
	 * and some non-updated columns.
	 *  - BR update triggers: to correctly check for "extra updated" columns.
	 *  - PK update: works by deletion followed by re-insertion, hence the old
	 * tuple is required.
	 *  - Updates with RETURNING clause: to serve any non-modified columns
	 * in the returning clause.
	 * YB_TODO: Check if RETURNING clause can be optimized to work with
	 * only requested columns instead of using wholerow junk attribute.
	 *
	 * In these cases, the non-modified columns in "new tuple" are populated
	 * from the old scanned tuple.
	 */
	if (relation->rd_partkey != NULL || relation->rd_rel->relispartition ||
		relation->rd_att->constr || YBRelHasSecondaryIndices(relation) ||
		YbRelHasBRUpdateTrigger(relation) ||
		!YbReturningListSubsetOfUpdatedCols(relation, updatedCols, returningList))
		return true;

	Bitmapset *primary_key_bms = YBGetTablePrimaryKeyBms(relation);
	bool is_pk_updated = bms_overlap(primary_key_bms, updatedCols);
	return is_pk_updated;
}

//------------------------------------------------------------------------------
// YB GUC variables.

bool yb_enable_create_with_table_oid = false;
int yb_index_state_flags_update_delay = 1000;
bool yb_enable_expression_pushdown = true;
bool yb_enable_distinct_pushdown = true;
bool yb_enable_index_aggregate_pushdown = true;
bool yb_enable_optimizer_statistics = false;
bool yb_bypass_cond_recheck = true;
bool yb_make_next_ddl_statement_nonbreaking = false;
bool yb_plpgsql_disable_prefetch_in_for_query = false;
bool yb_enable_sequence_pushdown = true;
bool yb_disable_wait_for_backends_catalog_version = false;
bool yb_enable_base_scans_cost_model = false;
int yb_wait_for_backends_catalog_version_timeout = 5 * 60 * 1000;	/* 5 min */
bool yb_prefer_bnl = false;
bool yb_explain_hide_non_deterministic_fields = false;
bool yb_enable_saop_pushdown = true;

//------------------------------------------------------------------------------
// YB Debug utils.

bool yb_debug_report_error_stacktrace = false;

bool yb_debug_log_catcache_events = false;

bool yb_debug_log_internal_restarts = false;

bool yb_test_system_catalogs_creation = false;

bool yb_test_fail_next_ddl = false;

bool yb_test_fail_next_inc_catalog_version = false;

double yb_test_ybgin_disable_cost_factor = 2.0;

char *yb_test_block_index_phase = "";

char *yb_test_fail_index_state_change = "";

bool yb_test_fail_table_rewrite_after_creation = false;

bool yb_test_stay_in_global_catalog_version_mode = false;

bool yb_test_table_rewrite_keep_old_table = false;

/*
 * These two GUC variables are used together to control whether DDL atomicity
 * is enabled. See comments for the gflag --ysql_yb_enable_ddl_atomicity_infra
 * in common_flags.cc.
 */
bool yb_enable_ddl_atomicity_infra = true;
bool yb_ddl_rollback_enabled = false;

bool yb_silence_advisory_locks_not_supported_error = false;

bool yb_use_hash_splitting_by_default = true;

const char*
YBDatumToString(Datum datum, Oid typid)
{
	Oid			typoutput = InvalidOid;
	bool		typisvarlena = false;

	getTypeOutputInfo(typid, &typoutput, &typisvarlena);
	return OidOutputFunctionCall(typoutput, datum);
}

const char*
YbHeapTupleToString(HeapTuple tuple, TupleDesc tupleDesc)
{
	Datum attr = (Datum) 0;
	int natts = tupleDesc->natts;
	bool isnull = false;
	StringInfoData buf;
	initStringInfo(&buf);

	appendStringInfoChar(&buf, '(');
	for (int attnum = 1; attnum <= natts; ++attnum) {
		attr = heap_getattr(tuple, attnum, tupleDesc, &isnull);
		if (isnull)
		{
			appendStringInfoString(&buf, "null");
		}
		else
		{
			Oid typid = TupleDescAttr(tupleDesc, attnum - 1)->atttypid;
			appendStringInfoString(&buf, YBDatumToString(attr, typid));
		}
		if (attnum != natts) {
			appendStringInfoString(&buf, ", ");
		}
	}
	appendStringInfoChar(&buf, ')');
	return buf.data;
}

const char*
YbBitmapsetToString(Bitmapset *bms)
{
	StringInfo str = makeStringInfo();
	outBitmapset(str, bms);
	return str->data;
}

bool
YBIsInitDbAlreadyDone()
{
	bool done = false;
	HandleYBStatus(YBCPgIsInitDbDone(&done));
	return done;
}

/*---------------------------------------------------------------------------*/
/* Transactional DDL support                                                 */
/*---------------------------------------------------------------------------*/

static ProcessUtility_hook_type prev_ProcessUtility = NULL;
typedef struct CatalogModificationAspects
{
	uint64_t applied;
	uint64_t pending;

} CatalogModificationAspects;

typedef struct DdlTransactionState
{
	int nesting_level;
	MemoryContext mem_context;
	CatalogModificationAspects catalog_modification_aspects;
	bool is_global_ddl;
	NodeTag original_node_tag;
} DdlTransactionState;

static DdlTransactionState ddl_transaction_state = {0};

static void
MergeCatalogModificationAspects(
	CatalogModificationAspects *aspects, bool apply) {
	if (apply)
		aspects->applied |= aspects->pending;
	aspects->pending = 0;
}

static void
YBResetEnableNonBreakingDDLMode()
{
	/*
	 * Reset yb_make_next_ddl_statement_nonbreaking to avoid its further side
	 * effect that may not be intended.
	 */
	yb_make_next_ddl_statement_nonbreaking = false;
}

/*
 * Release all space allocated in the yb_memctx of a context and all of
 * its descendants, but don't delete the yb_memctx themselves.
 */
static YBCStatus
YbMemCtxReset(MemoryContext context)
{
	AssertArg(MemoryContextIsValid(context));
	for (MemoryContext child = context->firstchild;
		 child != NULL;
		 child = child->nextchild)
	{
		YBCStatus status = YbMemCtxReset(child);
		if (status)
			return status;
	}
	return context->yb_memctx ? YBCPgResetMemctx(context->yb_memctx) : NULL;
}

static void
YBResetDdlState()
{
	YBCStatus status = NULL;
	if (ddl_transaction_state.mem_context)
	{
		if (GetCurrentMemoryContext() == ddl_transaction_state.mem_context)
			MemoryContextSwitchTo(ddl_transaction_state.mem_context->parent);
		/* Reset the yb_memctx of the ddl memory context including its descendants.
		 * This is to ensure that all the operations in this ddl transaction are
		 * completed before we abort the ddl transaction. For example, when a ddl
		 * transaction aborts there may be a PgDocOp in this ddl transaction which
		 * still has a pending Perform operation to pre-fetch the next batch of
		 * rows and the Perform's RPC call has not completed yet. Releasing the ddl
		 * memory context will trigger the call to ~PgDocOp where we'll wait for
		 * the pending operation to complete. Because all the objects allocated
		 * during this ddl transaction are released, we assume they are no longer
		 * needed after the ddl transaction aborts.
		 */
		status = YbMemCtxReset(ddl_transaction_state.mem_context);
	}
	ddl_transaction_state = (struct DdlTransactionState){0};
	YBResetEnableNonBreakingDDLMode();
	HandleYBStatus(YBCPgClearSeparateDdlTxnMode());
	HandleYBStatus(status);
}

int
YBGetDdlNestingLevel()
{
	return ddl_transaction_state.nesting_level;
}

void YbSetIsGlobalDDL()
{
	ddl_transaction_state.is_global_ddl = true;
}

void
YBIncrementDdlNestingLevel(YbDdlMode mode)
{
	if (ddl_transaction_state.nesting_level == 0)
	{
		ddl_transaction_state.mem_context = AllocSetContextCreate(
			GetCurrentMemoryContext(), "aux ddl memory context",
			ALLOCSET_DEFAULT_SIZES);

		MemoryContextSwitchTo(ddl_transaction_state.mem_context);
		HandleYBStatus(YBCPgEnterSeparateDdlTxnMode());
	}
	++ddl_transaction_state.nesting_level;
	ddl_transaction_state.catalog_modification_aspects.pending |= mode;
}

static YbDdlMode
YbCatalogModificationAspectsToDdlMode(uint64_t catalog_modification_aspects)
{
	YbDdlMode mode = catalog_modification_aspects;
	switch(mode)
	{
		case YB_DDL_MODE_NO_ALTERING: switch_fallthrough();
		case YB_DDL_MODE_SILENT_ALTERING: switch_fallthrough();
		case YB_DDL_MODE_VERSION_INCREMENT: switch_fallthrough();
		case YB_DDL_MODE_BREAKING_CHANGE: return mode;
	}
	Assert(false);
	return YB_DDL_MODE_BREAKING_CHANGE;
}

void
YBDecrementDdlNestingLevel()
{
	const bool has_write = YBCPgHasWriteOperationsInDdlTxnMode();
	MergeCatalogModificationAspects(
		&ddl_transaction_state.catalog_modification_aspects, has_write);

	--ddl_transaction_state.nesting_level;
	if (yb_test_fail_next_ddl)
	{
		yb_test_fail_next_ddl = false;
		elog(ERROR, "Failed DDL operation as requested");
	}
	if (ddl_transaction_state.nesting_level == 0)
	{
		/*
		 * We cannot reset the ddl memory context as we do in the abort case
		 * (see YBResetDdlState) because there are cases where objects
		 * allocated during the ddl transaction are still needed after this
		 * ddl transaction commits successfully.
		 */

		if (GetCurrentMemoryContext() == ddl_transaction_state.mem_context)
			MemoryContextSwitchTo(ddl_transaction_state.mem_context->parent);

		YBResetEnableNonBreakingDDLMode();
		bool increment_done = false;
		bool is_silent_altering = false;
		if (has_write)
		{
			const YbDdlMode mode = YbCatalogModificationAspectsToDdlMode(
				ddl_transaction_state.catalog_modification_aspects.applied);

			increment_done =
				(mode & YB_SYS_CAT_MOD_ASPECT_VERSION_INCREMENT) &&
				YbIncrementMasterCatalogVersionTableEntry(
					mode & YB_SYS_CAT_MOD_ASPECT_BREAKING_CHANGE,
					ddl_transaction_state.is_global_ddl);

			is_silent_altering = (mode == YB_DDL_MODE_SILENT_ALTERING);
		}

		ddl_transaction_state = (DdlTransactionState) {};

		HandleYBStatus(YBCPgExitSeparateDdlTxnMode(
			MyDatabaseId, is_silent_altering));

		/*
		 * Optimization to avoid redundant cache refresh on the current session
		 * since we should have already updated the cache locally while
		 * applying the DDL changes.
		 * (Doing this after YBCPgExitSeparateDdlTxnMode so it only executes
		 * if DDL txn commit succeeds.)
		 */
		if (increment_done)
			YbUpdateCatalogCacheVersion(YbGetCatalogCacheVersion() + 1);

		List *handles = YBGetDdlHandles();
		ListCell *lc = NULL;
		foreach(lc, handles)
		{
			YBCPgStatement handle = (YBCPgStatement) lfirst(lc);
			/*
			 * At this point we have already applied the DDL in the YSQL layer and
			 * executing the postponed DocDB statement is not strictly required.
			 * Ignore 'NotFound' because DocDB might already notice applied DDL.
			 * See comment for YBGetDdlHandles in xact.h for more details.
			 */
			YBCStatus status = YBCPgExecPostponedDdlStmt(handle);
			if (YBCStatusIsNotFound(status)) {
				YBCFreeStatus(status);
			} else {
				HandleYBStatusAtErrorLevel(status, WARNING);
			}
		}
		YBClearDdlHandles();
	}
}

static Node*
GetActualStmtNode(PlannedStmt *pstmt)
{
	if (nodeTag(pstmt->utilityStmt) == T_ExplainStmt)
	{
		ExplainStmt *stmt = castNode(ExplainStmt, pstmt->utilityStmt);
		Node *actual_stmt = castNode(Query, stmt->query)->utilityStmt;
		if (actual_stmt)
		{
			/*
			 * EXPLAIN statement may have multiple ANALYZE options.
			 * The value of the last one will take effect.
			 */
			bool analyze = false;
			ListCell *lc;
			foreach(lc, stmt->options)
			{
				DefElem *opt = (DefElem *) lfirst(lc);
				if (strcmp(opt->defname, "analyze") == 0)
					analyze = defGetBoolean(opt);
			}
			if (analyze)
				return actual_stmt;
		}
	}
	return pstmt->utilityStmt;
}

YbDdlModeOptional YbGetDdlMode(
	PlannedStmt *pstmt, ProcessUtilityContext context)
{
	bool is_ddl = true;
	bool is_version_increment = true;
	bool is_breaking_change = true;
	bool is_altering_existing_data = false;

	Node *parsetree = GetActualStmtNode(pstmt);
	NodeTag node_tag = nodeTag(parsetree);

	/*
	 * Note: REFRESH MATVIEW (CONCURRENTLY) executes subcommands using SPI.
	 * So, if the context is PROCESS_UTILITY_QUERY (command triggered using
	 * SPI), and the current original node tag is T_RefreshMatViewStmt, do
	 * not update the original node tag.
	 */
	if (context == PROCESS_UTILITY_TOPLEVEL ||
		(context == PROCESS_UTILITY_QUERY &&
		 ddl_transaction_state.original_node_tag != T_RefreshMatViewStmt))
	{
		/*
		 * The node tag from the top-level or atomic process utility must
		 * be persisted so that DDL commands with multiple nested
		 * subcommands can determine whether catalog version should
		 * be incremented.
		 */
		ddl_transaction_state.original_node_tag = node_tag;
	}
	else
	{
		Assert(context == PROCESS_UTILITY_SUBCOMMAND ||
			   context == PROCESS_UTILITY_QUERY_NONATOMIC ||
			   (context == PROCESS_UTILITY_QUERY &&
				ddl_transaction_state.original_node_tag ==
				T_RefreshMatViewStmt));

		is_version_increment = false;
		is_breaking_change = false;
	}

	switch (node_tag) {
		// The lists of tags here have been generated using e.g.:
		// cat $( find src/postgres -name "nodes.h" ) | grep "T_Create" | sort | uniq |
		//   sed 's/,//g' | while read s; do echo -e "\t\tcase $s:"; done
		// All T_Create... tags from nodes.h:

		case T_CreateTableGroupStmt:
		case T_CreateTableSpaceStmt:
		case T_CreatedbStmt:
		case T_DefineStmt: // CREATE OPERATOR/AGGREGATE/COLLATION/etc
		case T_CommentStmt: // COMMENT (create new comment)
		case T_RuleStmt: // CREATE RULE
		case T_YbCreateProfileStmt:
			/*
			 * Simple add objects are not breaking changes, and they do not even require
			 * a version increment because we do not do any negative caching for them.
			 */
			is_version_increment = false;
			is_breaking_change = false;
			break;

		case T_TruncateStmt:
			/*
			 * TRUNCATE (on YB relations) using the old approach does not
			 * make any system catalog changes, so it doesn't require a
			 * version increment.
			 * TRUNCATE using the new rewrite approach changes the
			 * relfilenode field in pg_class, so it requires a version
			 * increment.
			 */
			if (!yb_enable_alter_table_rewrite)
				is_version_increment = false;
			is_breaking_change = false;
			break;

		case T_ViewStmt: // CREATE VIEW
			is_breaking_change = false;

			/*
			 * For system catalog additions we need to force cache refresh
			 * because of negative caching of pg_class and pg_type
			 * (see SearchCatCacheMiss).
			 * Concurrent transaction needs not to be aborted though.
			 */
			if (IsYsqlUpgrade &&
				YbIsCatalogNamespaceByName(castNode(ViewStmt, parsetree)->view->schemaname))
				break;

			is_version_increment = false;
			break;

		case T_CompositeTypeStmt: // Create (composite) type
		case T_CreateAmStmt:
		case T_CreateCastStmt:
		case T_CreateConversionStmt:
		case T_CreateDomainStmt: // Create (domain) type
		case T_CreateEnumStmt: // Create (enum) type
		case T_CreateEventTrigStmt:
		case T_CreateExtensionStmt:
		case T_CreateFdwStmt:
		case T_CreateForeignServerStmt:
		case T_CreateForeignTableStmt:
		case T_CreateOpClassItem:
		case T_CreateOpClassStmt:
		case T_CreateOpFamilyStmt:
		case T_CreatePLangStmt:
		case T_CreatePolicyStmt:
		case T_CreatePublicationStmt:
		case T_CreateRangeStmt: // Create (range) type
		case T_CreateReplicationSlotCmd:
		case T_CreateSchemaStmt:
		case T_CreateStatsStmt:
		case T_CreateSubscriptionStmt:
		case T_CreateTransformStmt:
		case T_CreateTrigStmt:
		case T_CreateUserMappingStmt:
			/*
			 * Add objects that may reference/alter other objects so we need to increment the
			 * catalog version to ensure the other objects' metadata is refreshed.
			 * This is either for:
			 * 		- objects that may refresh/alter other objects, to maintain
			 *		  such other objects' consistency and keep their metadata
			 *		  fresh
			 *		- objects where we have negative caching enabled in
			 *		  order to correctly invalidate negative cache entries
			 */
			is_breaking_change = false;
			break;

		case T_CreateRoleStmt:
		{
			is_breaking_change = false;
			/*
			 * If a create role statement does not reference another existing
			 * role there is no need to increment catalog version.
			 */
			CreateRoleStmt *stmt = castNode(CreateRoleStmt, parsetree);
			int nopts = list_length(stmt->options);
			if (nopts == 0)
				is_version_increment = false;
			else
			{
				bool reference_other_role = false;
				ListCell   *lc;
				foreach(lc, stmt->options)
				{
					DefElem *def = (DefElem *) lfirst(lc);
					if (strcmp(def->defname, "rolemembers") == 0 ||
						strcmp(def->defname, "adminmembers") == 0 ||
						strcmp(def->defname, "addroleto") == 0)
					{
						reference_other_role = true;
						break;
					}
				}
				if (!reference_other_role)
					is_version_increment = false;
			}
			break;
		}

		case T_CreateStmt:
		{
			CreateStmt *stmt = castNode(CreateStmt, parsetree);
			is_breaking_change = false;
			/*
			 * If a partition table is being created, this means pg_inherits
			 * table that is being cached should be invalidated. If the cache
			 * is not invalidated here, it is possible that one connection
			 * could create a new partition and insert data into it without
			 * the other connections knowing about this. However, due to
			 * snapshot isolation guarantees, transactions that are already
			 * underway need not abort.
			 */
			if (stmt->partbound)
				break;

			/*
			 * For system catalog additions we need to force cache refresh
			 * because of negative caching of pg_class and pg_type
			 * (see SearchCatCacheMiss).
			 * Concurrent transaction needs not to be aborted though.
			 */
			if (IsYsqlUpgrade &&
				YbIsCatalogNamespaceByName(stmt->relation->schemaname))
				break;

			is_version_increment = false;
			break;
		}

		/*
		 * Create Table As Select need not include the same checks as Create Table as complex tables
		 * (eg: partitions) cannot be created using this statement.
		*/
		case T_CreateTableAsStmt:
			/*
			 * Simple add objects are not breaking changes, and they do not even require
			 * a version increment because we do not do any negative caching for them.
			 */
			is_version_increment = false;
			is_breaking_change = false;
			break;

		case T_CreateSeqStmt:
			is_breaking_change = false;
			/* Need to increment if owner is set to ensure its dependency cache is updated. */
			if (!OidIsValid(castNode(CreateSeqStmt, parsetree)->ownerId))
				is_version_increment = false;
			break;

		case T_CreateFunctionStmt:
			is_breaking_change = false;
			if (!castNode(CreateFunctionStmt, parsetree)->replace)
				is_version_increment = false;
			break;

		case T_DiscardStmt: // DISCARD ALL/SEQUENCES/TEMP
			/*
			 * This command alters existing data. But this update affects only
			 * objects of current connection. No version increment is required.
			 */
			is_breaking_change = false;
			is_version_increment = false;
			is_altering_existing_data = true;
			break;

		// All T_Drop... tags from nodes.h:
		case T_DropOwnedStmt:
		case T_DropReplicationSlotCmd:
		case T_DropRoleStmt:
		case T_DropSubscriptionStmt:
		case T_DropTableSpaceStmt:
		case T_DropUserMappingStmt:
			break;

		case T_DropStmt:
		{
			/*
			 * If this is a DROP statement that is being executed as part of
			 * REFRESH MATVIEW (CONCURRENTLY), we are only dropping temporary
			 * tables, and do not need to increment catalog version.
			 */
			if (ddl_transaction_state.original_node_tag ==
				T_RefreshMatViewStmt)
				is_version_increment = false;
			is_breaking_change = false;
			break;
		}
		case T_YbDropProfileStmt:
			is_breaking_change = false;
			break;

		case T_DropdbStmt:
			/*
			 * We already invalidate all connections to that DB by dropping it
			 * so nothing to do on the cache side.
			 */
			is_breaking_change = false;
			/*
			 * In per-database catalog version mode, we do not need to rely on
			 * catalog cache refresh to check that the database exists. We
			 * detect that the database is dropped as we can no longer find
			 * the row for MyDatabaseId when the table pg_yb_catalog_version
			 * is prefetched from the master. We do need to rely on catalog
			 * cache refresh to check that the database exists in global
			 * catalog version mode.
			 */
			if (YBIsDBCatalogVersionMode())
				is_version_increment = false;
			break;

		// All T_Alter... tags from nodes.h:
		case T_AlterCollationStmt:
		case T_AlterDatabaseSetStmt:
		case T_AlterDatabaseStmt:
		case T_AlterDefaultPrivilegesStmt:
		case T_AlterDomainStmt:
		case T_AlterEnumStmt:
		case T_AlterEventTrigStmt:
		case T_AlterExtensionContentsStmt:
		case T_AlterExtensionStmt:
		case T_AlterFdwStmt:
		case T_AlterForeignServerStmt:
		case T_AlterFunctionStmt:
		case T_AlterObjectDependsStmt:
		case T_AlterObjectSchemaStmt:
		case T_AlterOpFamilyStmt:
		case T_AlterOperatorStmt:
		case T_AlterOwnerStmt:
		case T_AlterPolicyStmt:
		case T_AlterPublicationStmt:
		case T_AlterRoleSetStmt:
		case T_AlterSeqStmt:
		case T_AlterSubscriptionStmt:
		case T_AlterSystemStmt:
		case T_AlterTSConfigurationStmt:
		case T_AlterTSDictionaryStmt:
		case T_AlterTableCmd:
		case T_AlterTableMoveAllStmt:
		case T_AlterTableSpaceOptionsStmt:
		case T_AlterUserMappingStmt:
		case T_AlternativeSubPlan:
		case T_ReassignOwnedStmt:
		/* ALTER .. RENAME TO syntax gets parsed into a T_RenameStmt node. */
		case T_RenameStmt:
		case T_AlterTypeStmt:
			break;

		case T_AlterRoleStmt:
		{
			/*
			 * If this is a simple alter role change password statement,
			 * there is no need to increment catalog version. Password
			 * is only used for authentication at connection setup time.
			 * A new password does not affect existing connections that
			 * were authenticated using the old password.
			 */
			AlterRoleStmt *stmt = castNode(AlterRoleStmt, parsetree);
			if (list_length(stmt->options) == 1)
			{
				DefElem *def = (DefElem *) linitial(stmt->options);
				if (strcmp(def->defname, "password") == 0)
				{
					is_breaking_change = false;
					is_version_increment = false;
				}
			}
			break;
		}

		case T_AlterTableStmt:
			is_breaking_change = false;
			/*
			 * Must increment catalog version when creating table with foreign
			 * key reference and refresh PG cache on ongoing transactions.
			 */
			if ((context == PROCESS_UTILITY_SUBCOMMAND ||
				 context == PROCESS_UTILITY_QUERY_NONATOMIC) &&
				ddl_transaction_state.original_node_tag == T_CreateStmt &&
				node_tag == T_AlterTableStmt)
			{
				AlterTableStmt *stmt = castNode(AlterTableStmt, parsetree);
				ListCell   *lcmd;
				foreach(lcmd, stmt->cmds)
				{
					AlterTableCmd *cmd = (AlterTableCmd *) lfirst(lcmd);
					if (IsA(cmd->def, Constraint) &&
						((Constraint *) cmd->def)->contype == CONSTR_FOREIGN)
					{
						is_version_increment = true;
						break;
					}
				}
			}
			break;

		// T_Grant...
		case T_GrantStmt:
			/* Grant (add permission) is not a breaking change, but revoke is. */
			is_breaking_change = !castNode(GrantStmt, parsetree)->is_grant;
			break;

		case T_GrantRoleStmt:
			/* Grant (add permission) is not a breaking change, but revoke is. */
			is_breaking_change = !castNode(GrantRoleStmt, parsetree)->is_grant;
			break;

		// T_Index...
		case T_IndexStmt:
			/*
			 * For nonconcurrent index backfill we do not guarantee global consistency anyway.
			 * For (new) concurrent backfill the backfill process should wait for ongoing
			 * transactions so we don't have to force a transaction abort on PG side.
			 */
			is_breaking_change = false;
			break;

		case T_VacuumStmt:
			/* Vacuum with analyze updates relation and attribute statistics */
			is_version_increment = false;
			is_breaking_change = false;
			VacuumStmt *vacuum_stmt = castNode(VacuumStmt, parsetree);
			/* ANALYZE */
			is_ddl = !vacuum_stmt->is_vacuumcmd;
			ListCell *lc;
			if (!is_ddl)
			{
				foreach (lc, vacuum_stmt->options)
				{
					DefElem *def_elem = lfirst_node(DefElem, lc);
					/* VACUUM ANALYZE */
					is_ddl |= (strcmp(def_elem->defname, "analyze") == 0);
					if (is_ddl)
						break;
				}
			}
			break;

		case T_RefreshMatViewStmt:
		{
			RefreshMatViewStmt *stmt = castNode(RefreshMatViewStmt, parsetree);
			is_breaking_change = false;
			if (stmt->concurrent)
				/*
				 * REFRESH MATERIALIZED VIEW CONCURRENTLY does not need
				 * a catalog version increment as it does not alter any
				 * metadata. The command only performs data changes.
				 */
				is_version_increment = false;
			else
				/*
				 * REFRESH MATERIALIZED VIEW NONCONCURRENTLY needs a catalog
				 * version increment as it alters the metadata of the
				 * materialized view (pg_class.relfilenode). It does not need
				 * to be a breaking change as materialized views are read-only,
				 * so there is no risk of lost writes. Concurrent SELECTs may
				 * read stale data from the old matview, or fail if the old
				 * matview is dropped.
				 */
				is_version_increment = true;
			break;
		}
		case T_ReindexStmt:
			/*
			 * Does not need catalog version increment since only data changes,
			 * not metadata--unless the data itself is metadata (system index).
			 * It could be nice to force a cache refresh when fixing a system
			 * index corruption, but just because a system index is REINDEXed
			 * doesn't mean it had a corruption. If there's a system index
			 * corruption, manual intervention is already needed, so might as
			 * well let the user deal with refreshing clients.
			 */
			is_version_increment = false;
			is_breaking_change = false;
			break;

		default:
			/* Not a DDL operation. */
			is_ddl = false;
			break;
	}

	if (!is_ddl)
		return (YbDdlModeOptional){};

	/*
	 * If yb_make_next_ddl_statement_nonbreaking is true, then no DDL statement
	 * will cause a breaking catalog change.
	 */
	if (yb_make_next_ddl_statement_nonbreaking)
		is_breaking_change = false;

	is_altering_existing_data |= is_version_increment;

	uint64_t aspects = 0;
	if (is_altering_existing_data)
		aspects |= YB_SYS_CAT_MOD_ASPECT_ALTERING_EXISTING_DATA;

	if (is_version_increment)
		aspects |= YB_SYS_CAT_MOD_ASPECT_VERSION_INCREMENT;

	if (is_breaking_change)
		aspects |= YB_SYS_CAT_MOD_ASPECT_BREAKING_CHANGE;

	return (YbDdlModeOptional){
		.has_value = true,
		.value = YbCatalogModificationAspectsToDdlMode(aspects)
	};
}

static void
YBTxnDdlProcessUtility(
	PlannedStmt *pstmt,
	const char *queryString,
	bool readOnlyTree,
	ProcessUtilityContext context,
	ParamListInfo params,
	QueryEnvironment *queryEnv,
	DestReceiver *dest,
	QueryCompletion *qc)
{

	const YbDdlModeOptional ddl_mode = YbGetDdlMode(pstmt, context);

	const bool is_ddl = ddl_mode.has_value;

	PG_TRY();
	{
		if (is_ddl)
		{
#ifdef YB_TODO /* utils/syscache.h has YbInitPinnedCacheIfNeeded removed. */
			if (YBIsDBCatalogVersionMode())
				/*
				 * In order to support concurrent non-global-impact DDLs
				 * across different databases, call YbInitPinnedCacheIfNeeded
				 * now which triggers a scan of pg_shdepend. This ensure that
				 * the scan is done without using a read time of the DDL
				 * transaction so that yb-master can retry read restarts
				 * automatically. Otherwise, a read restart error is
				 * returned to the PG backend the DDL statement will fail
				 * because DDLs cannot be restarted.
				 *
				 * YB NOTE: this implies a performance hit for DDL statements
				 * that do not need to call YbInitPinnedCacheIfNeeded.
				 */
<<<<<<< HEAD
				YbInitPinnedCacheIfNeeded();
#endif
=======
				YbInitPinnedCacheIfNeeded(true /* shared_only */);
>>>>>>> 12d6abeb

			YBIncrementDdlNestingLevel(ddl_mode.value);
		}

		if (prev_ProcessUtility)
			prev_ProcessUtility(pstmt, queryString, readOnlyTree,
								context, params, queryEnv,
								dest, qc);
		else
			standard_ProcessUtility(pstmt, queryString, readOnlyTree,
									context, params, queryEnv,
									dest, qc);

		if (is_ddl)
			YBDecrementDdlNestingLevel();
	}
	PG_CATCH();
	{
		if (is_ddl)
		{
			/*
			 * It is possible that nesting_level has wrong value due to error.
			 * Ddl transaction state should be reset.
			 */
			YBResetDdlState();
		}
		PG_RE_THROW();
	}
	PG_END_TRY();
}

static void YBCInstallTxnDdlHook() {
	if (!YBCIsInitDbModeEnvVarSet()) {
		prev_ProcessUtility = ProcessUtility_hook;
		ProcessUtility_hook = YBTxnDdlProcessUtility;
	}
};

static unsigned int buffering_nesting_level = 0;

void YBBeginOperationsBuffering() {
	if (++buffering_nesting_level == 1) {
		HandleYBStatus(YBCPgStartOperationsBuffering());
	}
}

void YBEndOperationsBuffering() {
	// buffering_nesting_level could be 0 because YBResetOperationsBuffering was called
	// on starting new query and postgres calls standard_ExecutorFinish on non finished executor
	// from previous failed query.
	if (buffering_nesting_level && !--buffering_nesting_level) {
		HandleYBStatus(YBCPgStopOperationsBuffering());
	}
}

void YBResetOperationsBuffering() {
	buffering_nesting_level = 0;
	YBCPgResetOperationsBuffering();
}

void YBFlushBufferedOperations() {
	HandleYBStatus(YBCPgFlushBufferedOperations());
}

bool YBEnableTracing() {
  return yb_enable_docdb_tracing;
}

bool YBReadFromFollowersEnabled() {
	return yb_read_from_followers;
}

int32_t YBFollowerReadStalenessMs() {
	return yb_follower_read_staleness_ms;
}

YBCPgYBTupleIdDescriptor* YBCCreateYBTupleIdDescriptor(Oid db_oid, Oid table_relfilenode_oid,
	int nattrs) {
	void* mem = palloc(sizeof(YBCPgYBTupleIdDescriptor) + nattrs * sizeof(YBCPgAttrValueDescriptor));
	YBCPgYBTupleIdDescriptor* result = mem;
	result->nattrs = nattrs;
	result->attrs = mem + sizeof(YBCPgYBTupleIdDescriptor);
	result->database_oid = db_oid;
	result->table_relfilenode_oid = table_relfilenode_oid;
	return result;
}

void YBCFillUniqueIndexNullAttribute(YBCPgYBTupleIdDescriptor* descr) {
	YBCPgAttrValueDescriptor* last_attr = descr->attrs + descr->nattrs - 1;
	last_attr->attr_num = YBUniqueIdxKeySuffixAttributeNumber;
	last_attr->type_entity = YbDataTypeFromOidMod(YBUniqueIdxKeySuffixAttributeNumber, BYTEAOID);
	last_attr->collation_id = InvalidOid;
	last_attr->is_null = true;
}

void
YbTestGucBlockWhileStrEqual(char **actual, const char *expected,
							const char *msg)
{
	static const int kSpinWaitMs = 100;
	while (strcmp(*actual, expected) == 0)
	{
		ereport(LOG,
				(errmsg("blocking %s for %dms", msg, kSpinWaitMs),
				 errhidestmt(true),
				 errhidecontext(true)));
		pg_usleep(kSpinWaitMs * 1000);

		/* Reload config in hopes that guc var actual changed. */
		if (ConfigReloadPending)
		{
			ConfigReloadPending = false;
			ProcessConfigFile(PGC_SIGHUP);
		}
	}
}

void
YbTestGucFailIfStrEqual(char *actual, const char *expected)
{
	if (strcmp(actual, expected) == 0)
	{
		ereport(ERROR,
				(errmsg("TEST injected failure at stage %s", expected),
				 errhidestmt(true),
				 errhidecontext(true)));

	}
}

static int YbGetNumberOfFunctionOutputColumns(Oid func_oid)
{
	int ncols = 0; /* Equals to the number of OUT arguments. */

	HeapTuple proctup = SearchSysCache1(PROCOID, ObjectIdGetDatum(func_oid));
	if (!HeapTupleIsValid(proctup))
		elog(ERROR, "cache lookup failed for function %u", func_oid);

	bool is_null = false;
	Datum proargmodes = SysCacheGetAttr(PROCOID, proctup,
										Anum_pg_proc_proargmodes,
										&is_null);
	Assert(!is_null);
	ArrayType* proargmodes_arr = DatumGetArrayTypeP(proargmodes);

	ncols = 0;
	for (int i = 0; i < ARR_DIMS(proargmodes_arr)[0]; ++i)
		if (ARR_DATA_PTR(proargmodes_arr)[i] == PROARGMODE_OUT)
			++ncols;

	ReleaseSysCache(proctup);

	return ncols;
}

/*
 * For backward compatibility, this function dynamically adapts to the number
 * of output columns defined in pg_proc.
 */
Datum
yb_servers(PG_FUNCTION_ARGS)
{
	FuncCallContext *funcctx;

	int expected_ncols = 9;

	static int ncols = 0;

	if (ncols < expected_ncols)
		ncols = YbGetNumberOfFunctionOutputColumns(8019 /* yb_servers function
												   oid hardcoded in pg_proc.dat */);

	if (SRF_IS_FIRSTCALL())
	{
		MemoryContext oldcontext;
		TupleDesc tupdesc;

		funcctx = SRF_FIRSTCALL_INIT();
		oldcontext = MemoryContextSwitchTo(funcctx->multi_call_memory_ctx);
		tupdesc = CreateTemplateTupleDesc(ncols);

		TupleDescInitEntry(tupdesc, (AttrNumber) 1,
						   "host", TEXTOID, -1, 0);
		TupleDescInitEntry(tupdesc, (AttrNumber) 2,
						   "port", INT8OID, -1, 0);
		TupleDescInitEntry(tupdesc, (AttrNumber) 3,
						   "num_connections", INT8OID, -1, 0);
		TupleDescInitEntry(tupdesc, (AttrNumber) 4,
						   "node_type", TEXTOID, -1, 0);
		TupleDescInitEntry(tupdesc, (AttrNumber) 5,
						   "cloud", TEXTOID, -1, 0);
		TupleDescInitEntry(tupdesc, (AttrNumber) 6,
						   "region", TEXTOID, -1, 0);
		TupleDescInitEntry(tupdesc, (AttrNumber) 7,
						   "zone", TEXTOID, -1, 0);
		TupleDescInitEntry(tupdesc, (AttrNumber) 8,
						   "public_ip", TEXTOID, -1, 0);
		if (ncols >= expected_ncols)
		{
			TupleDescInitEntry(tupdesc, (AttrNumber) 9,
							   "uuid", TEXTOID, -1, 0);
		}
		funcctx->tuple_desc = BlessTupleDesc(tupdesc);

		YBCServerDescriptor *servers = NULL;
		size_t numservers = 0;
		HandleYBStatus(YBCGetTabletServerHosts(&servers, &numservers));
		funcctx->max_calls = numservers;
		funcctx->user_fctx = servers;
		MemoryContextSwitchTo(oldcontext);
	}
	funcctx = SRF_PERCALL_SETUP();
	if (funcctx->call_cntr < funcctx->max_calls)
	{
		Datum		values[ncols];
		bool		nulls[ncols];
		HeapTuple	tuple;

		int cntr = funcctx->call_cntr;
		YBCServerDescriptor *server = (YBCServerDescriptor *)funcctx->user_fctx + cntr;
		bool is_primary = server->is_primary;
		const char *node_type = is_primary ? "primary" : "read_replica";

		// TODO: Remove hard coding of port and num_connections
		values[0] = CStringGetTextDatum(server->host);
		values[1] = Int64GetDatum(server->pg_port);
		values[2] = Int64GetDatum(0);
		values[3] = CStringGetTextDatum(node_type);
		values[4] = CStringGetTextDatum(server->cloud);
		values[5] = CStringGetTextDatum(server->region);
		values[6] = CStringGetTextDatum(server->zone);
		values[7] = CStringGetTextDatum(server->public_ip);
		if (ncols >= expected_ncols)
		{
			values[8] = CStringGetTextDatum(server->uuid);
		}
		memset(nulls, 0, sizeof(nulls));
		tuple = heap_form_tuple(funcctx->tuple_desc, values, nulls);
		SRF_RETURN_NEXT(funcctx, HeapTupleGetDatum(tuple));
	}
	else
		SRF_RETURN_DONE(funcctx);
}

bool YBIsSupportedLibcLocale(const char *localebuf) {
	/*
	 * For libc mode, Yugabyte only supports the basic locales.
	 */
	if (strcmp(localebuf, "C") == 0 || strcmp(localebuf, "POSIX") == 0)
		return true;
	return strcasecmp(localebuf, "en_US.utf8") == 0 ||
		   strcasecmp(localebuf, "en_US.UTF-8") == 0;
}

static YBCStatus
YbGetTablePropertiesCommon(Relation rel)
{
	if (rel->yb_table_properties)
	{
		/* Already loaded, nothing to do */
		return NULL;
	}

	Oid dbid          = YBCGetDatabaseOid(rel);
	Oid relfileNodeId = YbGetRelfileNodeId(rel);

	YBCPgTableDesc desc = NULL;
	YBCStatus status = YBCPgGetTableDesc(dbid, relfileNodeId, &desc);
	if (status)
		return status;

	/* Relcache entry data must live in CacheMemoryContext */
	rel->yb_table_properties =
		MemoryContextAllocZero(CacheMemoryContext, sizeof(YbTablePropertiesData));

	return YBCPgGetTableProperties(desc, rel->yb_table_properties);
}

YbTableProperties
YbGetTableProperties(Relation rel)
{
	HandleYBStatus(YbGetTablePropertiesCommon(rel));
	return rel->yb_table_properties;
}

YbTableProperties
YbGetTablePropertiesById(Oid relid)
{
	Relation relation     = RelationIdGetRelation(relid);
	HandleYBStatus(YbGetTablePropertiesCommon(relation));
	RelationClose(relation);
	return relation->yb_table_properties;
}

YbTableProperties
YbTryGetTableProperties(Relation rel)
{
	bool not_found = false;
	HandleYBStatusIgnoreNotFound(YbGetTablePropertiesCommon(rel), &not_found);
	return not_found ? NULL : rel->yb_table_properties;
}

YbTableDistribution
YbGetTableDistribution(Oid relid)
{
	YbTableDistribution result;
	Relation relation = RelationIdGetRelation(relid);
	if (IsSystemRelation(relation))
		result = YB_SYSTEM;
	else
	{
		HandleYBStatus(YbGetTablePropertiesCommon(relation));
		if (relation->yb_table_properties->is_colocated)
			result = YB_COLOCATED;
		else if (relation->yb_table_properties->num_hash_key_columns > 0)
			result = YB_HASH_SHARDED;
		else
			result = YB_RANGE_SHARDED;
	}
	RelationClose(relation);
	return result;
}

Datum
yb_hash_code(PG_FUNCTION_ARGS)
{
	/* Create buffer for hashing */
	char *arg_buf;

	size_t size = 0;
	for (int i = 0; i < PG_NARGS(); i++)
	{
		Oid	argtype = get_fn_expr_argtype(fcinfo->flinfo, i);

		if (unlikely(argtype == UNKNOWNOID))
		{
			ereport(ERROR,
				(errcode(ERRCODE_INDETERMINATE_DATATYPE),
				errmsg("undefined datatype given to yb_hash_code")));
			PG_RETURN_NULL();
		}

		size_t typesize;
		const YBCPgTypeEntity *typeentity =
				 YbDataTypeFromOidMod(InvalidAttrNumber, argtype);
		YBCStatus status = YBCGetDocDBKeySize(PG_GETARG_DATUM(i), typeentity,
							PG_ARGISNULL(i), &typesize);
		if (unlikely(status))
		{
			YBCFreeStatus(status);
			ereport(ERROR,
				(errcode(ERRCODE_FEATURE_NOT_SUPPORTED),
				errmsg("Unsupported datatype given to yb_hash_code"),
				errdetail("Only types supported by HASH key columns are allowed"),
				errhint("Use explicit casts to ensure input types are as desired")));
			PG_RETURN_NULL();
		}
		size += typesize;
	}

	arg_buf = alloca(size);

	/* TODO(Tanuj): Look into caching the above buffer */

	char *arg_buf_pos = arg_buf;

	size_t total_bytes = 0;
	for (int i = 0; i < PG_NARGS(); i++)
	{
		Oid	argtype = get_fn_expr_argtype(fcinfo->flinfo, i);
		const YBCPgTypeEntity *typeentity =
				 YbDataTypeFromOidMod(InvalidAttrNumber, argtype);
		size_t written;
		YBCStatus status = YBCAppendDatumToKey(PG_GETARG_DATUM(i), typeentity,
							PG_ARGISNULL(i), arg_buf_pos, &written);
		if (unlikely(status))
		{
			YBCFreeStatus(status);
			ereport(ERROR,
				(errcode(ERRCODE_FEATURE_NOT_SUPPORTED),
				errmsg("Unsupported datatype given to yb_hash_code"),
				errdetail("Only types supported by HASH key columns are allowed"),
				errhint("Use explicit casts to ensure input types are as desired")));
			PG_RETURN_NULL();
		}
		arg_buf_pos += written;

		total_bytes += written;
	}

	/* hash the contents of the buffer and return */
	uint16_t hashed_val = YBCCompoundHash(arg_buf, total_bytes);
	PG_RETURN_UINT16(hashed_val);
}

/*
 * For backward compatibility, this function dynamically adapts to the number
 * of output columns defined in pg_proc.
 */
Datum
yb_table_properties(PG_FUNCTION_ARGS)
{
	Oid			relid = PG_GETARG_OID(0);
	TupleDesc	tupdesc;

	int expected_ncols = 5;

	static int ncols = 0;

	if (ncols < expected_ncols)
		ncols = YbGetNumberOfFunctionOutputColumns(8033 /* yb_table_properties function
												   oid hardcoded in pg_proc.dat */);

	Datum		values[ncols];
	bool		nulls[ncols];

	Relation	rel = relation_open(relid, AccessShareLock);
	Oid dbid		= YBCGetDatabaseOid(rel);
	Oid relfileNodeId = YbGetRelfileNodeId(rel);

	YBCPgTableDesc yb_tabledesc = NULL;
	YbTablePropertiesData yb_table_properties;
	bool not_found = false;
	HandleYBStatusIgnoreNotFound(
		YBCPgGetTableDesc(dbid, relfileNodeId, &yb_tabledesc), &not_found);
	if (!not_found)
		HandleYBStatusIgnoreNotFound(
			YBCPgGetTableProperties(yb_tabledesc, &yb_table_properties),
			&not_found);

	tupdesc = CreateTemplateTupleDesc(ncols);
	TupleDescInitEntry(tupdesc, (AttrNumber) 1,
					   "num_tablets", INT8OID, -1, 0);
	TupleDescInitEntry(tupdesc, (AttrNumber) 2,
					   "num_hash_key_columns", INT8OID, -1, 0);
	TupleDescInitEntry(tupdesc, (AttrNumber) 3,
					   "is_colocated", BOOLOID, -1, 0);
	if (ncols >= expected_ncols)
	{
		TupleDescInitEntry(tupdesc, (AttrNumber) 4,
						   "tablegroup_oid", OIDOID, -1, 0);
		TupleDescInitEntry(tupdesc, (AttrNumber) 5,
						   "colocation_id", OIDOID, -1, 0);
	}
	BlessTupleDesc(tupdesc);

	if (!not_found)
	{
		YbTableProperties yb_props = &yb_table_properties;
		values[0] = Int64GetDatum(yb_props->num_tablets);
		values[1] = Int64GetDatum(yb_props->num_hash_key_columns);
		values[2] = BoolGetDatum(yb_props->is_colocated);
		if (ncols >= expected_ncols)
		{
			values[3] =
				OidIsValid(yb_props->tablegroup_oid)
					? ObjectIdGetDatum(yb_props->tablegroup_oid)
					: (Datum) 0;
			values[4] =
				OidIsValid(yb_props->colocation_id)
					? ObjectIdGetDatum(yb_props->colocation_id)
					: (Datum) 0;
		}

		memset(nulls, 0, sizeof(nulls));
		if (ncols >= expected_ncols)
		{
			nulls[3] = !OidIsValid(yb_props->tablegroup_oid);
			nulls[4] = !OidIsValid(yb_props->colocation_id);
		}
	}
	else
	{
		/* Table does not exist in YB, set nulls for all columns. */
		memset(nulls, 1, sizeof(nulls));
	}

	relation_close(rel, AccessShareLock);

	return HeapTupleGetDatum(heap_form_tuple(tupdesc, values, nulls));
}

/*
 * This function is adapted from code of PQescapeLiteral() in fe-exec.c.
 * If use_quote_strategy_token is false, the string value will be converted
 * to an SQL string literal and appended to the given StringInfo.
 * If use_quote_strategy_token is true, the string value will be enclosed in
 * double quotes, backslashes will be escaped and the value will be appended
 * to the given StringInfo.
 */
static void
appendStringToString(StringInfo buf, const char *str, int encoding,
					 bool use_quote_strategy_token)
{
	const char *s;
	int			num_quotes = 0;
	int			num_backslashes = 0;
	int 		len = strlen(str);
	int			input_len;

	/* Scan the string for characters that must be escaped. */
	for (s = str; (s - str) < strlen(str) && *s != '\0'; ++s)
	{
		if ((*s == '\'' && !use_quote_strategy_token))
			++num_quotes;
		else if (*s == '\\')
			++num_backslashes;
		else if (IS_HIGHBIT_SET(*s))
		{
			int			charlen;

			/* Slow path for possible multibyte characters */
			charlen = pg_encoding_mblen(encoding, s);

			/* Multibyte character overruns allowable length. */
			if ((s - str) + charlen > len || memchr(s, 0, charlen) != NULL)
			{
				ereport(ERROR,
						(errcode(ERRCODE_DATA_EXCEPTION),
						 errmsg("incomplete multibyte character")));
			}

			/* Adjust s, bearing in mind that for loop will increment it. */
			s += charlen - 1;
		}
	}

	input_len = s - str;

	/*
	 * If we are escaping a literal that contains backslashes, we use the
	 * escape string syntax so that the result is correct under either value
	 * of standard_conforming_strings.
	 * Note: if we are using double quotes, the string should not have escape
	 * string syntax.
	 */
	if (num_backslashes > 0 && !use_quote_strategy_token)
	{
		appendStringInfoChar(buf, 'E');
	}

	/* Opening quote. */
	use_quote_strategy_token ? appendStringInfoChar(buf, '\"') :
		appendStringInfoChar(buf, '\'');

	/*
	 * Use fast path if possible.
	 *
	 * We've already verified that the input string is well-formed in the
	 * current encoding. If it contains no quotes and, in the case of
	 * literal-escaping, no backslashes, then we can just copy it directly to
	 * the output buffer, adding the necessary quotes.
	 *
	 * If not, we must rescan the input and process each character
	 * individually.
	 */
	if (num_quotes == 0 && num_backslashes == 0)
	{
		appendStringInfoString(buf, str);
	}
	else
	{
		for (s = str; s - str < input_len; ++s)
		{
			/*
			 * Note: if we are using double quotes, we do not need to escape
			 * single quotes.
			 */
			if ((*s == '\'' && !use_quote_strategy_token) || *s == '\\')
			{
				appendStringInfoChar(buf, *s);
				appendStringInfoChar(buf, *s);
			}
			else if (!IS_HIGHBIT_SET(*s))
				appendStringInfoChar(buf, *s);
			else
			{
				int	charlen = pg_encoding_mblen(encoding, s);

				while (1)
				{
					appendStringInfoChar(buf, *s);
					if (--charlen == 0)
						break;
					++s;		/* for loop will provide the final increment */
				}
			}
		}
	}

	/* Closing quote. */
	use_quote_strategy_token ? appendStringInfoChar(buf, '\"') :
		appendStringInfoChar(buf, '\'');
}

/*
 * This function is adapted from code in pg_dump.c.
 * It converts an internal raw datum value to a output string based on
 * column type, and append the string to the StringInfo input parameter.
 * Datum of all types can be generated in a quoted string format
 * (e.g., '100' for integer 100), and rely on PG's type cast to function
 * correctly. Here, we specifically handle some cases to ignore quotes to
 * make the generated string look better.
 */
static void
appendDatumToString(StringInfo str, uint64_t datum, Oid typid, int encoding,
					bool use_double_quotes)
{
	const char *datum_str = YBDatumToString(datum, typid);
	switch (typid)
	{
		case INT2OID:
		case INT4OID:
		case INT8OID:
		case OIDOID:
		case FLOAT4OID:
		case FLOAT8OID:
		case NUMERICOID:
			/*
			 * These types are converted to string without quotes unless
			 * they contain values: Infinity and NaN.
			 */
			if (strspn(datum_str, "0123456789 +-eE.") == strlen(datum_str))
				appendStringInfoString(str, datum_str);
			else
				use_double_quotes ?
					appendStringInfo(str, "\"%s\"", datum_str) :
					appendStringInfo(str, "'%s'", datum_str);
			break;
		/*
		 * Currently, cannot create tables/indexes with a key containing
		 * type 'BIT' or 'VARBIT'.
		 */
		case BITOID:
		case VARBITOID:
			ereport(ERROR,
					(errcode(ERRCODE_FEATURE_NOT_SUPPORTED),
					 errmsg("type: %s not yet supported",
							YBPgTypeOidToStr(typid))));
			break;
		default:
			/* All other types are appended as string literals. */
			appendStringToString(str, datum_str, encoding,
								 use_double_quotes);
			break;
	}
}

/*
 * This function gets range relations' split point values as PG datums.
 * It also stores key columns' data types in input parameters: pkeys_atttypid.
 */
static void
getSplitPointsInfo(Oid relid, YBCPgTableDesc yb_tabledesc,
				   YbTableProperties yb_table_properties,
				   Oid *pkeys_atttypid,
				   YBCPgSplitDatum *split_datums,
				   bool *has_null)
{
	Assert(yb_table_properties->num_tablets > 1);

	size_t num_range_key_columns = yb_table_properties->num_range_key_columns;
	const YBCPgTypeEntity *type_entities[num_range_key_columns];
	YBCPgTypeAttrs type_attrs_arr[num_range_key_columns];
	/*
	 * Get key columns' YBCPgTypeEntity and YBCPgTypeAttrs.
	 * For range-partitioned tables, use primary key to get key columns' type
	 * info. For range-partitioned indexes, get key columns' type info from
	 * indexes themselves.
	 */
	Relation rel = relation_open(relid, AccessShareLock);
	bool is_table = rel->rd_rel->relkind == RELKIND_RELATION;
	Relation index_rel = is_table
							? relation_open(RelationGetPrimaryKeyIndex(rel),
											AccessShareLock)
							: rel;
	Form_pg_index rd_index = index_rel->rd_index;
	TupleDesc tupledesc = rel->rd_att;

	for (int i = 0; i < rd_index->indnkeyatts; ++i)
	{
		Form_pg_attribute attr =
			TupleDescAttr(tupledesc, is_table ? rd_index->indkey.values[i] - 1
											  : i);
		type_entities[i] = YbDataTypeFromOidMod(InvalidAttrNumber,
												attr->atttypid);
		YBCPgTypeAttrs type_attrs;
		type_attrs.typmod = attr->atttypmod;
		type_attrs_arr[i] = type_attrs;
		pkeys_atttypid[i] = attr->atttypid;
	}
	if (is_table)
		relation_close(index_rel, AccessShareLock);
	relation_close(rel, AccessShareLock);

	/* Get Split point values as Postgres datums */
	HandleYBStatus(YBCGetSplitPoints(yb_tabledesc, type_entities,
									 type_attrs_arr, split_datums, has_null));
}

/*
 * This function constructs SPLIT AT VALUES clause for range-partitioned tables
 * with more than one tablet.
 */
static void
rangeSplitClause(Oid relid, YBCPgTableDesc yb_tabledesc,
				 YbTableProperties yb_table_properties, StringInfo str)
{
	Assert(!str->len);
	Assert(yb_table_properties->num_tablets > 1);
	size_t num_range_key_columns = yb_table_properties->num_range_key_columns;
	size_t num_splits = yb_table_properties->num_tablets - 1;
	Oid pkeys_atttypid[num_range_key_columns];
	YBCPgSplitDatum split_datums[num_splits * num_range_key_columns];
	StringInfo prev_split_point = makeStringInfo();
	StringInfo cur_split_point = makeStringInfo();
	bool has_null = false;

	/* Get Split point values as Postgres datum */
	getSplitPointsInfo(relid, yb_tabledesc, yb_table_properties, pkeys_atttypid,
					   split_datums, &has_null);

	/*
	 * Check for existence of NULL in split points.
	 * We don't support specify NULL in SPLIT AT VALUES clause for both
	 * CREATE TABLE and CREATE INDEX.
	 * However, split points of indexes generated by tablet splitting can have
	 * NULLs in its split points.
	 */
	if (has_null)
	{
		ereport(WARNING,
				(errcode(ERRCODE_FEATURE_NOT_SUPPORTED),
				 errmsg("NULL value present in split points"),
				 errdetail("Specifying NULL value in SPLIT AT VALUES clause is "
						   "not supported.")));
		return;
	}

	/* Process Datum and use StringInfo to accumulate c-string data */
	appendStringInfoString(str, "SPLIT AT VALUES (");
	for (int split_idx = 0; split_idx < num_splits; ++split_idx)
	{
		if (split_idx)
		{
			appendStringInfoString(str, ", ");
		}
		appendStringInfoChar(cur_split_point, '(');
		for (int col_idx = 0; col_idx < num_range_key_columns; ++col_idx)
		{
			if (col_idx)
			{
				appendStringInfoString(cur_split_point, ", ");
			}
			int split_datum_idx = split_idx * num_range_key_columns + col_idx;
			if (split_datums[split_datum_idx].datum_kind ==
				YB_YQL_DATUM_LIMIT_MIN)
			{
				/* Min boundary */
				appendStringInfoString(cur_split_point, "MINVALUE");
			}
			else if (split_datums[split_datum_idx].datum_kind ==
					 YB_YQL_DATUM_LIMIT_MAX)
			{
				/* Max boundary */
				appendStringInfoString(cur_split_point, "MAXVALUE");
			}
			else
			{
				/* Actual datum value */
				appendDatumToString(cur_split_point,
									split_datums[split_datum_idx].datum,
									pkeys_atttypid[col_idx],
									pg_get_client_encoding(),
									false /* use_double_quotes */);
			}
		}
		appendStringInfoChar(cur_split_point, ')');

		/*
		 * Check for duplicate split points.
		 * Given current syntax of SPLIT AT VALUES doesn't allow specifying
		 * hidden column values for indexes, and tablet splitting can
		 * happen on hidden columns of indexes,
		 * duplicate split points (excluding the hidden column)
		 * can happen for indexes.
		 */
		if (strcmp(cur_split_point->data, prev_split_point->data) == 0)
		{
			ereport(WARNING,
					(errcode(ERRCODE_WARNING),
					 errmsg("duplicate split points in SPLIT AT VALUES clause "
							"of relation with oid %u", relid)));
			/* Empty string if duplicate split points exist. */
			resetStringInfo(str);
			return;
		}
		appendStringInfoString(str, cur_split_point->data);
		resetStringInfo(prev_split_point);
		appendStringInfoString(prev_split_point, cur_split_point->data);
		resetStringInfo(cur_split_point);
	}
	appendStringInfoChar(str, ')');
}

/*
 * This function is used to retrieve a range partitioned table's split points
 * as a list of list of Exprs.
 */
static void
getRangeSplitPointsList(Oid relid, YBCPgTableDesc yb_tabledesc,
						YbTableProperties yb_table_properties,
						List **split_points)
{
	Assert(yb_table_properties->num_tablets > 1);
	size_t num_range_key_columns = yb_table_properties->num_range_key_columns;
	size_t num_splits = yb_table_properties->num_tablets - 1;
	Oid pkeys_atttypid[num_range_key_columns];
	YBCPgSplitDatum split_datums[num_splits * num_range_key_columns];
	bool has_null;

	/* Get Split point values as YBCPgSplitDatum. */
	getSplitPointsInfo(relid, yb_tabledesc, yb_table_properties,
					   pkeys_atttypid, split_datums, &has_null);

	/* Construct split points list. */
	for (int split_idx = 0; split_idx < num_splits; ++split_idx)
	{
		List *split_point = NIL;
		for (int col_idx = 0; col_idx < num_range_key_columns; ++col_idx)
		{
			int split_datum_idx = split_idx * num_range_key_columns + col_idx;
			switch (split_datums[split_datum_idx].datum_kind)
			{
				ColumnRef  *c;
				StringInfo	str;

				case YB_YQL_DATUM_LIMIT_MIN:
					c = makeNode(ColumnRef);
					c->fields = list_make1(makeString("minvalue"));
					split_point = lappend(split_point, c);
					break;
				case YB_YQL_DATUM_LIMIT_MAX:
					c = makeNode(ColumnRef);
					c->fields = list_make1(makeString("maxvalue"));
					split_point = lappend(split_point, c);
					break;
				default:
					str = makeStringInfo();
					appendDatumToString(str,
										split_datums[split_datum_idx].datum,
										pkeys_atttypid[col_idx],
										pg_get_client_encoding(),
										true /* use_double_quotes */);
					Node *value = nodeRead(str->data, str->len);
					A_Const *n = makeNode(A_Const);
					switch (value->type)
					{
						case T_Integer:
							n->val.ival = *((Integer *) value);
							break;
						case T_Float:
							n->val.fval = *((Float *) value);
							break;
						case T_Boolean:
							n->val.boolval = *((Boolean *) value);
							break;
						case T_String:
							n->val.sval = *((String *) value);
							break;
						case T_BitString:
							n->val.bsval = *((BitString *) value);
							break;
						default:
							ereport(ERROR,
									(errmsg("unexpected node type %d",
											value->type)));
					}
					split_point = lappend(split_point, n);
			}
		}
		*split_points = lappend(*split_points, split_point);
	}
}

Datum
yb_get_range_split_clause(PG_FUNCTION_ARGS)
{
	Oid			relid = PG_GETARG_OID(0);
	bool		exists_in_yb = false;
	YBCPgTableDesc yb_tabledesc = NULL;
	YbTablePropertiesData yb_table_properties;
	StringInfoData str;
	char	   *range_split_clause = NULL;
	Relation	relation = RelationIdGetRelation(relid);
	Oid			relfileNodeId;

	if (relation)
	{
		relfileNodeId = YbGetRelfileNodeId(relation);
		RelationClose(relation);
		HandleYBStatus(YBCPgTableExists(MyDatabaseId, relfileNodeId,
			&exists_in_yb));
	}

	if (!exists_in_yb)
	{
		elog(NOTICE, "relation with oid %u is not backed by YB", relid);
		PG_RETURN_NULL();
	}

	HandleYBStatus(YBCPgGetTableDesc(MyDatabaseId, relfileNodeId,
		&yb_tabledesc));
	HandleYBStatus(YBCPgGetTableProperties(yb_tabledesc, &yb_table_properties));

	if (yb_table_properties.num_hash_key_columns > 0)
	{
		elog(NOTICE, "relation with oid %u is not range-partitioned", relid);
		PG_RETURN_NULL();
	}

	/*
	 * Get SPLIT AT VALUES clause for range relations with more than one tablet.
	 * Skip one-tablet range-partition relations such that this function
	 * return an empty string for them.
	 */
	initStringInfo(&str);
	if (yb_table_properties.num_tablets > 1)
		rangeSplitClause(relid, yb_tabledesc, &yb_table_properties, &str);
	range_split_clause = str.data;

	PG_RETURN_CSTRING(range_split_clause);
}

const char*
yb_fetch_current_transaction_priority(void)
{
	TxnPriorityRequirement txn_priority_type;
	double				   txn_priority;
	static char			   buf[50];

	txn_priority_type = YBCGetTransactionPriorityType();
	txn_priority	  = YBCGetTransactionPriority();

	if (txn_priority_type == kHighestPriority)
		snprintf(buf, sizeof(buf), "Highest priority transaction");
	else if (txn_priority_type == kHigherPriorityRange)
		snprintf(buf, sizeof(buf),
				 "%.9lf (High priority transaction)", txn_priority);
	else
		snprintf(buf, sizeof(buf),
				 "%.9lf (Normal priority transaction)", txn_priority);

	return buf;
}

Datum
yb_get_current_transaction_priority(PG_FUNCTION_ARGS)
{
	PG_RETURN_CSTRING(yb_fetch_current_transaction_priority());
}

Datum
yb_get_effective_transaction_isolation_level(PG_FUNCTION_ARGS)
{
	PG_RETURN_CSTRING(yb_fetch_effective_transaction_isolation_level());
}

Datum
yb_get_current_transaction(PG_FUNCTION_ARGS)
{
	pg_uuid_t *txn_id = NULL;
	bool is_null = false;

	if (!yb_enable_pg_locks)
	{
		ereport(ERROR, (errcode(ERRCODE_INVALID_PARAMETER_VALUE),
						errmsg("get_current_transaction is unavailable"),
						errdetail("yb_enable_pg_locks is false or a system "
								  "upgrade is in progress")));
	}

	txn_id = (pg_uuid_t *) palloc(sizeof(pg_uuid_t));
	HandleYBStatus(
		YBCPgGetSelfActiveTransaction((YBCPgUuid *) txn_id, &is_null));

	if (is_null)
		PG_RETURN_NULL();

	PG_RETURN_UUID_P(txn_id);
}

Datum
yb_cancel_transaction(PG_FUNCTION_ARGS)
{
	if (!IsYbDbAdminUser(GetUserId()))
		ereport(ERROR,
				(errcode(ERRCODE_INSUFFICIENT_PRIVILEGE),
				 errmsg("permission denied to cancel transaction")));

	pg_uuid_t *id = PG_GETARG_UUID_P(0);
	YBCStatus status = YBCPgCancelTransaction(id->data);
	if (status)
	{
		ereport(NOTICE,
				(errmsg("failed to cancel transaction"),
				 errdetail("%s", YBCMessageAsCString(status))));
		PG_RETURN_BOOL(false);
	}
	PG_RETURN_BOOL(true);
}

/*
 * This PG function takes one optional bool input argument (legacy).
 * If the input argument is not specified or its value is false, this function
 * returns whether the current database is a colocated database.
 * If the value of the input argument is true, this function returns whether the
 * current database is a legacy colocated database.
 */
Datum
yb_is_database_colocated(PG_FUNCTION_ARGS)
{
	if (!PG_GETARG_BOOL(0))
		PG_RETURN_BOOL(MyDatabaseColocated);
	PG_RETURN_BOOL(MyDatabaseColocated && MyColocatedDatabaseLegacy);
}

/*
 * This function serves mostly as a helper for YSQL migration to introduce
 * pg_yb_catalog_version table without breaking version continuity.
 */
Datum
yb_catalog_version(PG_FUNCTION_ARGS)
{
	PG_RETURN_UINT64(YbGetMasterCatalogVersion());
}

Datum
yb_is_local_table(PG_FUNCTION_ARGS)
{
	Oid tableOid = PG_GETARG_OID(0);

	/* Fetch required info about the relation */
	Relation relation = relation_open(tableOid, NoLock);
	Oid tablespaceId = relation->rd_rel->reltablespace;
	bool isTempTable =
		(relation->rd_rel->relpersistence == RELPERSISTENCE_TEMP);
	RelationClose(relation);

	/* Temp tables are local. */
	if (isTempTable)
	{
			PG_RETURN_BOOL(true);
	}
	GeolocationDistance distance = get_tablespace_distance(tablespaceId);
	PG_RETURN_BOOL(distance == REGION_LOCAL || distance == ZONE_LOCAL);
}

Datum
yb_server_region(PG_FUNCTION_ARGS) {
	const char *current_region = YBGetCurrentRegion();

	if (current_region == NULL)
		PG_RETURN_NULL();

	return CStringGetTextDatum(current_region);
}

Datum
yb_server_cloud(PG_FUNCTION_ARGS)
{
	const char *current_cloud = YBGetCurrentCloud();

	if (current_cloud == NULL)
		PG_RETURN_NULL();

	return CStringGetTextDatum(current_cloud);
}

Datum
yb_server_zone(PG_FUNCTION_ARGS)
{
	const char *current_zone = YBGetCurrentZone();

	if (current_zone == NULL)
		PG_RETURN_NULL();

	return CStringGetTextDatum(current_zone);
}

/*---------------------------------------------------------------------------*/
/* Deterministic DETAIL order                                                */
/*---------------------------------------------------------------------------*/

static int yb_detail_sort_comparator(const void *a, const void *b)
{
	return strcmp(*(const char **) a, *(const char **) b);
}

typedef struct {
	char **lines;
	int length;
} DetailSorter;

void detail_sorter_from_list(DetailSorter *v, List *litems, int capacity)
{
	v->lines = (char **)palloc(sizeof(char *) * capacity);
	v->length = 0;
	ListCell *lc;
	foreach (lc, litems)
	{
		if (v->length < capacity)
		{
			v->lines[v->length++] = (char *)lfirst(lc);
		}
	}
}

char **detail_sorter_lines_sorted(DetailSorter *v)
{
	qsort(v->lines, v->length,
		sizeof (const char *), yb_detail_sort_comparator);
	return v->lines;
}

void detail_sorter_free(DetailSorter *v)
{
	pfree(v->lines);
}

char *YBDetailSorted(char *input)
{
	if (input == NULL)
		return input;

	// this delimiter is hard coded in backend/catalog/pg_shdepend.c,
	// inside of the storeObjectDescription function:
	char delimiter[2] = "\n";

	// init stringinfo used for concatenation of the output:
	StringInfoData s;
	initStringInfo(&s);

	// this list stores the non-empty tokens, extra counter to know how many:
	List *line_store = NIL;
	int line_count = 0;

	char *token;
	token = strtok(input, delimiter);
	while (token != NULL)
	{
		if (strcmp(token, "") != 0)
		{
			line_store = lappend(line_store, token);
			line_count++;
		}
		token = strtok(NULL, delimiter);
	}

	DetailSorter sorter;
	detail_sorter_from_list(&sorter, line_store, line_count);

	if (line_count == 0)
	{
		// put the original input in:
		appendStringInfoString(&s, input);
	}
	else
	{
		char **sortedLines = detail_sorter_lines_sorted(&sorter);
		for (int i=0; i<line_count; i++)
		{
			if (sortedLines[i] != NULL) {
				if (i > 0)
					appendStringInfoString(&s, delimiter);
				appendStringInfoString(&s, sortedLines[i]);
			}
		}
	}

	detail_sorter_free(&sorter);
	list_free(line_store);

	return s.data;
}

/*
 * This function is adapted from code in varlena.c.
 */
static const char*
YBComputeNonCSortKey(Oid collation_id, const char* value, int64_t bytes) {
	/*
	 * We expect collation_id is a valid non-C collation.
	 */
	pg_locale_t locale = 0;
	if (collation_id != DEFAULT_COLLATION_OID)
	{
		locale = pg_newlocale_from_collation(collation_id);
		Assert(locale);
	}
	static const int kTextBufLen = 1024;
	Size bsize = -1;
	bool is_icu_provider = false;
	const int buflen1 = bytes;
	char* buf1 = palloc(buflen1 + 1);
	char* buf2 = palloc(kTextBufLen);
	int buflen2 = kTextBufLen;
	memcpy(buf1, value, bytes);
	buf1[buflen1] = '\0';

#ifdef USE_ICU
	int32_t		ulen = -1;
	UChar		*uchar = NULL;
#endif

#ifdef USE_ICU
	/* When using ICU, convert string to UChar. */
	if (locale && locale->provider == COLLPROVIDER_ICU)
	{
		is_icu_provider = true;
		ulen = icu_to_uchar(&uchar, buf1, buflen1);
	}
#endif

	/*
	 * Loop: Call strxfrm() or ucol_getSortKey(), possibly enlarge buffer,
	 * and try again. Both of these functions have the result buffer
	 * content undefined if the result did not fit, so we need to retry
	 * until everything fits.
	 */
	for (;;)
	{
#ifdef USE_ICU
		if (locale && locale->provider == COLLPROVIDER_ICU)
		{
			bsize = ucol_getSortKey(locale->info.icu.ucol,
									uchar, ulen,
									(uint8_t *) buf2, buflen2);
		}
		else
#endif
#ifdef HAVE_LOCALE_T
		if (locale && locale->provider == COLLPROVIDER_LIBC)
			bsize = strxfrm_l(buf2, buf1, buflen2, locale->info.lt);
		else
#endif
			bsize = strxfrm(buf2, buf1, buflen2);

		if (bsize < buflen2)
			break;

		/*
		 * Grow buffer and retry.
		 */
		pfree(buf2);
		buflen2 = Max(bsize + 1, Min(buflen2 * 2, MaxAllocSize));
		buf2 = palloc(buflen2);
	}

#ifdef USE_ICU
	if (uchar)
		pfree(uchar);
#endif

	pfree(buf1);
	if (is_icu_provider)
	{
		Assert(bsize > 0);
		/*
		 * Each sort key ends with one \0 byte and does not contain any
		 * other \0 byte. The terminating \0 byte is included in bsize.
		 */
		Assert(buf2[bsize - 1] == '\0');
	}
	else
	{
		Assert(bsize >= 0);
		/*
		 * Both strxfrm and strxfrm_l return the length of the transformed
		 * string not including the terminating \0 byte.
		 */
		Assert(buf2[bsize] == '\0');
	}
	return buf2;
}

void YBGetCollationInfo(
	Oid collation_id,
	const YBCPgTypeEntity *type_entity,
	Datum datum,
	bool is_null,
	YBCPgCollationInfo *collation_info) {

	if (!type_entity) {
		Assert(collation_id == InvalidOid);
		collation_info->collate_is_valid_non_c = false;
		collation_info->sortkey = NULL;
		return;
	}

	if (type_entity->yb_type != YB_YQL_DATA_TYPE_STRING) {
		/*
		 * A character array type is processed as YB_YQL_DATA_TYPE_BINARY but it
		 * can have a collation. For example:
		 *   CREATE TABLE t (id text[] COLLATE "en_US.utf8");
		 *
		 * GIN indexes have null categories, so ybgin indexes pass the category
		 * number down using GIN_NULL type. Even if the column is collatable,
		 * nulls should be unaffected by collation.
		 *
		 * pg_trgm GIN indexes have key type int32 but also valid collation for
		 * regex purposes on the indexed type text. Add an exception here for
		 * int32. Since this relaxes the assert for other situations involving
		 * int32, a proper fix should be done in the future.
		 */
		Assert(collation_id == InvalidOid ||
			   type_entity->yb_type == YB_YQL_DATA_TYPE_BINARY ||
			   type_entity->yb_type == YB_YQL_DATA_TYPE_GIN_NULL ||
			   type_entity->yb_type == YB_YQL_DATA_TYPE_INT32);
		collation_info->collate_is_valid_non_c = false;
		collation_info->sortkey = NULL;
		return;
	}
	switch (type_entity->type_oid) {
		case NAMEOID:
		case TEXTOID:
		case BPCHAROID:
		case VARCHAROID:
			if (collation_id == InvalidOid) {
				/*
				 * In postgres, an index can include columns. Included columns
				 * have no collation. Included character column value will be
				 * stored as C collation. It can only be stored and retrieved
				 * as a value in DocDB. Any comparison must be done by the
				 * postgres layer.
				 */
				collation_id = C_COLLATION_OID;
			}
			break;
		case CSTRINGOID:
			Assert(collation_id == C_COLLATION_OID);
			break;
		default:
			/* Not supported text type. */
			Assert(false);
	}
	collation_info->collate_is_valid_non_c = YBIsCollationValidNonC(collation_id);
	if (!is_null && collation_info->collate_is_valid_non_c) {
		char *value;
		int64_t bytes = type_entity->datum_fixed_size;
		type_entity->datum_to_yb(datum, &value, &bytes);
		/*
		 * Collation sort keys are compared using strcmp so they are null
		 * terminated and cannot have embedded \0 byte.
		 */
		collation_info->sortkey = YBComputeNonCSortKey(collation_id, value, bytes);
	} else {
		collation_info->sortkey = NULL;
	}
}

static bool YBNeedCollationEncoding(const YBCPgColumnInfo *column_info) {
	/* We only need collation encoding for range keys. */
	return (column_info->is_primary && !column_info->is_hash);
}

void YBSetupAttrCollationInfo(YBCPgAttrValueDescriptor *attr, const YBCPgColumnInfo *column_info) {
	if (attr->collation_id != InvalidOid && !YBNeedCollationEncoding(column_info)) {
		attr->collation_id = InvalidOid;
	}
	YBGetCollationInfo(attr->collation_id, attr->type_entity, attr->datum,
					   attr->is_null, &attr->collation_info);
}

bool YBIsCollationValidNonC(Oid collation_id) {
	/*
	 * For now we only allow database to have C collation. Therefore for
	 * DEFAULT_COLLATION_OID it cannot be a valid non-C collation. This
	 * special case for DEFAULT_COLLATION_OID is made here because YB
	 * PgExpr code is called before Postgres has properly setup the default
	 * collation to that of the database connected. So lc_collate_is_c can
	 * return false for DEFAULT_COLLATION_OID which isn't correct.
	 * We stop support non-C collation if collation support is disabled.
	 */
	bool is_valid_non_c = YBIsCollationEnabled() &&
						  OidIsValid(collation_id) &&
						  collation_id != DEFAULT_COLLATION_OID &&
						  !lc_collate_is_c(collation_id);
	/*
	 * For testing only, we use en_US.UTF-8 for default collation and
	 * this is a valid non-C collation.
	 */
	Assert(!kTestOnlyUseOSDefaultCollation || YBIsCollationEnabled());
	if (kTestOnlyUseOSDefaultCollation && collation_id == DEFAULT_COLLATION_OID)
		is_valid_non_c = true;
	return is_valid_non_c;
}

Oid YBEncodingCollation(YBCPgStatement handle, int attr_num, Oid attcollation) {
	if (attcollation == InvalidOid)
		return InvalidOid;
	YBCPgColumnInfo column_info = {0};
	HandleYBStatus(YBCPgDmlGetColumnInfo(handle, attr_num, &column_info));
	return YBNeedCollationEncoding(&column_info) ? attcollation : InvalidOid;
}

bool IsYbExtensionUser(Oid member) {
	return IsYugaByteEnabled() && has_privs_of_role(member, DEFAULT_ROLE_YB_EXTENSION);
}

bool IsYbFdwUser(Oid member) {
	return IsYugaByteEnabled() && has_privs_of_role(member, DEFAULT_ROLE_YB_FDW);
}

void YBSetParentDeathSignal()
{
#ifdef HAVE_SYS_PRCTL_H
	char* pdeathsig_str = getenv("YB_PG_PDEATHSIG");
	if (pdeathsig_str)
	{
		char* end_ptr = NULL;
		long int pdeathsig = strtol(pdeathsig_str, &end_ptr, 10);
		if (end_ptr == pdeathsig_str + strlen(pdeathsig_str)) {
			if (pdeathsig >= 1 && pdeathsig <= 31) {
				// TODO: prctl(PR_SET_PDEATHSIG) is Linux-specific, look into portable ways to
				// prevent orphans when parent is killed.
				prctl(PR_SET_PDEATHSIG, pdeathsig);
			}
			else
			{
				fprintf(
					stderr,
					"Error: YB_PG_PDEATHSIG is an invalid signal value: %ld",
					pdeathsig);
			}

		}
		else
		{
			fprintf(
				stderr,
				"Error: failed to parse the value of YB_PG_PDEATHSIG: %s",
				pdeathsig_str);
		}
	}
#endif
}

Oid YbGetRelfileNodeId(Relation relation) {
	if (relation->rd_rel->relfilenode != InvalidOid) {
		return relation->rd_rel->relfilenode;
	}
	return RelationGetRelid(relation);
}

Oid YbGetRelfileNodeIdFromRelId(Oid relationId) {
	Relation rel = RelationIdGetRelation(relationId);
	Oid relfileNodeId = YbGetRelfileNodeId(rel);
	RelationClose(rel);
	return relfileNodeId;
}

bool IsYbDbAdminUser(Oid member) {
	return IsYugaByteEnabled() && has_privs_of_role(member, DEFAULT_ROLE_YB_DB_ADMIN);
}

bool IsYbDbAdminUserNosuper(Oid member) {
	return IsYugaByteEnabled() && is_member_of_role_nosuper(member, DEFAULT_ROLE_YB_DB_ADMIN);
}

void YbCheckUnsupportedSystemColumns(int attnum, const char *colname, RangeTblEntry *rte) {
	if (rte->relkind == RELKIND_FOREIGN_TABLE)
		return;
	switch (attnum)
	{
		case SelfItemPointerAttributeNumber:
		case MinTransactionIdAttributeNumber:
		case MinCommandIdAttributeNumber:
		case MaxTransactionIdAttributeNumber:
		case MaxCommandIdAttributeNumber:
			ereport(ERROR,
					(errcode(ERRCODE_FEATURE_NOT_SUPPORTED),
					errmsg("System column \"%s\" is not supported yet", colname)));
		default:
			break;
	}
}

void YbRegisterSysTableForPrefetching(int sys_table_id) {
	// sys_only_filter_attr stores attr which will be used to filter table rows
	// related to system cache entries.
	// In case particular table must always load all the rows or
	// system cache filtering is disabled the sys_only_filter_attr
	// must be set to InvalidAttrNumber.
	int sys_only_filter_attr = InvalidAttrNumber;
	int db_id = MyDatabaseId;
	int sys_table_index_id = InvalidOid;

	switch(sys_table_id)
	{
		// TemplateDb tables
		case AuthMemRelationId:                           // pg_auth_members
			db_id = Template1DbOid;
			sys_table_index_id = AuthMemMemRoleIndexId;
			sys_only_filter_attr = InvalidAttrNumber;
			break;
		case AuthIdRelationId:                            // pg_authid
			db_id = Template1DbOid;
			sys_table_index_id = AuthIdRolnameIndexId;
			sys_only_filter_attr = InvalidAttrNumber;
			break;
		case DatabaseRelationId:                          // pg_database
			db_id = Template1DbOid;
			sys_table_index_id = DatabaseNameIndexId;
			sys_only_filter_attr = InvalidAttrNumber;
			break;

		case DbRoleSettingRelationId:    switch_fallthrough(); // pg_db_role_setting
		case TableSpaceRelationId:       switch_fallthrough(); // pg_tablespace
		case YBCatalogVersionRelationId: switch_fallthrough(); // pg_yb_catalog_version
		case YbProfileRelationId:        switch_fallthrough(); // pg_yb_profile
		case YbRoleProfileRelationId:                          // pg_yb_role_profile
			db_id = Template1DbOid;
			sys_only_filter_attr = InvalidAttrNumber;
			break;

		// MyDb tables
		case AccessMethodProcedureRelationId:             // pg_amproc
			sys_table_index_id = AccessMethodProcedureIndexId;
			sys_only_filter_attr = Anum_pg_amproc_oid;
			break;
		case AccessMethodRelationId:                      // pg_am
			sys_table_index_id = AmNameIndexId;
			sys_only_filter_attr = Anum_pg_am_oid;
			break;
		case AttrDefaultRelationId:                       // pg_attrdef
			sys_table_index_id = AttrDefaultIndexId;
			sys_only_filter_attr = Anum_pg_attrdef_oid;
			break;
		case AttributeRelationId:                         // pg_attribute
			sys_table_index_id = AttributeRelidNameIndexId;
			sys_only_filter_attr = Anum_pg_attribute_attrelid;
			break;
		case CastRelationId:                              // pg_cast
			sys_table_index_id = CastSourceTargetIndexId;
			sys_only_filter_attr = Anum_pg_cast_oid;
			break;
		case ConstraintRelationId:                        // pg_constraint
			sys_table_index_id = ConstraintRelidTypidNameIndexId;
			sys_only_filter_attr = Anum_pg_constraint_oid;
			break;
		case IndexRelationId:                             // pg_index
			sys_table_index_id = IndexIndrelidIndexId;
			sys_only_filter_attr = Anum_pg_index_indexrelid;
			break;
		case InheritsRelationId:                          // pg_inherits
			sys_table_index_id = InheritsParentIndexId;
			sys_only_filter_attr = Anum_pg_inherits_inhrelid;
			break;
		case NamespaceRelationId:                         // pg_namespace
			sys_table_index_id = NamespaceNameIndexId;
			sys_only_filter_attr = Anum_pg_namespace_oid;
			break;
		case OperatorClassRelationId:                     // pg_opclass
			sys_table_index_id = OpclassAmNameNspIndexId;
			sys_only_filter_attr = Anum_pg_opclass_oid;
			break;
		case OperatorRelationId:                          // pg_operator
			sys_table_index_id = OperatorNameNspIndexId;
			sys_only_filter_attr = Anum_pg_operator_oid;
			break;
		case PolicyRelationId:                            // pg_policy
			sys_table_index_id = PolicyPolrelidPolnameIndexId;
			sys_only_filter_attr = Anum_pg_policy_oid;
			break;
		case ProcedureRelationId:                         // pg_proc
			sys_table_index_id = ProcedureNameArgsNspIndexId;
			sys_only_filter_attr = Anum_pg_proc_oid;
			break;
		case RelationRelationId:                          // pg_class
			sys_table_index_id = ClassNameNspIndexId;
			sys_only_filter_attr = Anum_pg_class_oid;
			break;
		case RangeRelationId:                             // pg_range
			sys_only_filter_attr = Anum_pg_range_rngtypid;
			break;
		case RewriteRelationId:                           // pg_rewrite
			sys_table_index_id = RewriteRelRulenameIndexId;
			sys_only_filter_attr = Anum_pg_rewrite_oid;
			break;
		case StatisticRelationId:                         // pg_statistic
			sys_only_filter_attr = Anum_pg_statistic_starelid;
			break;
		case TriggerRelationId:                           // pg_trigger
			sys_table_index_id = TriggerRelidNameIndexId;
			sys_only_filter_attr = Anum_pg_trigger_oid;
			break;
		case TypeRelationId:                              // pg_type
			sys_table_index_id = TypeNameNspIndexId;
			sys_only_filter_attr = Anum_pg_type_oid;
			break;
		case AccessMethodOperatorRelationId:              // pg_amop
			sys_table_index_id = AccessMethodOperatorIndexId;
			sys_only_filter_attr = Anum_pg_amop_oid;
			break;
		case PartitionedRelationId:                       // pg_partitioned_table
			sys_only_filter_attr = Anum_pg_partitioned_table_partrelid;
			break;

		default:
		{
			ereport(FATAL,
					(errcode(ERRCODE_INTERNAL_ERROR),
					 errmsg("Sys table '%d' is not yet intended for preloading", sys_table_id)));

		}
	}

	if (!*YBCGetGFlags()->ysql_minimal_catalog_caches_preload)
		sys_only_filter_attr = InvalidAttrNumber;

	YBCRegisterSysTableForPrefetching(
		db_id, sys_table_id, sys_table_index_id, sys_only_filter_attr);
}

void YbTryRegisterCatalogVersionTableForPrefetching()
{
	if (YbGetCatalogVersionType() == CATALOG_VERSION_CATALOG_TABLE)
		YbRegisterSysTableForPrefetching(YBCatalogVersionRelationId);
}

bool YBCIsRegionLocal(Relation rel) {
	double cost = 0.0;
	return IsNormalProcessingMode() &&
			!IsSystemRelation(rel) &&
			get_yb_tablespace_cost(rel->rd_rel->reltablespace, &cost) &&
			cost <= yb_interzone_cost;
}

bool check_yb_xcluster_consistency_level(char** newval, void** extra, GucSource source) {
	int newConsistency = XCLUSTER_CONSISTENCY_TABLET;
	if (strcmp(*newval, "tablet") == 0)
		newConsistency = XCLUSTER_CONSISTENCY_TABLET;
	else if (strcmp(*newval, "database") == 0)
		newConsistency = XCLUSTER_CONSISTENCY_DATABASE;
	else
		return false;

	*extra = malloc(sizeof(int));
	if (!*extra)
		return false;
	*((int*)*extra) = newConsistency;

	return true;
}

void assign_yb_xcluster_consistency_level(const char* newval, void* extra) {
	yb_xcluster_consistency_level = *((int*)extra);
}

bool
parse_yb_read_time(const char *value, unsigned long long *result, bool* is_ht_unit)
{
	unsigned long long	val;
	char	           *endptr;

	if (is_ht_unit)
	{
		*is_ht_unit = false;
	}

	/* To suppress compiler warnings, always set output params */
	if (result)
		*result = 0;

	errno = 0;
	val = strtoull(value, &endptr, 0);

	if (endptr == value || errno == ERANGE)
		return false;

	/* allow whitespace between integer and unit */
	while (isspace((unsigned char) *endptr))
		endptr++;

	/* Handle possible unit */
	if (*endptr != '\0')
	{
		char		unit[2 + 1];
		int			unitlen;
		bool		converted = false;

		unitlen = 0;
		while (*endptr != '\0' && !isspace((unsigned char) *endptr) &&
			   unitlen < 2)
			unit[unitlen++] = *(endptr++);
		unit[unitlen] = '\0';
		/* allow whitespace after unit */
		while (isspace((unsigned char) *endptr))
			endptr++;

		if (*endptr == '\0')
			converted = (strcmp(unit, "ht") == 0);
		if (!converted)
			return false;
		else if (is_ht_unit)
			*is_ht_unit = true;
	}

	if (result)
		*result = val;
	return true;
}

bool
check_yb_read_time(char **newval, void **extra, GucSource source)
{
	/* Read time should be convertable to unsigned long long */
	unsigned long long read_time_ull;
	unsigned long long value_ull;
	bool is_ht_unit;
	if(!parse_yb_read_time(*newval, &value_ull, &is_ht_unit))
	{
		return false;
	}

	if (is_ht_unit)
	{
		/*
		 * Right shift by 12 bits to get physical time in micros from HybridTime
		 * See src/yb/common/hybrid_time.h (GetPhysicalValueMicros)
		 */
		read_time_ull = value_ull >> 12;
	}
	else
	{
		read_time_ull = value_ull;
		char read_time_string[23];
		sprintf(read_time_string, "%llu", read_time_ull);
		if (strcmp(*newval, read_time_string))
		{
			GUC_check_errdetail("Accepted value is Unix timestamp in microseconds."
								" i.e. 1694673026673528");
			return false;
		}
	}

	/* Read time should not be set to a timestamp in the future */
	struct timeval now_tv;
	gettimeofday(&now_tv, NULL);
	unsigned long long now_micro_sec = ((unsigned long long)now_tv.tv_sec * USECS_PER_SEC) + now_tv.tv_usec;
	if(read_time_ull > now_micro_sec)
	{
		GUC_check_errdetail("Provided timestamp is in the future.");
		return false;
	}
	return true;
}

void
assign_yb_read_time(const char* newval, void *extra)
{
	unsigned long long value_ull;
	bool is_ht_unit;
	parse_yb_read_time(newval, &value_ull, &is_ht_unit);
	yb_read_time = value_ull;
	yb_is_read_time_ht = is_ht_unit;
	ereport(NOTICE,
			(errmsg("yb_read_time should be set with caution."),
			 errdetail("No DDL operations should be performed while it is set and "
			 		   "it should not be set to a timestamp before a DDL "
					   "operation has been performed. It doesn't have well defined semantics"
					   " for normal transactions and is only to be used after consultation")));
}

void
yb_assign_max_replication_slots(int newval, void *extra)
{
	ereport(NOTICE,
		(errmsg("max_replication_slots should be controlled using the Gflag"
				" \"max_replication_slots\" on the YB-Master process"),
		 errdetail("In Yugabyte clusters, the replication slots are managed by"
		 		   " the YB-Master globally. Hence limits on the number of"
				   " replication slots should be controlled using Gflags and"
				   " not session-level GUC variables.")));
}

void YBCheckServerAccessIsAllowed() {
	if (*YBCGetGFlags()->ysql_disable_server_file_access)
		ereport(ERROR,
				(errcode(ERRCODE_INSUFFICIENT_PRIVILEGE),
				 errmsg("server file access disabled"),
				 errdetail("tserver flag ysql_disable_server_file_access is "
						   "set to true")));
}

static void
aggregateStats(YbInstrumentation *instr, const YBCPgExecStats *exec_stats)
{
	/* User Table stats */
	instr->tbl_reads.count += exec_stats->tables.reads;
	instr->tbl_reads.wait_time += exec_stats->tables.read_wait;
	instr->tbl_writes += exec_stats->tables.writes;
	instr->tbl_reads.rows_scanned += exec_stats->tables.rows_scanned;

	/* Secondary Index stats */
	instr->index_reads.count += exec_stats->indices.reads;
	instr->index_reads.wait_time += exec_stats->indices.read_wait;
	instr->index_writes += exec_stats->indices.writes;
	instr->index_reads.rows_scanned += exec_stats->indices.rows_scanned;

	/* System Catalog stats */
	instr->catalog_reads.count += exec_stats->catalog.reads;
	instr->catalog_reads.wait_time += exec_stats->catalog.read_wait;
	instr->catalog_writes += exec_stats->catalog.writes;
	instr->catalog_reads.rows_scanned += exec_stats->catalog.rows_scanned;

	/* Flush stats */
	instr->write_flushes.count += exec_stats->num_flushes;
	instr->write_flushes.wait_time += exec_stats->flush_wait;

	if (exec_stats->storage_metrics_version != instr->storage_metrics_version) {
		instr->storage_metrics_version = exec_stats->storage_metrics_version;
		for (int i = 0; i < YB_STORAGE_GAUGE_COUNT; ++i) {
			instr->storage_gauge_metrics[i] += exec_stats->storage_gauge_metrics[i];
		}
		for (int i = 0; i < YB_STORAGE_COUNTER_COUNT; ++i) {
			instr->storage_counter_metrics[i] += exec_stats->storage_counter_metrics[i];
		}
		for (int i = 0; i < YB_STORAGE_EVENT_COUNT; ++i) {
			YbPgEventMetric* agg = &instr->storage_event_metrics[i];
			const YBCPgExecEventMetric* val = &exec_stats->storage_event_metrics[i];
			agg->sum += val->sum;
			agg->count += val->count;
		}
	}
}

static YBCPgExecReadWriteStats
getDiffReadWriteStats(const YBCPgExecReadWriteStats *current,
					  const YBCPgExecReadWriteStats *old)
{
	return (YBCPgExecReadWriteStats)
	{
		current->reads - old->reads,
		current->writes - old->writes,
		current->read_wait - old->read_wait,
		current->rows_scanned - old->rows_scanned
	};
}

static void
calculateExecStatsDiff(const YbSessionStats *stats, YBCPgExecStats *result)
{
	const YBCPgExecStats *current = &stats->current_state.stats;
	const YBCPgExecStats *old = &stats->latest_snapshot;

	result->tables = getDiffReadWriteStats(&current->tables, &old->tables);
	result->indices = getDiffReadWriteStats(&current->indices, &old->indices);
	result->catalog = getDiffReadWriteStats(&current->catalog, &old->catalog);

	result->num_flushes = current->num_flushes - old->num_flushes;
	result->flush_wait = current->flush_wait - old->flush_wait;

	result->storage_metrics_version = current->storage_metrics_version;
	if (old->storage_metrics_version != current->storage_metrics_version) {
		for (int i = 0; i < YB_STORAGE_GAUGE_COUNT; ++i) {
			result->storage_gauge_metrics[i] =
					current->storage_gauge_metrics[i] - old->storage_gauge_metrics[i];
		}
		for (int i = 0; i < YB_STORAGE_COUNTER_COUNT; ++i) {
			result->storage_counter_metrics[i] =
					current->storage_counter_metrics[i] - old->storage_counter_metrics[i];
		}
		for (int i = 0; i < YB_STORAGE_EVENT_COUNT; ++i) {
			YBCPgExecEventMetric* result_metric = &result->storage_event_metrics[i];
			const YBCPgExecEventMetric* current_metric = &current->storage_event_metrics[i];
			const YBCPgExecEventMetric* old_metric = &old->storage_event_metrics[i];
			result_metric->sum = current_metric->sum - old_metric->sum;
			result_metric->count = current_metric->count - old_metric->count;
		}
	}
}

static void
refreshExecStats(YbSessionStats *stats, bool include_catalog_stats)
{
	const YBCPgExecStats *current = &stats->current_state.stats;
	YBCPgExecStats		 *old = &stats->latest_snapshot;

	old->tables = current->tables;
	old->indices = current->indices;

	old->num_flushes = current->num_flushes;
	old->flush_wait = current->flush_wait;

	if (include_catalog_stats)
		old->catalog = current->catalog;

	if (yb_session_stats.current_state.metrics_capture) {
		old->storage_metrics_version = current->storage_metrics_version;
		for (int i = 0; i < YB_STORAGE_GAUGE_COUNT; ++i) {
			old->storage_gauge_metrics[i] = current->storage_gauge_metrics[i];
		}
		for (int i = 0; i < YB_STORAGE_COUNTER_COUNT; ++i) {
			old->storage_counter_metrics[i] = current->storage_counter_metrics[i];
		}
		for (int i = 0; i < YB_STORAGE_EVENT_COUNT; ++i) {
			YBCPgExecEventMetric* old_metric = &old->storage_event_metrics[i];
			const YBCPgExecEventMetric* current_metric =
					&current->storage_event_metrics[i];
			old_metric->sum = current_metric->sum;
			old_metric->count = current_metric->count;
		}
	}
}

void
YbUpdateSessionStats(YbInstrumentation *yb_instr)
{
	YBCPgExecStats exec_stats = {0};

	/* Find the diff between the current stats and the last stats snapshot */
	calculateExecStatsDiff(&yb_session_stats, &exec_stats);

	/* Refresh the snapshot to reflect the current state of query execution.
	 * This function is always invoked during the query execution phase. */
	YbRefreshSessionStatsDuringExecution();

	/* Update the supplied instrumentation handle with the delta calculated
	 * above. */
	aggregateStats(yb_instr, &exec_stats);
}

void
YbRefreshSessionStatsBeforeExecution()
{
	/*
	 * Catalog related stats must not be reset here because most
	 * catalog lookups for a given query happen between
	 * (AFTER_EXECUTOR_END(N-1) to BEFORE_EXECUTOR_START(N)] where 'N'
	 * is the currently executing query in the session that we are
	 * interested in collecting stats for. The catalog read related can be
	 * refreshed during/after query execution.
	 */
	refreshExecStats(&yb_session_stats, false);
}

void
YbRefreshSessionStatsDuringExecution()
{
	/*
	 * Updates the stats snapshot with all stats. Stats that are
	 * incremented async to the Postgres execution framework (for
	 * example: reads caused by triggers and flushes), need special
	 * handling. This is because Postgres invokes the end of execution
	 * context (EndPlan() and EndExecutor()) before we have a chance to
	 * account for the flushes and trigger reads. We get around this by
	 * maintaining a query level instrumentation object in
	 * executor/execdesc.h which is updated with the async stats right
	 * before the execution context is garbage collected.
	 */
	refreshExecStats(&yb_session_stats, true);
}

void
YbToggleSessionStatsTimer(bool timing_on)
{
	yb_session_stats.current_state.is_timing_required = timing_on;
}

void
YbSetMetricsCaptureType(YBCPgMetricsCaptureType metrics_capture)
{
	yb_session_stats.current_state.metrics_capture = metrics_capture;
}

void YbSetCatalogCacheVersion(YBCPgStatement handle, uint64_t version)
{
	HandleYBStatus(YBIsDBCatalogVersionMode()
		? YBCPgSetDBCatalogCacheVersion(handle, MyDatabaseId, version)
		: YBCPgSetCatalogCacheVersion(handle, version));
}

uint64_t YbGetSharedCatalogVersion()
{
	uint64_t version = 0;
	HandleYBStatus(YBIsDBCatalogVersionMode()
		? YBCGetSharedDBCatalogVersion(MyDatabaseId, &version)
		: YBCGetSharedCatalogVersion(&version));
	return version;
}

void YBSetRowLockPolicy(int *docdb_wait_policy, LockWaitPolicy pg_wait_policy)
{
	if (XactIsoLevel == XACT_REPEATABLE_READ && pg_wait_policy == LockWaitError)
	{
		/* The user requested NOWAIT, which isn't allowed in RR. */
		elog(WARNING, "Setting wait policy to NOWAIT which is not allowed in "
					  "REPEATABLE READ isolation (GH issue #12166)");
	}

	if (IsolationIsSerializable())
	{
		/*
		 * TODO(concurrency-control): We don't honour SKIP LOCKED/ NO WAIT yet in serializable
		 * isolation level.
		 */
		if (pg_wait_policy == LockWaitSkip || pg_wait_policy == LockWaitError)
			elog(WARNING, "%s clause is not supported yet for SERIALIZABLE isolation "
						  "(GH issue #11761)",
						  pg_wait_policy == LockWaitSkip ? "SKIP LOCKED" : "NO WAIT");

		*docdb_wait_policy = LockWaitBlock;
	}
	else
	{
		*docdb_wait_policy = pg_wait_policy;
	}

	if (*docdb_wait_policy == LockWaitBlock && !YBIsWaitQueueEnabled())
	{
		/*
		 * If wait-queues are not enabled, we default to the "Fail-on-Conflict" policy which is
		 * mapped to LockWaitError right now (see WaitPolicy proto for meaning of
		 * "Fail-on-Conflict" and the reason why LockWaitError is not mapped to no-wait
		 * semantics but to Fail-on-Conflict semantics).
		 */
		elog(DEBUG1, "Falling back to LockWaitError since wait-queues are not enabled");
		*docdb_wait_policy = LockWaitError;
	}
	elog(DEBUG2, "docdb_wait_policy=%d pg_wait_policy=%d", *docdb_wait_policy, pg_wait_policy);
}

uint32_t YbGetNumberOfDatabases()
{
	uint32_t num_databases = 0;
	HandleYBStatus(YBCGetNumberOfDatabases(&num_databases));
	/*
	 * It is possible that at the beginning master has not passed back the
	 * contents of pg_yb_catalog_versions back to tserver yet so that tserver's
	 * ysql_db_catalog_version_map_ is still empty. In this case we get 0
	 * databases back.
	 */
	return num_databases;
}

bool YbCatalogVersionTableInPerdbMode()
{
	bool perdb_mode = false;
	HandleYBStatus(YBCCatalogVersionTableInPerdbMode(&perdb_mode));
	return perdb_mode;
}

static bool yb_is_batched_execution = false;

bool YbIsBatchedExecution()
{
	return yb_is_batched_execution;
}

void YbSetIsBatchedExecution(bool value)
{
	yb_is_batched_execution = value;
}

OptSplit *
YbGetSplitOptions(Relation rel)
{
	if (rel->yb_table_properties->is_colocated)
		return NULL;

	OptSplit *split_options = makeNode(OptSplit);
	/*
	 * The split type is NUM_TABLETS when the relation has hash key columns
	 * OR if the relation's range key is currently being dropped. Otherwise,
	 * the split type is SPLIT_POINTS.
	 */
	split_options->split_type =
		rel->yb_table_properties->num_hash_key_columns > 0 ||
		(rel->rd_rel->relkind == RELKIND_RELATION &&
		 RelationGetPrimaryKeyIndex(rel) == InvalidOid) ? NUM_TABLETS :
		SPLIT_POINTS;
	split_options->num_tablets = rel->yb_table_properties->num_tablets;

	/*
	 * Copy split points for range keys with more than one tablet.
	 */
	if (split_options->split_type == SPLIT_POINTS
		&& rel->yb_table_properties->num_tablets > 1)
	{
		YBCPgTableDesc yb_desc = NULL;
		HandleYBStatus(YBCPgGetTableDesc(MyDatabaseId,
						YbGetRelfileNodeId(rel), &yb_desc));
		getRangeSplitPointsList(RelationGetRelid(rel), yb_desc,
								rel->yb_table_properties,
								&split_options->split_points);
	}
	return split_options;
}

bool YbIsColumnPartOfKey(Relation rel, const char *column_name)
{
	if (column_name)
	{
		Bitmapset  *pkey   = YBGetTablePrimaryKeyBms(rel);
		HeapTuple  attTup =
			SearchSysCacheCopyAttName(RelationGetRelid(rel), column_name);
		if (HeapTupleIsValid(attTup))
		{
			Form_pg_attribute attform =
				(Form_pg_attribute) GETSTRUCT(attTup);
			AttrNumber	attnum = attform->attnum;
			if (bms_is_member(attnum -
							  YBGetFirstLowInvalidAttributeNumber(rel), pkey))
				return true;
		}
	}
	return false;
}

bool
YbReturningListSubsetOfUpdatedCols(Relation rel, Bitmapset *updatedCols,
							  List *returningList)
{

	ListCell *lc;
	foreach (lc, returningList)
	{
		TargetEntry *element = (TargetEntry *) lfirst(lc);
		if (!bms_is_member(element->resorigcol -
							   YBGetFirstLowInvalidAttributeNumber(rel),
						   updatedCols))
			return false;
	}
	return true;
}

/*
 * ```ysql_conn_mgr_sticky_object_count``` is the count of the database objects
 * that requires the sticky connection
 * These objects are
 * 1. WITH HOLD CURSORS
 * 2. TEMP TABLE
 */
int ysql_conn_mgr_sticky_object_count = 0;

/*
 * ```YbIsStickyConnection(int *change)``` updates the number of objects that requires a sticky
 * connection and returns whether or not the client connection
 * requires stickiness. i.e. if there is any `WITH HOLD CURSOR` or `TEMP TABLE`
 * at the end of the transaction.
 */
bool YbIsStickyConnection(int *change)
{
	ysql_conn_mgr_sticky_object_count += *change;
	*change = 0; /* Since it is updated it will be set to 0 */
	elog(DEBUG5, "Number of sticky objects: %d", ysql_conn_mgr_sticky_object_count);
	return (ysql_conn_mgr_sticky_object_count > 0);
}

void**
YbPtrListToArray(const List* str_list, size_t* length) {
	void		**buf;
	ListCell	*lc;

	/* Assumes that the pointer sizes are equal for every type */
	buf = (void **) palloc(sizeof(void *) * list_length(str_list));
	*length = 0;
	foreach (lc, str_list)
	{
		buf[(*length)++] = (void *) lfirst(lc);
	}

	return buf;
}

/*
 * This function is almost equivalent to the `read_whole_file` function of
 * src/postgres/src/backend/commands/extension.c. It differs only in its error
 * handling. The original read_whole_file function logs errors elevel ERROR
 * while this function accepts the elevel as the argument for better control
 * over error handling.
 */
char *
YbReadWholeFile(const char *filename, int* length, int elevel)
{
	char	   *buf;
	FILE	   *file;
	size_t		bytes_to_read;
	struct stat fst;

	if (stat(filename, &fst) < 0)
	{
		ereport(elevel,
				(errcode_for_file_access(),
				 errmsg("could not stat file \"%s\": %m", filename)));
		return NULL;
	}

	if (fst.st_size > (MaxAllocSize - 1))
	{
		ereport(elevel,
				(errcode(ERRCODE_PROGRAM_LIMIT_EXCEEDED),
				 errmsg("file \"%s\" is too large", filename)));
		return NULL;
	}
	bytes_to_read = (size_t) fst.st_size;

	if ((file = AllocateFile(filename, PG_BINARY_R)) == NULL)
	{
		ereport(elevel,
				(errcode_for_file_access(),
				 errmsg("could not open file \"%s\" for reading: %m",
						filename)));
		return NULL;
	}

	buf = (char *) palloc(bytes_to_read + 1);

	*length = fread(buf, 1, bytes_to_read, file);

	if (ferror(file))
	{
		ereport(elevel,
				(errcode_for_file_access(),
				 errmsg("could not read file \"%s\": %m", filename)));
		return NULL;
	}

	FreeFile(file);

	buf[*length] = '\0';
	return buf;
}

/*
 * Needed to support the guc variable yb_use_tserver_key_auth, which is
 * processed before authentication i.e. before setting this variable.
 */
bool yb_use_tserver_key_auth;

bool
yb_use_tserver_key_auth_check_hook(bool *newval, void **extra, GucSource source)
{
	/* Allow setting yb_use_tserver_key_auth to false */
	if (!(*newval))
		return true;

	/*
	 * yb_use_tserver_key_auth can only be set for client connections made on
	 * unix socket.
	 */
	if (MyProcPort->raddr.addr.ss_family != AF_UNIX)
		ereport(FATAL,
				(errcode(ERRCODE_PROTOCOL_VIOLATION),
				 errmsg("yb_use_tserver_key_auth can only be set if the "
						"connection is made over unix domain socket")));

	/*
	 * If yb_use_tserver_key_auth is set, authentication method used
	 * is yb_tserver_key. The auth method is decided even before setting the
	 * yb_use_tserver_key GUC variable in hba_getauthmethod (present in hba.c).
	 */
	Assert(MyProcPort->yb_is_tserver_auth_method);

	return true;
}

/*
 * Copies the primary key of a relation to a create stmt intended to clone that
 * relation.
 */
void
YbATCopyPrimaryKeyToCreateStmt(Relation rel, Relation pg_constraint,
							   CreateStmt *create_stmt)
{
	ScanKeyData key;
	SysScanDesc scan;
	HeapTuple	tuple;

	ScanKeyInit(&key, Anum_pg_constraint_conrelid, BTEqualStrategyNumber,
				F_OIDEQ, ObjectIdGetDatum(RelationGetRelid(rel)));
	scan = systable_beginscan(pg_constraint, ConstraintRelidTypidNameIndexId,
							  true /* indexOK */, NULL /* snapshot */,
							  1 /* nkeys */, &key);

	bool pk_copied = false;
	while (!pk_copied && HeapTupleIsValid(tuple = systable_getnext(scan)))
	{
		Form_pg_constraint con_form = (Form_pg_constraint) GETSTRUCT(tuple);
		switch (con_form->contype)
		{
			case CONSTRAINT_PRIMARY:
			{
				/*
				 * We don't actually need to map attributes here since there
				 * isn't a new relation yet, but we still need a map to
				 * generate an index stmt.
				 */
				AttrMap *att_map = build_attrmap_by_name(
					RelationGetDescr(rel), RelationGetDescr(rel),
					false /* yb_ignore_type_mismatch */);

				Relation idx_rel =
					index_open(con_form->conindid, AccessShareLock);
				IndexStmt *index_stmt = generateClonedIndexStmt(
					NULL, idx_rel, att_map,
					NULL);

				Constraint *pk_constr = makeNode(Constraint);
				pk_constr->contype = CONSTR_PRIMARY;
				pk_constr->conname = index_stmt->idxname;
				pk_constr->options = index_stmt->options;
				pk_constr->indexspace = index_stmt->tableSpace;

				ListCell *cell;
				foreach(cell, index_stmt->indexParams)
				{
					IndexElem *ielem = lfirst(cell);
					pk_constr->keys =
						lappend(pk_constr->keys, makeString(ielem->name));
					pk_constr->yb_index_params =
						lappend(pk_constr->yb_index_params, ielem);
				}
				create_stmt->constraints =
					lappend(create_stmt->constraints, pk_constr);

				index_close(idx_rel, AccessShareLock);
				pk_copied = true;
				break;
			}
			case CONSTRAINT_CHECK:
			case CONSTRAINT_FOREIGN:
			case CONSTRAINT_UNIQUE:
			case CONSTRAINT_TRIGGER:
			case CONSTRAINT_EXCLUSION:
				break;
			default:
				elog(ERROR, "invalid constraint type \"%c\"",
					 con_form->contype);
				break;
		}
	}
	systable_endscan(scan);
}

/*
 * In YB, a "relfilenode" corresponds to a DocDB table.
 * This function creates a new DocDB table for the given index,
 * with UUID corresponding to the given relfileNodeId. It is used when a
 * user index is re-indexed.
 */
void
YbIndexSetNewRelfileNode(Relation indexRel, Oid newRelfileNodeId,
						 bool yb_copy_split_options)
{
	bool		isNull;
	HeapTuple	tuple;
	Datum		reloptions = (Datum) 0;
	Relation	indexedRel;
	IndexInfo	*indexInfo;

	tuple = SearchSysCache1(RELOID, ObjectIdGetDatum(
		RelationGetRelid(indexRel)));
	if (!HeapTupleIsValid(tuple))
		elog(ERROR, "cache lookup failed for index %u",
				RelationGetRelid(indexRel));

	reloptions = SysCacheGetAttr(RELOID, tuple,
		Anum_pg_class_reloptions, &isNull);
	ReleaseSysCache(tuple);
	reloptions = ybExcludeNonPersistentReloptions(reloptions);
	indexedRel = table_open(
		IndexGetRelation(RelationGetRelid(indexRel), false), ShareLock);
	indexInfo = BuildIndexInfo(indexRel);

	YbGetTableProperties(indexRel);
	YBCCreateIndex(RelationGetRelationName(indexRel),
				   indexInfo,
				   RelationGetDescr(indexRel),
				   indexRel->rd_indoption,
				   reloptions,
				   newRelfileNodeId,
				   indexedRel,
				   yb_copy_split_options ? YbGetSplitOptions(indexRel) : NULL,
				   true /* skip_index_backfill */,
				   indexRel->yb_table_properties->is_colocated,
				   indexRel->yb_table_properties->tablegroup_oid,
				   InvalidOid /* colocation ID */,
				   indexRel->rd_rel->reltablespace,
				   RelationGetRelid(indexRel),
				   YbGetRelfileNodeId(indexRel));

	table_close(indexedRel, ShareLock);

	if (yb_test_fail_table_rewrite_after_creation)
		elog(ERROR, "Injecting error.");
}

SortByDir
YbSortOrdering(SortByDir ordering, bool is_colocated, bool is_tablegroup,
			   bool is_first_key)
{
	switch (ordering)
	{
		case SORTBY_DEFAULT:
			/*
				 * In Yugabyte, use HASH as the default for the first column of
				 * non-colocated tables
			 */
			if (IsYugaByteEnabled() && yb_use_hash_splitting_by_default &&
				is_first_key && !is_colocated && !is_tablegroup)
				return SORTBY_HASH;

			return SORTBY_ASC;

		case SORTBY_ASC:
		case SORTBY_DESC:
			break;

		case SORTBY_USING:
			ereport(ERROR, (errcode(ERRCODE_INVALID_TABLE_DEFINITION),
				errmsg("USING is not allowed in an index")));
			break;

		case SORTBY_HASH:
			if (is_tablegroup && !MyDatabaseColocated)
				ereport(ERROR, (errcode(ERRCODE_INVALID_OBJECT_DEFINITION),
								errmsg("cannot create a hash partitioned index in a TABLEGROUP")));
			else if (is_colocated)
				ereport(ERROR, (errcode(ERRCODE_INVALID_OBJECT_DEFINITION),
								errmsg("cannot colocate hash partitioned index")));
			break;

		default:
			ereport(ERROR,
					(errcode(ERRCODE_INVALID_TABLE_DEFINITION),
					 errmsg("unsupported column sort order: %d", ordering)));
			break;
	}

	return ordering;
}

void
YbGetRedactedQueryString(const char* query, int query_len,
						 const char** redacted_query, int* redacted_query_len)
{
	*redacted_query = pnstrdup(query, query_len);
	*redacted_query = RedactPasswordIfExists(*redacted_query);
	*redacted_query_len = strlen(*redacted_query);
}

/*
 * In YB, a "relfilenode" corresponds to a DocDB table.
 * This function creates a new DocDB table for the given table,
 * with UUID corresponding to the given relfileNodeId.
 */
void
YbRelationSetNewRelfileNode(Relation rel, Oid newRelfileNodeId,
							bool yb_copy_split_options, bool is_truncate)
{
	CreateStmt *dummyStmt	 = makeNode(CreateStmt);
	dummyStmt->relation		 =
		makeRangeVar(NULL, RelationGetRelationName(rel), -1);
	Relation pg_constraint = heap_open(ConstraintRelationId,
										RowExclusiveLock);
	YbATCopyPrimaryKeyToCreateStmt(rel, pg_constraint, dummyStmt);
	heap_close(pg_constraint, RowExclusiveLock);
	if (yb_copy_split_options)
	{
		YbGetTableProperties(rel);
		dummyStmt->split_options = YbGetSplitOptions(rel);
	}
	bool is_null;
	HeapTuple tuple = SearchSysCache1(RELOID,
		ObjectIdGetDatum(RelationGetRelid(rel)));
	Datum datum = SysCacheGetAttr(RELOID,
		tuple, Anum_pg_class_reloptions, &is_null);
	if (!is_null)
		dummyStmt->options = untransformRelOptions(datum);
	ReleaseSysCache(tuple);
	YBCCreateTable(dummyStmt, RelationGetRelationName(rel),
					rel->rd_rel->relkind, RelationGetDescr(rel),
					newRelfileNodeId,
					RelationGetNamespace(rel),
					YbGetTableProperties(rel)->tablegroup_oid,
					InvalidOid, rel->rd_rel->reltablespace,
					RelationGetRelid(rel),
					rel->rd_rel->relfilenode,
					is_truncate);

	if (yb_test_fail_table_rewrite_after_creation)
		elog(ERROR, "Injecting error.");
}<|MERGE_RESOLUTION|>--- conflicted
+++ resolved
@@ -2341,12 +2341,8 @@
 				 * YB NOTE: this implies a performance hit for DDL statements
 				 * that do not need to call YbInitPinnedCacheIfNeeded.
 				 */
-<<<<<<< HEAD
-				YbInitPinnedCacheIfNeeded();
+				YbInitPinnedCacheIfNeeded(true /* shared_only */);
 #endif
-=======
-				YbInitPinnedCacheIfNeeded(true /* shared_only */);
->>>>>>> 12d6abeb
 
 			YBIncrementDdlNestingLevel(ddl_mode.value);
 		}
@@ -4813,10 +4809,10 @@
 	CreateStmt *dummyStmt	 = makeNode(CreateStmt);
 	dummyStmt->relation		 =
 		makeRangeVar(NULL, RelationGetRelationName(rel), -1);
-	Relation pg_constraint = heap_open(ConstraintRelationId,
+	Relation pg_constraint = table_open(ConstraintRelationId,
 										RowExclusiveLock);
 	YbATCopyPrimaryKeyToCreateStmt(rel, pg_constraint, dummyStmt);
-	heap_close(pg_constraint, RowExclusiveLock);
+	table_close(pg_constraint, RowExclusiveLock);
 	if (yb_copy_split_options)
 	{
 		YbGetTableProperties(rel);
