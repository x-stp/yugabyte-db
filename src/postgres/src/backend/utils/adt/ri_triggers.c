/*-------------------------------------------------------------------------
 *
 * ri_triggers.c
 *
 *	Generic trigger procedures for referential integrity constraint
 *	checks.
 *
 *	Note about memory management: the private hashtables kept here live
 *	across query and transaction boundaries, in fact they live as long as
 *	the backend does.  This works because the hashtable structures
 *	themselves are allocated by dynahash.c in its permanent DynaHashCxt,
 *	and the SPI plans they point to are saved using SPI_keepplan().
 *	There is not currently any provision for throwing away a no-longer-needed
 *	plan --- consider improving this someday.
 *
 *
 * Portions Copyright (c) 1996-2022, PostgreSQL Global Development Group
 *
 * src/backend/utils/adt/ri_triggers.c
 *
 *-------------------------------------------------------------------------
 */

#include "postgres.h"

#include "access/htup_details.h"
#include "access/sysattr.h"
#include "access/table.h"
#include "access/tableam.h"
#include "access/xact.h"
#include "catalog/pg_collation.h"
#include "catalog/pg_constraint.h"
#include "catalog/pg_operator.h"
#include "catalog/pg_type.h"
#include "commands/trigger.h"
#include "executor/executor.h"
#include "executor/spi.h"
#include "lib/ilist.h"
#include "miscadmin.h"
#include "parser/parse_coerce.h"
#include "parser/parse_relation.h"
#include "storage/bufmgr.h"
#include "utils/acl.h"
#include "utils/builtins.h"
#include "utils/datum.h"
#include "utils/fmgroids.h"
#include "utils/guc.h"
#include "utils/inval.h"
#include "utils/lsyscache.h"
#include "utils/memutils.h"
#include "utils/rel.h"
#include "utils/rls.h"
#include "utils/ruleutils.h"
#include "utils/snapmgr.h"
#include "utils/syscache.h"

#include "catalog/catalog.h"
#include "catalog/yb_type.h"
#include "executor/ybcModifyTable.h"
#include "pg_yb_utils.h"
#include "yb/yql/pggate/ybc_pg_typedefs.h"

/*
 * Local definitions
 */
#define RI_MAX_NUMKEYS					INDEX_MAX_KEYS

#define RI_INIT_CONSTRAINTHASHSIZE		64
#define RI_INIT_QUERYHASHSIZE			(RI_INIT_CONSTRAINTHASHSIZE * 4)

#define RI_KEYS_ALL_NULL				0
#define RI_KEYS_SOME_NULL				1
#define RI_KEYS_NONE_NULL				2

/* RI query type codes */
/* these queries are executed against the PK (referenced) table: */
#define RI_PLAN_CHECK_LOOKUPPK			1
#define RI_PLAN_CHECK_LOOKUPPK_FROM_PK	2
#define RI_PLAN_LAST_ON_PK				RI_PLAN_CHECK_LOOKUPPK_FROM_PK
/* these queries are executed against the FK (referencing) table: */
#define RI_PLAN_CASCADE_ONDELETE		3
#define RI_PLAN_CASCADE_ONUPDATE		4
/* For RESTRICT, the same plan can be used for both ON DELETE and ON UPDATE triggers. */
#define RI_PLAN_RESTRICT				5
#define RI_PLAN_SETNULL_ONDELETE		6
#define RI_PLAN_SETNULL_ONUPDATE		7
#define RI_PLAN_SETDEFAULT_ONDELETE		8
#define RI_PLAN_SETDEFAULT_ONUPDATE		9

#define MAX_QUOTED_NAME_LEN  (NAMEDATALEN*2+3)
#define MAX_QUOTED_REL_NAME_LEN  (MAX_QUOTED_NAME_LEN*2)

#define RIAttName(rel, attnum)	NameStr(*attnumAttName(rel, attnum))
#define RIAttType(rel, attnum)	attnumTypeId(rel, attnum)
#define RIAttCollation(rel, attnum) attnumCollationId(rel, attnum)

#define RI_TRIGTYPE_INSERT 1
#define RI_TRIGTYPE_UPDATE 2
#define RI_TRIGTYPE_DELETE 3


/*
 * RI_ConstraintInfo
 *
 * Information extracted from an FK pg_constraint entry.  This is cached in
 * ri_constraint_cache.
 */
typedef struct RI_ConstraintInfo
{
	Oid			constraint_id;	/* OID of pg_constraint entry (hash key) */
	bool		valid;			/* successfully initialized? */
	Oid			constraint_root_id; /* OID of topmost ancestor constraint;
									 * same as constraint_id if not inherited */
	uint32		oidHashValue;	/* hash value of constraint_id */
	uint32		rootHashValue;	/* hash value of constraint_root_id */
	NameData	conname;		/* name of the FK constraint */
	Oid			pk_relid;		/* referenced relation */
	Oid			fk_relid;		/* referencing relation */
	char		confupdtype;	/* foreign key's ON UPDATE action */
	char		confdeltype;	/* foreign key's ON DELETE action */
	int			ndelsetcols;	/* number of columns referenced in ON DELETE
								 * SET clause */
	int16		confdelsetcols[RI_MAX_NUMKEYS]; /* attnums of cols to set on
												 * delete */
	char		confmatchtype;	/* foreign key's match type */
	int			nkeys;			/* number of key columns */
	int16		pk_attnums[RI_MAX_NUMKEYS]; /* attnums of referenced cols */
	int16		fk_attnums[RI_MAX_NUMKEYS]; /* attnums of referencing cols */
	Oid			pf_eq_oprs[RI_MAX_NUMKEYS]; /* equality operators (PK = FK) */
	Oid			pp_eq_oprs[RI_MAX_NUMKEYS]; /* equality operators (PK = PK) */
	Oid			ff_eq_oprs[RI_MAX_NUMKEYS]; /* equality operators (FK = FK) */
	dlist_node	valid_link;		/* Link in list of valid entries */
	Oid			conindid;		/* index supporting this constraint */
} RI_ConstraintInfo;

/*
 * RI_QueryKey
 *
 * The key identifying a prepared SPI plan in our query hashtable
 */
typedef struct RI_QueryKey
{
	Oid			constr_id;		/* OID of pg_constraint entry */
	int32		constr_queryno; /* query type ID, see RI_PLAN_XXX above */
} RI_QueryKey;

/*
 * RI_QueryHashEntry
 */
typedef struct RI_QueryHashEntry
{
	RI_QueryKey key;
	SPIPlanPtr	plan;
} RI_QueryHashEntry;

/*
 * RI_CompareKey
 *
 * The key identifying an entry showing how to compare two values
 */
typedef struct RI_CompareKey
{
	Oid			eq_opr;			/* the equality operator to apply */
	Oid			typeid;			/* the data type to apply it to */
} RI_CompareKey;

/*
 * RI_CompareHashEntry
 */
typedef struct RI_CompareHashEntry
{
	RI_CompareKey key;
	bool		valid;			/* successfully initialized? */
	FmgrInfo	eq_opr_finfo;	/* call info for equality fn */
	FmgrInfo	cast_func_finfo;	/* in case we must coerce input */
} RI_CompareHashEntry;


/*
 * Local data
 */
static HTAB *ri_constraint_cache = NULL;
static HTAB *ri_query_cache = NULL;
static HTAB *ri_compare_cache = NULL;
static dlist_head ri_constraint_cache_valid_list;
static int	ri_constraint_cache_valid_count = 0;


/*
 * Local function prototypes
 */
static bool ri_Check_Pk_Match(Relation pk_rel, Relation fk_rel,
							  TupleTableSlot *oldslot,
							  const RI_ConstraintInfo *riinfo);
static Datum ri_restrict(TriggerData *trigdata, bool is_no_action);
static Datum ri_set(TriggerData *trigdata, bool is_set_null, int tgkind);
static void quoteOneName(char *buffer, const char *name);
static void quoteRelationName(char *buffer, Relation rel);
static void ri_GenerateQual(StringInfo buf,
							const char *sep,
							const char *leftop, Oid leftoptype,
							Oid opoid,
							const char *rightop, Oid rightoptype);
static void ri_GenerateQualCollation(StringInfo buf, Oid collation);
static int	ri_NullCheck(TupleDesc tupdesc, TupleTableSlot *slot,
						 const RI_ConstraintInfo *riinfo, bool rel_is_pk);
static void ri_BuildQueryKey(RI_QueryKey *key,
							 const RI_ConstraintInfo *riinfo,
							 int32 constr_queryno);
static bool ri_KeysEqual(Relation rel, TupleTableSlot *oldslot, TupleTableSlot *newslot,
						 const RI_ConstraintInfo *riinfo, bool rel_is_pk);
static bool ri_AttributesEqual(Oid eq_opr, Oid typeid,
							   Datum oldvalue, Datum newvalue);

static void ri_InitHashTables(void);
static void InvalidateConstraintCacheCallBack(Datum arg, int cacheid, uint32 hashvalue);
static SPIPlanPtr ri_FetchPreparedPlan(RI_QueryKey *key);
static void ri_HashPreparedPlan(RI_QueryKey *key, SPIPlanPtr plan);
static RI_CompareHashEntry *ri_HashCompareOp(Oid eq_opr, Oid typeid);

static void ri_CheckTrigger(FunctionCallInfo fcinfo, const char *funcname,
							int tgkind);
static const RI_ConstraintInfo *ri_FetchConstraintInfo(Trigger *trigger,
													   Relation trig_rel, bool rel_is_pk);
static const RI_ConstraintInfo *ri_LoadConstraintInfo(Oid constraintOid);
static Oid	get_ri_constraint_root(Oid constrOid);
static SPIPlanPtr ri_PlanCheck(const char *querystr, int nargs, Oid *argtypes,
							   RI_QueryKey *qkey, Relation fk_rel, Relation pk_rel);
static bool ri_PerformCheck(const RI_ConstraintInfo *riinfo,
							RI_QueryKey *qkey, SPIPlanPtr qplan,
							Relation fk_rel, Relation pk_rel,
							TupleTableSlot *oldslot, TupleTableSlot *newslot,
							bool detectNewRows, int expect_OK);
static void ri_ExtractValues(Relation rel, TupleTableSlot *slot,
							 const RI_ConstraintInfo *riinfo, bool rel_is_pk,
							 Datum *vals, char *nulls);
static void ri_ReportViolation(const RI_ConstraintInfo *riinfo,
							   Relation pk_rel, Relation fk_rel,
							   TupleTableSlot *violatorslot, TupleDesc tupdesc,
							   int queryno, bool partgone) pg_attribute_noreturn();

/* ----------
 * YBCBuildYBTupleIdDescriptor -
 *
 *	Creates ybctid descriptor for row in source table from tuple in referenced table.
 *	Returns NULL in case at least one attribute type in source and referenced table doesn't match.
 * ----------
 */
static YBCPgYBTupleIdDescriptor*
YBCBuildYBTupleIdDescriptor(const RI_ConstraintInfo *riinfo, TupleTableSlot *slot)
{
	bool using_index = false;
	Relation idx_rel = RelationIdGetRelation(riinfo->conindid);
	Relation source_rel = idx_rel;
	if (idx_rel->rd_index != NULL && !idx_rel->rd_index->indisprimary)
	{
		Assert(IndexRelationGetNumberOfKeyAttributes(idx_rel) == riinfo->nkeys);
		using_index = true;
	} else
	{
		RelationClose(idx_rel);
		source_rel = RelationIdGetRelation(riinfo->pk_relid);
	}
	Oid source_rel_relfilenode_oid = YbGetRelfileNodeId(source_rel);
	Oid source_dboid = YBCGetDatabaseOid(source_rel);
	YBCPgYBTupleIdDescriptor* result = YBCCreateYBTupleIdDescriptor(
		source_dboid, source_rel_relfilenode_oid,
		riinfo->nkeys + (using_index ? 1 : 0));
	YBCPgAttrValueDescriptor *next_attr = result->attrs;

	YBCPgTableDesc ybc_source_table_desc = NULL;
	HandleYBStatus(YBCPgGetTableDesc(source_dboid,
									 source_rel_relfilenode_oid,
									 &ybc_source_table_desc));

	TupleDesc source_tupdesc = source_rel->rd_att;
	for (int i = 0; i < riinfo->nkeys; ++i, ++next_attr)
	{
		next_attr->attr_num = using_index ? (i + 1) : riinfo->pk_attnums[i];
		const int fk_attnum = riinfo->fk_attnums[i];
		const Oid type_id = TupleDescAttr(slot->tts_tupleDescriptor, fk_attnum - 1)->atttypid;
		/*
		 * In case source_rel and fk_rel has different type of same attribute conversion is required
		 * to build source_rel tuple id from fk_rel tuple.
		 * But is might be non trivial due to user defined postgres CAST, just return NULL.
		 * TODO(dmitry): Cast primitive types when possible int8 -> int, etc.
		 */
		if (TupleDescAttr(source_tupdesc, next_attr->attr_num - 1)->atttypid != type_id)
		{
			pfree(result);
			result = NULL;
			break;
		}
		next_attr->type_entity = YbDataTypeFromOidMod(fk_attnum, type_id);
		/*
		 * The foreign key search will happen on source_rel so we need to use the collation from
		 * the source_rel column, not from fk_rel column.
		 */
		next_attr->collation_id =
			TupleDescAttr(source_tupdesc, next_attr->attr_num - 1)->attcollation;
		next_attr->datum = slot_getattr(slot, fk_attnum, &next_attr->is_null);
		YBCPgColumnInfo column_info = {0};
		HandleYBTableDescStatus(YBCPgGetColumnInfo(ybc_source_table_desc,
												   next_attr->attr_num,
												   &column_info), ybc_source_table_desc);
		YBSetupAttrCollationInfo(next_attr, &column_info);
	}
	RelationClose(source_rel);
	if (using_index && result)
		YBCFillUniqueIndexNullAttribute(result);
	return result;
}

/*
 * RI_FKey_check -
 *
 * Check foreign key existence (combined for INSERT and UPDATE).
 */
static Datum
RI_FKey_check(TriggerData *trigdata)
{
	const RI_ConstraintInfo *riinfo;
	Relation	fk_rel;
	Relation	pk_rel;
	TupleTableSlot *newslot;
	RI_QueryKey qkey;
	SPIPlanPtr	qplan;

	riinfo = ri_FetchConstraintInfo(trigdata->tg_trigger,
									trigdata->tg_relation, false);

	if (TRIGGER_FIRED_BY_UPDATE(trigdata->tg_event))
		newslot = trigdata->tg_newslot;
	else
		newslot = trigdata->tg_trigslot;

	/* For YB relations visibility will be handled by DocDB (storage layer). */
	if (!IsYBRelation(trigdata->tg_relation))
	{
		/*
		 * We should not even consider checking the row if it is no longer valid,
		 * since it was either deleted (so the deferred check should be skipped)
		 * or updated (in which case only the latest version of the row should be
		 * checked).  Test its liveness according to SnapshotSelf.  We need pin
		 * and lock on the buffer to call HeapTupleSatisfiesVisibility.  Caller
		 * should be holding pin, but not lock.
		 */
		if (!table_tuple_satisfies_snapshot(trigdata->tg_relation, newslot, SnapshotSelf))
			return PointerGetDatum(NULL);
	}

	/*
	 * Get the relation descriptors of the FK and PK tables.
	 *
	 * pk_rel is opened in RowShareLock mode since that's what our eventual
	 * SELECT FOR KEY SHARE will get on it.
	 */
	fk_rel = trigdata->tg_relation;
	pk_rel = table_open(riinfo->pk_relid, RowShareLock);

	switch (ri_NullCheck(RelationGetDescr(fk_rel), newslot, riinfo, false))
	{
		case RI_KEYS_ALL_NULL:

			/*
			 * No further check needed - an all-NULL key passes every type of
			 * foreign key constraint.
			 */
			table_close(pk_rel, RowShareLock);
			return PointerGetDatum(NULL);

		case RI_KEYS_SOME_NULL:

			/*
			 * This is the only case that differs between the three kinds of
			 * MATCH.
			 */
			switch (riinfo->confmatchtype)
			{
				case FKCONSTR_MATCH_FULL:

					/*
					 * Not allowed - MATCH FULL says either all or none of the
					 * attributes can be NULLs
					 */
					ereport(ERROR,
							(errcode(ERRCODE_FOREIGN_KEY_VIOLATION),
							 errmsg("insert or update on table \"%s\" violates foreign key constraint \"%s\"",
									RelationGetRelationName(fk_rel),
									NameStr(riinfo->conname)),
							 errdetail("MATCH FULL does not allow mixing of null and nonnull key values."),
							 errtableconstraint(fk_rel,
												NameStr(riinfo->conname))));
					table_close(pk_rel, RowShareLock);
					return PointerGetDatum(NULL);

				case FKCONSTR_MATCH_SIMPLE:

					/*
					 * MATCH SIMPLE - if ANY column is null, the key passes
					 * the constraint.
					 */
					table_close(pk_rel, RowShareLock);
					return PointerGetDatum(NULL);

#ifdef NOT_USED
				case FKCONSTR_MATCH_PARTIAL:

					/*
					 * MATCH PARTIAL - all non-null columns must match. (not
					 * implemented, can be done by modifying the query below
					 * to only include non-null columns, or by writing a
					 * special version here)
					 */
					break;
#endif
			}

		case RI_KEYS_NONE_NULL:

			/*
			 * Have a full qualified key - continue below for all three kinds
			 * of MATCH.
			 */
			break;
	}

	if (IsYBRelation(pk_rel))
	{
		/*
		 * Use fast path for FK check in case ybctid for row in source table can be build from
		 * referenced table tuple.
		 */
		YBCPgYBTupleIdDescriptor *descr = YBCBuildYBTupleIdDescriptor(riinfo, newslot);
		if (descr)
		{
			bool found = false;
			HandleYBStatus(YBCForeignKeyReferenceExists(descr, &found));
			pfree(descr);
			if (!found)
			{
				ri_BuildQueryKey(&qkey, riinfo, RI_PLAN_CHECK_LOOKUPPK);
				ri_ReportViolation(riinfo, pk_rel, fk_rel, newslot, NULL, qkey.constr_queryno,
								   false /* partgone */);
			}
			table_close(pk_rel, RowShareLock);
			return PointerGetDatum(NULL);
		}
	}

	if (SPI_connect() != SPI_OK_CONNECT)
		elog(ERROR, "SPI_connect failed");

	/* Fetch or prepare a saved plan for the real check */
	ri_BuildQueryKey(&qkey, riinfo, RI_PLAN_CHECK_LOOKUPPK);

	if ((qplan = ri_FetchPreparedPlan(&qkey)) == NULL)
	{
		StringInfoData querybuf;
		char		pkrelname[MAX_QUOTED_REL_NAME_LEN];
		char		attname[MAX_QUOTED_NAME_LEN];
		char		paramname[16];
		const char *querysep;
		Oid			queryoids[RI_MAX_NUMKEYS];
		const char *pk_only;

		/* ----------
		 * The query string built is
		 *	SELECT 1 FROM [ONLY] <pktable> x WHERE pkatt1 = $1 [AND ...]
		 *		   FOR KEY SHARE OF x
		 * The type id's for the $ parameters are those of the
		 * corresponding FK attributes.
		 * ----------
		 */
		initStringInfo(&querybuf);
		pk_only = pk_rel->rd_rel->relkind == RELKIND_PARTITIONED_TABLE ?
			"" : "ONLY ";
		quoteRelationName(pkrelname, pk_rel);
		appendStringInfo(&querybuf, "SELECT 1 FROM %s%s x",
						 pk_only, pkrelname);
		querysep = "WHERE";
		for (int i = 0; i < riinfo->nkeys; i++)
		{
			Oid			pk_type = RIAttType(pk_rel, riinfo->pk_attnums[i]);
			Oid			fk_type = RIAttType(fk_rel, riinfo->fk_attnums[i]);

			quoteOneName(attname,
						 RIAttName(pk_rel, riinfo->pk_attnums[i]));
			sprintf(paramname, "$%d", i + 1);
			ri_GenerateQual(&querybuf, querysep,
							attname, pk_type,
							riinfo->pf_eq_oprs[i],
							paramname, fk_type);
			querysep = "AND";
			queryoids[i] = fk_type;
		}

		appendStringInfoString(&querybuf, " FOR KEY SHARE OF x");

		/* Prepare and save the plan */
		qplan = ri_PlanCheck(querybuf.data, riinfo->nkeys, queryoids,
							 &qkey, fk_rel, pk_rel);
	}

	/*
	 * Now check that foreign key exists in PK table
	 *
	 * XXX detectNewRows must be true when a partitioned table is on the
	 * referenced side.  The reason is that our snapshot must be fresh in
	 * order for the hack in find_inheritance_children() to work.
	 */
	ri_PerformCheck(riinfo, &qkey, qplan,
					fk_rel, pk_rel,
					NULL, newslot,
					pk_rel->rd_rel->relkind == RELKIND_PARTITIONED_TABLE,
					SPI_OK_SELECT);

	if (SPI_finish() != SPI_OK_FINISH)
		elog(ERROR, "SPI_finish failed");

	table_close(pk_rel, RowShareLock);

	return PointerGetDatum(NULL);
}


/*
 * RI_FKey_check_ins -
 *
 * Check foreign key existence at insert event on FK table.
 */
Datum
RI_FKey_check_ins(PG_FUNCTION_ARGS)
{
	/* Check that this is a valid trigger call on the right time and event. */
	ri_CheckTrigger(fcinfo, "RI_FKey_check_ins", RI_TRIGTYPE_INSERT);

	/* Share code with UPDATE case. */
	return RI_FKey_check((TriggerData *) fcinfo->context);
}


/*
 * RI_FKey_check_upd -
 *
 * Check foreign key existence at update event on FK table.
 */
Datum
RI_FKey_check_upd(PG_FUNCTION_ARGS)
{
	/* Check that this is a valid trigger call on the right time and event. */
	ri_CheckTrigger(fcinfo, "RI_FKey_check_upd", RI_TRIGTYPE_UPDATE);

	/* Share code with INSERT case. */
	return RI_FKey_check((TriggerData *) fcinfo->context);
}


/*
 * ri_Check_Pk_Match
 *
 * Check to see if another PK row has been created that provides the same
 * key values as the "oldslot" that's been modified or deleted in our trigger
 * event.  Returns true if a match is found in the PK table.
 *
 * We assume the caller checked that the oldslot contains no NULL key values,
 * since otherwise a match is impossible.
 */
static bool
ri_Check_Pk_Match(Relation pk_rel, Relation fk_rel,
				  TupleTableSlot *oldslot,
				  const RI_ConstraintInfo *riinfo)
{
	SPIPlanPtr	qplan;
	RI_QueryKey qkey;
	bool		result;

	/* Only called for non-null rows */
	Assert(ri_NullCheck(RelationGetDescr(pk_rel), oldslot, riinfo, true) == RI_KEYS_NONE_NULL);

	if (SPI_connect() != SPI_OK_CONNECT)
		elog(ERROR, "SPI_connect failed");

	/*
	 * Fetch or prepare a saved plan for checking PK table with values coming
	 * from a PK row
	 */
	ri_BuildQueryKey(&qkey, riinfo, RI_PLAN_CHECK_LOOKUPPK_FROM_PK);

	if ((qplan = ri_FetchPreparedPlan(&qkey)) == NULL)
	{
		StringInfoData querybuf;
		char		pkrelname[MAX_QUOTED_REL_NAME_LEN];
		char		attname[MAX_QUOTED_NAME_LEN];
		char		paramname[16];
		const char *querysep;
		const char *pk_only;
		Oid			queryoids[RI_MAX_NUMKEYS];

		/* ----------
		 * The query string built is
		 *	SELECT 1 FROM [ONLY] <pktable> x WHERE pkatt1 = $1 [AND ...]
		 *		   FOR KEY SHARE OF x
		 * The type id's for the $ parameters are those of the
		 * PK attributes themselves.
		 * ----------
		 */
		initStringInfo(&querybuf);
		pk_only = pk_rel->rd_rel->relkind == RELKIND_PARTITIONED_TABLE ?
			"" : "ONLY ";
		quoteRelationName(pkrelname, pk_rel);
		appendStringInfo(&querybuf, "SELECT 1 FROM %s%s x",
						 pk_only, pkrelname);
		querysep = "WHERE";
		for (int i = 0; i < riinfo->nkeys; i++)
		{
			Oid			pk_type = RIAttType(pk_rel, riinfo->pk_attnums[i]);

			quoteOneName(attname,
						 RIAttName(pk_rel, riinfo->pk_attnums[i]));
			sprintf(paramname, "$%d", i + 1);
			ri_GenerateQual(&querybuf, querysep,
							attname, pk_type,
							riinfo->pp_eq_oprs[i],
							paramname, pk_type);
			querysep = "AND";
			queryoids[i] = pk_type;
		}

		appendStringInfoString(&querybuf, " FOR KEY SHARE OF x");

		/* Prepare and save the plan */
		qplan = ri_PlanCheck(querybuf.data, riinfo->nkeys, queryoids,
							 &qkey, fk_rel, pk_rel);
	}

	/*
	 * We have a plan now. Run it.
	 */
	result = ri_PerformCheck(riinfo, &qkey, qplan,
							 fk_rel, pk_rel,
							 oldslot, NULL,
							 true,	/* treat like update */
							 SPI_OK_SELECT);

	if (SPI_finish() != SPI_OK_FINISH)
		elog(ERROR, "SPI_finish failed");

	return result;
}


/*
 * RI_FKey_noaction_del -
 *
 * Give an error and roll back the current transaction if the
 * delete has resulted in a violation of the given referential
 * integrity constraint.
 */
Datum
RI_FKey_noaction_del(PG_FUNCTION_ARGS)
{
	/* Check that this is a valid trigger call on the right time and event. */
	ri_CheckTrigger(fcinfo, "RI_FKey_noaction_del", RI_TRIGTYPE_DELETE);

	/* Share code with RESTRICT/UPDATE cases. */
	return ri_restrict((TriggerData *) fcinfo->context, true);
}

/*
 * RI_FKey_restrict_del -
 *
 * Restrict delete from PK table to rows unreferenced by foreign key.
 *
 * The SQL standard intends that this referential action occur exactly when
 * the delete is performed, rather than after.  This appears to be
 * the only difference between "NO ACTION" and "RESTRICT".  In Postgres
 * we still implement this as an AFTER trigger, but it's non-deferrable.
 */
Datum
RI_FKey_restrict_del(PG_FUNCTION_ARGS)
{
	/* Check that this is a valid trigger call on the right time and event. */
	ri_CheckTrigger(fcinfo, "RI_FKey_restrict_del", RI_TRIGTYPE_DELETE);

	/* Share code with NO ACTION/UPDATE cases. */
	return ri_restrict((TriggerData *) fcinfo->context, false);
}

/*
 * RI_FKey_noaction_upd -
 *
 * Give an error and roll back the current transaction if the
 * update has resulted in a violation of the given referential
 * integrity constraint.
 */
Datum
RI_FKey_noaction_upd(PG_FUNCTION_ARGS)
{
	/* Check that this is a valid trigger call on the right time and event. */
	ri_CheckTrigger(fcinfo, "RI_FKey_noaction_upd", RI_TRIGTYPE_UPDATE);

	/* Share code with RESTRICT/DELETE cases. */
	return ri_restrict((TriggerData *) fcinfo->context, true);
}

/*
 * RI_FKey_restrict_upd -
 *
 * Restrict update of PK to rows unreferenced by foreign key.
 *
 * The SQL standard intends that this referential action occur exactly when
 * the update is performed, rather than after.  This appears to be
 * the only difference between "NO ACTION" and "RESTRICT".  In Postgres
 * we still implement this as an AFTER trigger, but it's non-deferrable.
 */
Datum
RI_FKey_restrict_upd(PG_FUNCTION_ARGS)
{
	/* Check that this is a valid trigger call on the right time and event. */
	ri_CheckTrigger(fcinfo, "RI_FKey_restrict_upd", RI_TRIGTYPE_UPDATE);

	/* Share code with NO ACTION/DELETE cases. */
	return ri_restrict((TriggerData *) fcinfo->context, false);
}

/*
 * ri_restrict -
 *
 * Common code for ON DELETE RESTRICT, ON DELETE NO ACTION,
 * ON UPDATE RESTRICT, and ON UPDATE NO ACTION.
 */
static Datum
ri_restrict(TriggerData *trigdata, bool is_no_action)
{
	const RI_ConstraintInfo *riinfo;
	Relation	fk_rel;
	Relation	pk_rel;
	TupleTableSlot *oldslot;
	RI_QueryKey qkey;
	SPIPlanPtr	qplan;

	riinfo = ri_FetchConstraintInfo(trigdata->tg_trigger,
									trigdata->tg_relation, true);

	/*
	 * Get the relation descriptors of the FK and PK tables and the old tuple.
	 *
	 * fk_rel is opened in RowShareLock mode since that's what our eventual
	 * SELECT FOR KEY SHARE will get on it.
	 */
	fk_rel = table_open(riinfo->fk_relid, RowShareLock);
	pk_rel = trigdata->tg_relation;
	oldslot = trigdata->tg_trigslot;

	/*
	 * If another PK row now exists providing the old key values, we should
	 * not do anything.  However, this check should only be made in the NO
	 * ACTION case; in RESTRICT cases we don't wish to allow another row to be
	 * substituted.
	 */
	if (is_no_action &&
		ri_Check_Pk_Match(pk_rel, fk_rel, oldslot, riinfo))
	{
		table_close(fk_rel, RowShareLock);
		return PointerGetDatum(NULL);
	}

	if (SPI_connect() != SPI_OK_CONNECT)
		elog(ERROR, "SPI_connect failed");

	/*
	 * Fetch or prepare a saved plan for the restrict lookup (it's the same
	 * query for delete and update cases)
	 */
	ri_BuildQueryKey(&qkey, riinfo, RI_PLAN_RESTRICT);

	if ((qplan = ri_FetchPreparedPlan(&qkey)) == NULL)
	{
		StringInfoData querybuf;
		char		fkrelname[MAX_QUOTED_REL_NAME_LEN];
		char		attname[MAX_QUOTED_NAME_LEN];
		char		paramname[16];
		const char *querysep;
		Oid			queryoids[RI_MAX_NUMKEYS];
		const char *fk_only;

		/* ----------
		 * The query string built is
		 *	SELECT 1 FROM [ONLY] <fktable> x WHERE $1 = fkatt1 [AND ...]
		 *		   FOR KEY SHARE OF x
		 * The type id's for the $ parameters are those of the
		 * corresponding PK attributes.
		 * ----------
		 */
		initStringInfo(&querybuf);
		fk_only = fk_rel->rd_rel->relkind == RELKIND_PARTITIONED_TABLE ?
			"" : "ONLY ";
		quoteRelationName(fkrelname, fk_rel);
		appendStringInfo(&querybuf, "SELECT 1 FROM %s%s x",
						 fk_only, fkrelname);
		querysep = "WHERE";
		for (int i = 0; i < riinfo->nkeys; i++)
		{
			Oid			pk_type = RIAttType(pk_rel, riinfo->pk_attnums[i]);
			Oid			fk_type = RIAttType(fk_rel, riinfo->fk_attnums[i]);
			Oid			pk_coll = RIAttCollation(pk_rel, riinfo->pk_attnums[i]);
			Oid			fk_coll = RIAttCollation(fk_rel, riinfo->fk_attnums[i]);

			quoteOneName(attname,
						 RIAttName(fk_rel, riinfo->fk_attnums[i]));
			sprintf(paramname, "$%d", i + 1);
			ri_GenerateQual(&querybuf, querysep,
							paramname, pk_type,
							riinfo->pf_eq_oprs[i],
							attname, fk_type);
			if (pk_coll != fk_coll && !get_collation_isdeterministic(pk_coll))
				ri_GenerateQualCollation(&querybuf, pk_coll);
			querysep = "AND";
			queryoids[i] = pk_type;
		}
		appendStringInfoString(&querybuf, " FOR KEY SHARE OF x");

		/* Prepare and save the plan */
		qplan = ri_PlanCheck(querybuf.data, riinfo->nkeys, queryoids,
							 &qkey, fk_rel, pk_rel);
	}

	/*
	 * We have a plan now. Run it to check for existing references.
	 */
	ri_PerformCheck(riinfo, &qkey, qplan,
					fk_rel, pk_rel,
					oldslot, NULL,
					true,		/* must detect new rows */
					SPI_OK_SELECT);

	if (SPI_finish() != SPI_OK_FINISH)
		elog(ERROR, "SPI_finish failed");

	table_close(fk_rel, RowShareLock);

	return PointerGetDatum(NULL);
}

/*
 * RI_FKey_cascade_del -
 *
 * Cascaded delete foreign key references at delete event on PK table.
 */
Datum
RI_FKey_cascade_del(PG_FUNCTION_ARGS)
{
	TriggerData *trigdata = (TriggerData *) fcinfo->context;
	const RI_ConstraintInfo *riinfo;
	Relation	fk_rel;
	Relation	pk_rel;
	TupleTableSlot *oldslot;
	RI_QueryKey qkey;
	SPIPlanPtr	qplan;

	/* Check that this is a valid trigger call on the right time and event. */
	ri_CheckTrigger(fcinfo, "RI_FKey_cascade_del", RI_TRIGTYPE_DELETE);

	riinfo = ri_FetchConstraintInfo(trigdata->tg_trigger,
									trigdata->tg_relation, true);

	/*
	 * Get the relation descriptors of the FK and PK tables and the old tuple.
	 *
	 * fk_rel is opened in RowExclusiveLock mode since that's what our
	 * eventual DELETE will get on it.
	 */
	fk_rel = table_open(riinfo->fk_relid, RowExclusiveLock);
	pk_rel = trigdata->tg_relation;
	oldslot = trigdata->tg_trigslot;

	if (SPI_connect() != SPI_OK_CONNECT)
		elog(ERROR, "SPI_connect failed");

	/* Fetch or prepare a saved plan for the cascaded delete */
	ri_BuildQueryKey(&qkey, riinfo, RI_PLAN_CASCADE_ONDELETE);

	if ((qplan = ri_FetchPreparedPlan(&qkey)) == NULL)
	{
		StringInfoData querybuf;
		char		fkrelname[MAX_QUOTED_REL_NAME_LEN];
		char		attname[MAX_QUOTED_NAME_LEN];
		char		paramname[16];
		const char *querysep;
		Oid			queryoids[RI_MAX_NUMKEYS];
		const char *fk_only;

		/* ----------
		 * The query string built is
		 *	DELETE FROM [ONLY] <fktable> WHERE $1 = fkatt1 [AND ...]
		 * The type id's for the $ parameters are those of the
		 * corresponding PK attributes.
		 * ----------
		 */
		initStringInfo(&querybuf);
		fk_only = fk_rel->rd_rel->relkind == RELKIND_PARTITIONED_TABLE ?
			"" : "ONLY ";
		quoteRelationName(fkrelname, fk_rel);
		appendStringInfo(&querybuf, "DELETE FROM %s%s",
						 fk_only, fkrelname);
		querysep = "WHERE";
		for (int i = 0; i < riinfo->nkeys; i++)
		{
			Oid			pk_type = RIAttType(pk_rel, riinfo->pk_attnums[i]);
			Oid			fk_type = RIAttType(fk_rel, riinfo->fk_attnums[i]);
			Oid			pk_coll = RIAttCollation(pk_rel, riinfo->pk_attnums[i]);
			Oid			fk_coll = RIAttCollation(fk_rel, riinfo->fk_attnums[i]);

			quoteOneName(attname,
						 RIAttName(fk_rel, riinfo->fk_attnums[i]));
			sprintf(paramname, "$%d", i + 1);
			ri_GenerateQual(&querybuf, querysep,
							paramname, pk_type,
							riinfo->pf_eq_oprs[i],
							attname, fk_type);
			if (pk_coll != fk_coll && !get_collation_isdeterministic(pk_coll))
				ri_GenerateQualCollation(&querybuf, pk_coll);
			querysep = "AND";
			queryoids[i] = pk_type;
		}

		/* Prepare and save the plan */
		qplan = ri_PlanCheck(querybuf.data, riinfo->nkeys, queryoids,
							 &qkey, fk_rel, pk_rel);
	}

	/*
	 * We have a plan now. Build up the arguments from the key values in the
	 * deleted PK tuple and delete the referencing rows
	 */
	ri_PerformCheck(riinfo, &qkey, qplan,
					fk_rel, pk_rel,
					oldslot, NULL,
					true,		/* must detect new rows */
					SPI_OK_DELETE);

	if (SPI_finish() != SPI_OK_FINISH)
		elog(ERROR, "SPI_finish failed");

	table_close(fk_rel, RowExclusiveLock);

	return PointerGetDatum(NULL);
}


/*
 * RI_FKey_cascade_upd -
 *
 * Cascaded update foreign key references at update event on PK table.
 */
Datum
RI_FKey_cascade_upd(PG_FUNCTION_ARGS)
{
	TriggerData *trigdata = (TriggerData *) fcinfo->context;
	const RI_ConstraintInfo *riinfo;
	Relation	fk_rel;
	Relation	pk_rel;
	TupleTableSlot *newslot;
	TupleTableSlot *oldslot;
	RI_QueryKey qkey;
	SPIPlanPtr	qplan;

	/* Check that this is a valid trigger call on the right time and event. */
	ri_CheckTrigger(fcinfo, "RI_FKey_cascade_upd", RI_TRIGTYPE_UPDATE);

	riinfo = ri_FetchConstraintInfo(trigdata->tg_trigger,
									trigdata->tg_relation, true);

	/*
	 * Get the relation descriptors of the FK and PK tables and the new and
	 * old tuple.
	 *
	 * fk_rel is opened in RowExclusiveLock mode since that's what our
	 * eventual UPDATE will get on it.
	 */
	fk_rel = table_open(riinfo->fk_relid, RowExclusiveLock);
	pk_rel = trigdata->tg_relation;
	newslot = trigdata->tg_newslot;
	oldslot = trigdata->tg_trigslot;

	if (SPI_connect() != SPI_OK_CONNECT)
		elog(ERROR, "SPI_connect failed");

	/* Fetch or prepare a saved plan for the cascaded update */
	ri_BuildQueryKey(&qkey, riinfo, RI_PLAN_CASCADE_ONUPDATE);

	if ((qplan = ri_FetchPreparedPlan(&qkey)) == NULL)
	{
		StringInfoData querybuf;
		StringInfoData qualbuf;
		char		fkrelname[MAX_QUOTED_REL_NAME_LEN];
		char		attname[MAX_QUOTED_NAME_LEN];
		char		paramname[16];
		const char *querysep;
		const char *qualsep;
		Oid			queryoids[RI_MAX_NUMKEYS * 2];
		const char *fk_only;

		/* ----------
		 * The query string built is
		 *	UPDATE [ONLY] <fktable> SET fkatt1 = $1 [, ...]
		 *			WHERE $n = fkatt1 [AND ...]
		 * The type id's for the $ parameters are those of the
		 * corresponding PK attributes.  Note that we are assuming
		 * there is an assignment cast from the PK to the FK type;
		 * else the parser will fail.
		 * ----------
		 */
		initStringInfo(&querybuf);
		initStringInfo(&qualbuf);
		fk_only = fk_rel->rd_rel->relkind == RELKIND_PARTITIONED_TABLE ?
			"" : "ONLY ";
		quoteRelationName(fkrelname, fk_rel);
		appendStringInfo(&querybuf, "UPDATE %s%s SET",
						 fk_only, fkrelname);
		querysep = "";
		qualsep = "WHERE";
		for (int i = 0, j = riinfo->nkeys; i < riinfo->nkeys; i++, j++)
		{
			Oid			pk_type = RIAttType(pk_rel, riinfo->pk_attnums[i]);
			Oid			fk_type = RIAttType(fk_rel, riinfo->fk_attnums[i]);
			Oid			pk_coll = RIAttCollation(pk_rel, riinfo->pk_attnums[i]);
			Oid			fk_coll = RIAttCollation(fk_rel, riinfo->fk_attnums[i]);

			quoteOneName(attname,
						 RIAttName(fk_rel, riinfo->fk_attnums[i]));
			appendStringInfo(&querybuf,
							 "%s %s = $%d",
							 querysep, attname, i + 1);
			sprintf(paramname, "$%d", j + 1);
			ri_GenerateQual(&qualbuf, qualsep,
							paramname, pk_type,
							riinfo->pf_eq_oprs[i],
							attname, fk_type);
			if (pk_coll != fk_coll && !get_collation_isdeterministic(pk_coll))
				ri_GenerateQualCollation(&querybuf, pk_coll);
			querysep = ",";
			qualsep = "AND";
			queryoids[i] = pk_type;
			queryoids[j] = pk_type;
		}
		appendBinaryStringInfo(&querybuf, qualbuf.data, qualbuf.len);

		/* Prepare and save the plan */
		qplan = ri_PlanCheck(querybuf.data, riinfo->nkeys * 2, queryoids,
							 &qkey, fk_rel, pk_rel);
	}

	/*
	 * We have a plan now. Run it to update the existing references.
	 */
	ri_PerformCheck(riinfo, &qkey, qplan,
					fk_rel, pk_rel,
					oldslot, newslot,
					true,		/* must detect new rows */
					SPI_OK_UPDATE);

	if (SPI_finish() != SPI_OK_FINISH)
		elog(ERROR, "SPI_finish failed");

	table_close(fk_rel, RowExclusiveLock);

	return PointerGetDatum(NULL);
}


/*
 * RI_FKey_setnull_del -
 *
 * Set foreign key references to NULL values at delete event on PK table.
 */
Datum
RI_FKey_setnull_del(PG_FUNCTION_ARGS)
{
	/* Check that this is a valid trigger call on the right time and event. */
	ri_CheckTrigger(fcinfo, "RI_FKey_setnull_del", RI_TRIGTYPE_DELETE);

	/* Share code with UPDATE case */
	return ri_set((TriggerData *) fcinfo->context, true, RI_TRIGTYPE_DELETE);
}

/*
 * RI_FKey_setnull_upd -
 *
 * Set foreign key references to NULL at update event on PK table.
 */
Datum
RI_FKey_setnull_upd(PG_FUNCTION_ARGS)
{
	/* Check that this is a valid trigger call on the right time and event. */
	ri_CheckTrigger(fcinfo, "RI_FKey_setnull_upd", RI_TRIGTYPE_UPDATE);

	/* Share code with DELETE case */
	return ri_set((TriggerData *) fcinfo->context, true, RI_TRIGTYPE_UPDATE);
}

/*
 * RI_FKey_setdefault_del -
 *
 * Set foreign key references to defaults at delete event on PK table.
 */
Datum
RI_FKey_setdefault_del(PG_FUNCTION_ARGS)
{
	/* Check that this is a valid trigger call on the right time and event. */
	ri_CheckTrigger(fcinfo, "RI_FKey_setdefault_del", RI_TRIGTYPE_DELETE);

	/* Share code with UPDATE case */
	return ri_set((TriggerData *) fcinfo->context, false, RI_TRIGTYPE_DELETE);
}

/*
 * RI_FKey_setdefault_upd -
 *
 * Set foreign key references to defaults at update event on PK table.
 */
Datum
RI_FKey_setdefault_upd(PG_FUNCTION_ARGS)
{
	/* Check that this is a valid trigger call on the right time and event. */
	ri_CheckTrigger(fcinfo, "RI_FKey_setdefault_upd", RI_TRIGTYPE_UPDATE);

	/* Share code with DELETE case */
	return ri_set((TriggerData *) fcinfo->context, false, RI_TRIGTYPE_UPDATE);
}

/*
 * ri_set -
 *
 * Common code for ON DELETE SET NULL, ON DELETE SET DEFAULT, ON UPDATE SET
 * NULL, and ON UPDATE SET DEFAULT.
 */
static Datum
ri_set(TriggerData *trigdata, bool is_set_null, int tgkind)
{
	const RI_ConstraintInfo *riinfo;
	Relation	fk_rel;
	Relation	pk_rel;
	TupleTableSlot *oldslot;
	RI_QueryKey qkey;
	SPIPlanPtr	qplan;
	int32		queryno;

	riinfo = ri_FetchConstraintInfo(trigdata->tg_trigger,
									trigdata->tg_relation, true);

	/*
	 * Get the relation descriptors of the FK and PK tables and the old tuple.
	 *
	 * fk_rel is opened in RowExclusiveLock mode since that's what our
	 * eventual UPDATE will get on it.
	 */
	fk_rel = table_open(riinfo->fk_relid, RowExclusiveLock);
	pk_rel = trigdata->tg_relation;
	oldslot = trigdata->tg_trigslot;

	if (SPI_connect() != SPI_OK_CONNECT)
		elog(ERROR, "SPI_connect failed");

	/*
	 * Fetch or prepare a saved plan for the trigger.
	 */
	switch (tgkind)
	{
		case RI_TRIGTYPE_UPDATE:
			queryno = is_set_null
				? RI_PLAN_SETNULL_ONUPDATE
				: RI_PLAN_SETDEFAULT_ONUPDATE;
			break;
		case RI_TRIGTYPE_DELETE:
			queryno = is_set_null
				? RI_PLAN_SETNULL_ONDELETE
				: RI_PLAN_SETDEFAULT_ONDELETE;
			break;
		default:
			elog(ERROR, "invalid tgkind passed to ri_set");
	}

	ri_BuildQueryKey(&qkey, riinfo, queryno);

	if ((qplan = ri_FetchPreparedPlan(&qkey)) == NULL)
	{
		StringInfoData querybuf;
		char		fkrelname[MAX_QUOTED_REL_NAME_LEN];
		char		attname[MAX_QUOTED_NAME_LEN];
		char		paramname[16];
		const char *querysep;
		const char *qualsep;
		Oid			queryoids[RI_MAX_NUMKEYS];
		const char *fk_only;
		int			num_cols_to_set;
		const int16 *set_cols;

		switch (tgkind)
		{
			case RI_TRIGTYPE_UPDATE:
				num_cols_to_set = riinfo->nkeys;
				set_cols = riinfo->fk_attnums;
				break;
			case RI_TRIGTYPE_DELETE:

				/*
				 * If confdelsetcols are present, then we only update the
				 * columns specified in that array, otherwise we update all
				 * the referencing columns.
				 */
				if (riinfo->ndelsetcols != 0)
				{
					num_cols_to_set = riinfo->ndelsetcols;
					set_cols = riinfo->confdelsetcols;
				}
				else
				{
					num_cols_to_set = riinfo->nkeys;
					set_cols = riinfo->fk_attnums;
				}
				break;
			default:
				elog(ERROR, "invalid tgkind passed to ri_set");
		}

		/* ----------
		 * The query string built is
		 *	UPDATE [ONLY] <fktable> SET fkatt1 = {NULL|DEFAULT} [, ...]
		 *			WHERE $1 = fkatt1 [AND ...]
		 * The type id's for the $ parameters are those of the
		 * corresponding PK attributes.
		 * ----------
		 */
		initStringInfo(&querybuf);
		fk_only = fk_rel->rd_rel->relkind == RELKIND_PARTITIONED_TABLE ?
			"" : "ONLY ";
		quoteRelationName(fkrelname, fk_rel);
		appendStringInfo(&querybuf, "UPDATE %s%s SET",
						 fk_only, fkrelname);

		/*
		 * Add assignment clauses
		 */
		querysep = "";
		for (int i = 0; i < num_cols_to_set; i++)
		{
			quoteOneName(attname, RIAttName(fk_rel, set_cols[i]));
			appendStringInfo(&querybuf,
							 "%s %s = %s",
							 querysep, attname,
							 is_set_null ? "NULL" : "DEFAULT");
			querysep = ",";
		}

		/*
		 * Add WHERE clause
		 */
		qualsep = "WHERE";
		for (int i = 0; i < riinfo->nkeys; i++)
		{
			Oid			pk_type = RIAttType(pk_rel, riinfo->pk_attnums[i]);
			Oid			fk_type = RIAttType(fk_rel, riinfo->fk_attnums[i]);
			Oid			pk_coll = RIAttCollation(pk_rel, riinfo->pk_attnums[i]);
			Oid			fk_coll = RIAttCollation(fk_rel, riinfo->fk_attnums[i]);

			quoteOneName(attname,
						 RIAttName(fk_rel, riinfo->fk_attnums[i]));

			sprintf(paramname, "$%d", i + 1);
			ri_GenerateQual(&querybuf, qualsep,
							paramname, pk_type,
							riinfo->pf_eq_oprs[i],
							attname, fk_type);
			if (pk_coll != fk_coll && !get_collation_isdeterministic(pk_coll))
				ri_GenerateQualCollation(&querybuf, pk_coll);
			qualsep = "AND";
			queryoids[i] = pk_type;
		}

		/* Prepare and save the plan */
		qplan = ri_PlanCheck(querybuf.data, riinfo->nkeys, queryoids,
							 &qkey, fk_rel, pk_rel);
	}

	/*
	 * We have a plan now. Run it to update the existing references.
	 */
	ri_PerformCheck(riinfo, &qkey, qplan,
					fk_rel, pk_rel,
					oldslot, NULL,
					true,		/* must detect new rows */
					SPI_OK_UPDATE);

	if (SPI_finish() != SPI_OK_FINISH)
		elog(ERROR, "SPI_finish failed");

	table_close(fk_rel, RowExclusiveLock);

	if (is_set_null)
		return PointerGetDatum(NULL);
	else
	{
		/*
		 * If we just deleted or updated the PK row whose key was equal to the
		 * FK columns' default values, and a referencing row exists in the FK
		 * table, we would have updated that row to the same values it already
		 * had --- and RI_FKey_fk_upd_check_required would hence believe no
		 * check is necessary.  So we need to do another lookup now and in
		 * case a reference still exists, abort the operation.  That is
		 * already implemented in the NO ACTION trigger, so just run it. (This
		 * recheck is only needed in the SET DEFAULT case, since CASCADE would
		 * remove such rows in case of a DELETE operation or would change the
		 * FK key values in case of an UPDATE, while SET NULL is certain to
		 * result in rows that satisfy the FK constraint.)
		 */
		return ri_restrict(trigdata, true);
	}
}


/*
 * RI_FKey_pk_upd_check_required -
 *
 * Check if we really need to fire the RI trigger for an update or delete to a PK
 * relation.  This is called by the AFTER trigger queue manager to see if
 * it can skip queuing an instance of an RI trigger.  Returns true if the
 * trigger must be fired, false if we can prove the constraint will still
 * be satisfied.
 *
 * newslot will be NULL if this is called for a delete.
 */
bool
RI_FKey_pk_upd_check_required(Trigger *trigger, Relation pk_rel,
<<<<<<< HEAD
							  TupleTableSlot *oldslot, TupleTableSlot *newslot)
=======
							  HeapTuple old_row, HeapTuple new_row,
							  const YbSkippableEntities *yb_skip_entities)
>>>>>>> f6aaa64d
{

	/* Check if this trigger is already marked as not needing an update */
	if (yb_skip_entities && yb_skip_entities->referenced_fkey_list &&
		list_member_oid(yb_skip_entities->referenced_fkey_list,
						trigger->tgconstraint))
	{
		elog(DEBUG2, "Skipping trigger constraint %s", trigger->tgname);
		return false;
	}

	const RI_ConstraintInfo *riinfo;

	riinfo = ri_FetchConstraintInfo(trigger, pk_rel, true);

	/*
	 * If any old key value is NULL, the row could not have been referenced by
	 * an FK row, so no check is needed.
	 */
	if (ri_NullCheck(RelationGetDescr(pk_rel), oldslot, riinfo, true) != RI_KEYS_NONE_NULL)
		return false;

	/* If all old and new key values are equal, no check is needed */
	if (newslot && ri_KeysEqual(pk_rel, oldslot, newslot, riinfo, true))
		return false;

	/* Else we need to fire the trigger. */
	return true;
}

/*
 * RI_FKey_fk_upd_check_required -
 *
 * Check if we really need to fire the RI trigger for an update to an FK
 * relation.  This is called by the AFTER trigger queue manager to see if
 * it can skip queuing an instance of an RI trigger.  Returns true if the
 * trigger must be fired, false if we can prove the constraint will still
 * be satisfied.
 */
bool
RI_FKey_fk_upd_check_required(Trigger *trigger, Relation fk_rel,
							  TupleTableSlot *oldslot, TupleTableSlot *newslot)
{
	const RI_ConstraintInfo *riinfo;
	int			ri_nullcheck;
	Datum		xminDatum;
	TransactionId xmin;
	bool		isnull;

	/*
	 * AfterTriggerSaveEvent() handles things such that this function is never
	 * called for partitioned tables.
	 */
	Assert(fk_rel->rd_rel->relkind != RELKIND_PARTITIONED_TABLE);

	riinfo = ri_FetchConstraintInfo(trigger, fk_rel, false);

	ri_nullcheck = ri_NullCheck(RelationGetDescr(fk_rel), newslot, riinfo, false);

	/*
	 * If all new key values are NULL, the row satisfies the constraint, so no
	 * check is needed.
	 */
	if (ri_nullcheck == RI_KEYS_ALL_NULL)
		return false;

	/*
	 * If some new key values are NULL, the behavior depends on the match
	 * type.
	 */
	else if (ri_nullcheck == RI_KEYS_SOME_NULL)
	{
		switch (riinfo->confmatchtype)
		{
			case FKCONSTR_MATCH_SIMPLE:

				/*
				 * If any new key value is NULL, the row must satisfy the
				 * constraint, so no check is needed.
				 */
				return false;

			case FKCONSTR_MATCH_PARTIAL:

				/*
				 * Don't know, must run full check.
				 */
				break;

			case FKCONSTR_MATCH_FULL:

				/*
				 * If some new key values are NULL, the row fails the
				 * constraint.  We must not throw error here, because the row
				 * might get invalidated before the constraint is to be
				 * checked, but we should queue the event to apply the check
				 * later.
				 */
				return true;
		}
	}

	/*
	 * Continues here for no new key values are NULL, or we couldn't decide
	 * yet.
	 */

	/*
	 * If the original row was inserted by our own transaction, we must fire
	 * the trigger whether or not the keys are equal.  This is because our
	 * UPDATE will invalidate the INSERT so that the INSERT RI trigger will
	 * not do anything; so we had better do the UPDATE check.  (We could skip
	 * this if we knew the INSERT trigger already fired, but there is no easy
	 * way to know that.)
	 */
	xminDatum = slot_getsysattr(oldslot, MinTransactionIdAttributeNumber, &isnull);
	Assert(!isnull);
	xmin = DatumGetTransactionId(xminDatum);
	if (TransactionIdIsCurrentTransactionId(xmin))
		return true;

	/* If all old and new key values are equal, no check is needed */
	if (ri_KeysEqual(fk_rel, oldslot, newslot, riinfo, false))
		return false;

	/* Else we need to fire the trigger. */
	return true;
}

/*
 * RI_Initial_Check -
 *
 * Check an entire table for non-matching values using a single query.
 * This is not a trigger procedure, but is called during ALTER TABLE
 * ADD FOREIGN KEY to validate the initial table contents.
 *
 * We expect that the caller has made provision to prevent any problems
 * caused by concurrent actions. This could be either by locking rel and
 * pkrel at ShareRowExclusiveLock or higher, or by otherwise ensuring
 * that triggers implementing the checks are already active.
 * Hence, we do not need to lock individual rows for the check.
 *
 * If the check fails because the current user doesn't have permissions
 * to read both tables, return false to let our caller know that they will
 * need to do something else to check the constraint.
 */
bool
<<<<<<< HEAD
RI_Initial_Check(Trigger *trigger, Relation fk_rel, Relation pk_rel)
=======
RI_FKey_fk_upd_check_required(Trigger *trigger, Relation fk_rel,
							  HeapTuple old_row, HeapTuple new_row,
							  const YbSkippableEntities *yb_skip_entities)
>>>>>>> f6aaa64d
{
	/* Check if this trigger is marked as not needing an update */
	if (yb_skip_entities && yb_skip_entities->referencing_fkey_list &&
		list_member_oid(yb_skip_entities->referencing_fkey_list,
						trigger->tgconstraint))
	{
		elog(DEBUG2, "Skipping trigger constraint %s", trigger->tgname);
		return false;
	}

	const RI_ConstraintInfo *riinfo;
	StringInfoData querybuf;
	char		pkrelname[MAX_QUOTED_REL_NAME_LEN];
	char		fkrelname[MAX_QUOTED_REL_NAME_LEN];
	char		pkattname[MAX_QUOTED_NAME_LEN + 3];
	char		fkattname[MAX_QUOTED_NAME_LEN + 3];
	RangeTblEntry *pkrte;
	RangeTblEntry *fkrte;
	const char *sep;
	const char *fk_only;
	const char *pk_only;
	int			save_nestlevel;
	char		workmembuf[32];
	int			spi_result;
	SPIPlanPtr	qplan;

	riinfo = ri_FetchConstraintInfo(trigger, fk_rel, false);

	/*
	 * Check to make sure current user has enough permissions to do the test
	 * query.  (If not, caller can fall back to the trigger method, which
	 * works because it changes user IDs on the fly.)
	 *
	 * XXX are there any other show-stopper conditions to check?
	 */
	pkrte = makeNode(RangeTblEntry);
	pkrte->rtekind = RTE_RELATION;
	pkrte->relid = RelationGetRelid(pk_rel);
	pkrte->relkind = pk_rel->rd_rel->relkind;
	pkrte->rellockmode = AccessShareLock;
	pkrte->requiredPerms = ACL_SELECT;

	fkrte = makeNode(RangeTblEntry);
	fkrte->rtekind = RTE_RELATION;
	fkrte->relid = RelationGetRelid(fk_rel);
	fkrte->relkind = fk_rel->rd_rel->relkind;
	fkrte->rellockmode = AccessShareLock;
	fkrte->requiredPerms = ACL_SELECT;

	for (int i = 0; i < riinfo->nkeys; i++)
	{
		int			attno;

		attno = riinfo->pk_attnums[i] - YBGetFirstLowInvalidAttributeNumber(pk_rel);
		pkrte->selectedCols = bms_add_member(pkrte->selectedCols, attno);

		attno = riinfo->fk_attnums[i] - YBGetFirstLowInvalidAttributeNumber(fk_rel);
		fkrte->selectedCols = bms_add_member(fkrte->selectedCols, attno);
	}

	if (!ExecCheckRTPerms(list_make2(fkrte, pkrte), false))
		return false;

	/*
	 * Also punt if RLS is enabled on either table unless this role has the
	 * bypassrls right or is the table owner of the table(s) involved which
	 * have RLS enabled.
	 */
	if (!has_bypassrls_privilege(GetUserId()) &&
		((pk_rel->rd_rel->relrowsecurity &&
		  !pg_class_ownercheck(pkrte->relid, GetUserId())) ||
		 (fk_rel->rd_rel->relrowsecurity &&
		  !pg_class_ownercheck(fkrte->relid, GetUserId()))))
		return false;

	/*----------
	 * The query string built is:
	 *	SELECT fk.keycols FROM [ONLY] relname fk
	 *	 LEFT OUTER JOIN [ONLY] pkrelname pk
	 *	 ON (pk.pkkeycol1=fk.keycol1 [AND ...])
	 *	 WHERE pk.pkkeycol1 IS NULL AND
	 * For MATCH SIMPLE:
	 *	 (fk.keycol1 IS NOT NULL [AND ...])
	 * For MATCH FULL:
	 *	 (fk.keycol1 IS NOT NULL [OR ...])
	 *
	 * We attach COLLATE clauses to the operators when comparing columns
	 * that have different collations.
	 *----------
	 */
	initStringInfo(&querybuf);
	appendStringInfoString(&querybuf, "SELECT ");
	sep = "";
	for (int i = 0; i < riinfo->nkeys; i++)
	{
		quoteOneName(fkattname,
					 RIAttName(fk_rel, riinfo->fk_attnums[i]));
		appendStringInfo(&querybuf, "%sfk.%s", sep, fkattname);
		sep = ", ";
	}

	quoteRelationName(pkrelname, pk_rel);
	quoteRelationName(fkrelname, fk_rel);
	fk_only = fk_rel->rd_rel->relkind == RELKIND_PARTITIONED_TABLE ?
		"" : "ONLY ";
	pk_only = pk_rel->rd_rel->relkind == RELKIND_PARTITIONED_TABLE ?
		"" : "ONLY ";
	appendStringInfo(&querybuf,
					 " FROM %s%s fk LEFT OUTER JOIN %s%s pk ON",
					 fk_only, fkrelname, pk_only, pkrelname);

	strcpy(pkattname, "pk.");
	strcpy(fkattname, "fk.");
	sep = "(";
	for (int i = 0; i < riinfo->nkeys; i++)
	{
		Oid			pk_type = RIAttType(pk_rel, riinfo->pk_attnums[i]);
		Oid			fk_type = RIAttType(fk_rel, riinfo->fk_attnums[i]);
		Oid			pk_coll = RIAttCollation(pk_rel, riinfo->pk_attnums[i]);
		Oid			fk_coll = RIAttCollation(fk_rel, riinfo->fk_attnums[i]);

		quoteOneName(pkattname + 3,
					 RIAttName(pk_rel, riinfo->pk_attnums[i]));
		quoteOneName(fkattname + 3,
					 RIAttName(fk_rel, riinfo->fk_attnums[i]));
		ri_GenerateQual(&querybuf, sep,
						pkattname, pk_type,
						riinfo->pf_eq_oprs[i],
						fkattname, fk_type);
		if (pk_coll != fk_coll)
			ri_GenerateQualCollation(&querybuf, pk_coll);
		sep = "AND";
	}

	/*
	 * It's sufficient to test any one pk attribute for null to detect a join
	 * failure.
	 */
	quoteOneName(pkattname, RIAttName(pk_rel, riinfo->pk_attnums[0]));
	appendStringInfo(&querybuf, ") WHERE pk.%s IS NULL AND (", pkattname);

	sep = "";
	for (int i = 0; i < riinfo->nkeys; i++)
	{
		quoteOneName(fkattname, RIAttName(fk_rel, riinfo->fk_attnums[i]));
		appendStringInfo(&querybuf,
						 "%sfk.%s IS NOT NULL",
						 sep, fkattname);
		switch (riinfo->confmatchtype)
		{
			case FKCONSTR_MATCH_SIMPLE:
				sep = " AND ";
				break;
			case FKCONSTR_MATCH_FULL:
				sep = " OR ";
				break;
		}
	}
	appendStringInfoChar(&querybuf, ')');

	/*
	 * Temporarily increase work_mem so that the check query can be executed
	 * more efficiently.  It seems okay to do this because the query is simple
	 * enough to not use a multiple of work_mem, and one typically would not
	 * have many large foreign-key validations happening concurrently.  So
	 * this seems to meet the criteria for being considered a "maintenance"
	 * operation, and accordingly we use maintenance_work_mem.  However, we
	 * must also set hash_mem_multiplier to 1, since it is surely not okay to
	 * let that get applied to the maintenance_work_mem value.
	 *
	 * We use the equivalent of a function SET option to allow the setting to
	 * persist for exactly the duration of the check query.  guc.c also takes
	 * care of undoing the setting on error.
	 */
	save_nestlevel = NewGUCNestLevel();

	snprintf(workmembuf, sizeof(workmembuf), "%d", maintenance_work_mem);
	(void) set_config_option("work_mem", workmembuf,
							 PGC_USERSET, PGC_S_SESSION,
							 GUC_ACTION_SAVE, true, 0, false);
	(void) set_config_option("hash_mem_multiplier", "1",
							 PGC_USERSET, PGC_S_SESSION,
							 GUC_ACTION_SAVE, true, 0, false);

	if (SPI_connect() != SPI_OK_CONNECT)
		elog(ERROR, "SPI_connect failed");

	/*
	 * Generate the plan.  We don't need to cache it, and there are no
	 * arguments to the plan.
	 */
	qplan = SPI_prepare(querybuf.data, 0, NULL);

	if (qplan == NULL)
		elog(ERROR, "SPI_prepare returned %s for %s",
			 SPI_result_code_string(SPI_result), querybuf.data);

	/*
	 * Run the plan.  For safety we force a current snapshot to be used. (In
	 * transaction-snapshot mode, this arguably violates transaction isolation
	 * rules, but we really haven't got much choice.) We don't need to
	 * register the snapshot, because SPI_execute_snapshot will see to it. We
	 * need at most one tuple returned, so pass limit = 1.
	 */
	spi_result = SPI_execute_snapshot(qplan,
									  NULL, NULL,
									  GetLatestSnapshot(),
									  InvalidSnapshot,
									  true, false, 1);

	/* Check result */
	if (spi_result != SPI_OK_SELECT)
		elog(ERROR, "SPI_execute_snapshot returned %s", SPI_result_code_string(spi_result));

	/* Did we find a tuple violating the constraint? */
	if (SPI_processed > 0)
	{
		TupleTableSlot *slot;
		HeapTuple	tuple = SPI_tuptable->vals[0];
		TupleDesc	tupdesc = SPI_tuptable->tupdesc;
		RI_ConstraintInfo fake_riinfo;

		slot = MakeSingleTupleTableSlot(tupdesc, &TTSOpsVirtual);

		heap_deform_tuple(tuple, tupdesc,
						  slot->tts_values, slot->tts_isnull);
		ExecStoreVirtualTuple(slot);

		/*
		 * The columns to look at in the result tuple are 1..N, not whatever
		 * they are in the fk_rel.  Hack up riinfo so that the subroutines
		 * called here will behave properly.
		 *
		 * In addition to this, we have to pass the correct tupdesc to
		 * ri_ReportViolation, overriding its normal habit of using the pk_rel
		 * or fk_rel's tupdesc.
		 */
		memcpy(&fake_riinfo, riinfo, sizeof(RI_ConstraintInfo));
		for (int i = 0; i < fake_riinfo.nkeys; i++)
			fake_riinfo.fk_attnums[i] = i + 1;

		/*
		 * If it's MATCH FULL, and there are any nulls in the FK keys,
		 * complain about that rather than the lack of a match.  MATCH FULL
		 * disallows partially-null FK rows.
		 */
		if (fake_riinfo.confmatchtype == FKCONSTR_MATCH_FULL &&
			ri_NullCheck(tupdesc, slot, &fake_riinfo, false) != RI_KEYS_NONE_NULL)
			ereport(ERROR,
					(errcode(ERRCODE_FOREIGN_KEY_VIOLATION),
					 errmsg("insert or update on table \"%s\" violates foreign key constraint \"%s\"",
							RelationGetRelationName(fk_rel),
							NameStr(fake_riinfo.conname)),
					 errdetail("MATCH FULL does not allow mixing of null and nonnull key values."),
					 errtableconstraint(fk_rel,
										NameStr(fake_riinfo.conname))));

		/*
		 * We tell ri_ReportViolation we were doing the RI_PLAN_CHECK_LOOKUPPK
		 * query, which isn't true, but will cause it to use
		 * fake_riinfo.fk_attnums as we need.
		 */
		ri_ReportViolation(&fake_riinfo,
						   pk_rel, fk_rel,
						   slot, tupdesc,
						   RI_PLAN_CHECK_LOOKUPPK, false);

		ExecDropSingleTupleTableSlot(slot);
	}

	if (SPI_finish() != SPI_OK_FINISH)
		elog(ERROR, "SPI_finish failed");

	/*
	 * Restore work_mem and hash_mem_multiplier.
	 */
	AtEOXact_GUC(true, save_nestlevel);

	return true;
}

/*
 * RI_PartitionRemove_Check -
 *
 * Verify no referencing values exist, when a partition is detached on
 * the referenced side of a foreign key constraint.
 */
void
RI_PartitionRemove_Check(Trigger *trigger, Relation fk_rel, Relation pk_rel)
{
	const RI_ConstraintInfo *riinfo;
	StringInfoData querybuf;
	char	   *constraintDef;
	char		pkrelname[MAX_QUOTED_REL_NAME_LEN];
	char		fkrelname[MAX_QUOTED_REL_NAME_LEN];
	char		pkattname[MAX_QUOTED_NAME_LEN + 3];
	char		fkattname[MAX_QUOTED_NAME_LEN + 3];
	const char *sep;
	const char *fk_only;
	int			save_nestlevel;
	char		workmembuf[32];
	int			spi_result;
	SPIPlanPtr	qplan;
	int			i;

	riinfo = ri_FetchConstraintInfo(trigger, fk_rel, false);

	/*
	 * We don't check permissions before displaying the error message, on the
	 * assumption that the user detaching the partition must have enough
	 * privileges to examine the table contents anyhow.
	 */

	/*----------
	 * The query string built is:
	 *  SELECT fk.keycols FROM [ONLY] relname fk
	 *    JOIN pkrelname pk
	 *    ON (pk.pkkeycol1=fk.keycol1 [AND ...])
	 *    WHERE (<partition constraint>) AND
	 * For MATCH SIMPLE:
	 *   (fk.keycol1 IS NOT NULL [AND ...])
	 * For MATCH FULL:
	 *   (fk.keycol1 IS NOT NULL [OR ...])
	 *
	 * We attach COLLATE clauses to the operators when comparing columns
	 * that have different collations.
	 *----------
	 */
	initStringInfo(&querybuf);
	appendStringInfoString(&querybuf, "SELECT ");
	sep = "";
	for (i = 0; i < riinfo->nkeys; i++)
	{
		quoteOneName(fkattname,
					 RIAttName(fk_rel, riinfo->fk_attnums[i]));
		appendStringInfo(&querybuf, "%sfk.%s", sep, fkattname);
		sep = ", ";
	}

	quoteRelationName(pkrelname, pk_rel);
	quoteRelationName(fkrelname, fk_rel);
	fk_only = fk_rel->rd_rel->relkind == RELKIND_PARTITIONED_TABLE ?
		"" : "ONLY ";
	appendStringInfo(&querybuf,
					 " FROM %s%s fk JOIN %s pk ON",
					 fk_only, fkrelname, pkrelname);
	strcpy(pkattname, "pk.");
	strcpy(fkattname, "fk.");
	sep = "(";
	for (i = 0; i < riinfo->nkeys; i++)
	{
		Oid			pk_type = RIAttType(pk_rel, riinfo->pk_attnums[i]);
		Oid			fk_type = RIAttType(fk_rel, riinfo->fk_attnums[i]);
		Oid			pk_coll = RIAttCollation(pk_rel, riinfo->pk_attnums[i]);
		Oid			fk_coll = RIAttCollation(fk_rel, riinfo->fk_attnums[i]);

		quoteOneName(pkattname + 3,
					 RIAttName(pk_rel, riinfo->pk_attnums[i]));
		quoteOneName(fkattname + 3,
					 RIAttName(fk_rel, riinfo->fk_attnums[i]));
		ri_GenerateQual(&querybuf, sep,
						pkattname, pk_type,
						riinfo->pf_eq_oprs[i],
						fkattname, fk_type);
		if (pk_coll != fk_coll)
			ri_GenerateQualCollation(&querybuf, pk_coll);
		sep = "AND";
	}

	/*
	 * Start the WHERE clause with the partition constraint (except if this is
	 * the default partition and there's no other partition, because the
	 * partition constraint is the empty string in that case.)
	 */
	constraintDef = pg_get_partconstrdef_string(RelationGetRelid(pk_rel), "pk");
	if (constraintDef && constraintDef[0] != '\0')
		appendStringInfo(&querybuf, ") WHERE %s AND (",
						 constraintDef);
	else
		appendStringInfoString(&querybuf, ") WHERE (");

	sep = "";
	for (i = 0; i < riinfo->nkeys; i++)
	{
		quoteOneName(fkattname, RIAttName(fk_rel, riinfo->fk_attnums[i]));
		appendStringInfo(&querybuf,
						 "%sfk.%s IS NOT NULL",
						 sep, fkattname);
		switch (riinfo->confmatchtype)
		{
			case FKCONSTR_MATCH_SIMPLE:
				sep = " AND ";
				break;
			case FKCONSTR_MATCH_FULL:
				sep = " OR ";
				break;
		}
	}
	appendStringInfoChar(&querybuf, ')');

	/*
	 * Temporarily increase work_mem so that the check query can be executed
	 * more efficiently.  It seems okay to do this because the query is simple
	 * enough to not use a multiple of work_mem, and one typically would not
	 * have many large foreign-key validations happening concurrently.  So
	 * this seems to meet the criteria for being considered a "maintenance"
	 * operation, and accordingly we use maintenance_work_mem.  However, we
	 * must also set hash_mem_multiplier to 1, since it is surely not okay to
	 * let that get applied to the maintenance_work_mem value.
	 *
	 * We use the equivalent of a function SET option to allow the setting to
	 * persist for exactly the duration of the check query.  guc.c also takes
	 * care of undoing the setting on error.
	 */
	save_nestlevel = NewGUCNestLevel();

	snprintf(workmembuf, sizeof(workmembuf), "%d", maintenance_work_mem);
	(void) set_config_option("work_mem", workmembuf,
							 PGC_USERSET, PGC_S_SESSION,
							 GUC_ACTION_SAVE, true, 0, false);
	(void) set_config_option("hash_mem_multiplier", "1",
							 PGC_USERSET, PGC_S_SESSION,
							 GUC_ACTION_SAVE, true, 0, false);

	if (SPI_connect() != SPI_OK_CONNECT)
		elog(ERROR, "SPI_connect failed");

	/*
	 * Generate the plan.  We don't need to cache it, and there are no
	 * arguments to the plan.
	 */
	qplan = SPI_prepare(querybuf.data, 0, NULL);

	if (qplan == NULL)
		elog(ERROR, "SPI_prepare returned %s for %s",
			 SPI_result_code_string(SPI_result), querybuf.data);

	/*
	 * Run the plan.  For safety we force a current snapshot to be used. (In
	 * transaction-snapshot mode, this arguably violates transaction isolation
	 * rules, but we really haven't got much choice.) We don't need to
	 * register the snapshot, because SPI_execute_snapshot will see to it. We
	 * need at most one tuple returned, so pass limit = 1.
	 */
	spi_result = SPI_execute_snapshot(qplan,
									  NULL, NULL,
									  GetLatestSnapshot(),
									  InvalidSnapshot,
									  true, false, 1);

	/* Check result */
	if (spi_result != SPI_OK_SELECT)
		elog(ERROR, "SPI_execute_snapshot returned %s", SPI_result_code_string(spi_result));

	/* Did we find a tuple that would violate the constraint? */
	if (SPI_processed > 0)
	{
		TupleTableSlot *slot;
		HeapTuple	tuple = SPI_tuptable->vals[0];
		TupleDesc	tupdesc = SPI_tuptable->tupdesc;
		RI_ConstraintInfo fake_riinfo;

		slot = MakeSingleTupleTableSlot(tupdesc, &TTSOpsVirtual);

		heap_deform_tuple(tuple, tupdesc,
						  slot->tts_values, slot->tts_isnull);
		ExecStoreVirtualTuple(slot);

		/*
		 * The columns to look at in the result tuple are 1..N, not whatever
		 * they are in the fk_rel.  Hack up riinfo so that ri_ReportViolation
		 * will behave properly.
		 *
		 * In addition to this, we have to pass the correct tupdesc to
		 * ri_ReportViolation, overriding its normal habit of using the pk_rel
		 * or fk_rel's tupdesc.
		 */
		memcpy(&fake_riinfo, riinfo, sizeof(RI_ConstraintInfo));
		for (i = 0; i < fake_riinfo.nkeys; i++)
			fake_riinfo.pk_attnums[i] = i + 1;

		ri_ReportViolation(&fake_riinfo, pk_rel, fk_rel,
						   slot, tupdesc, 0, true);
	}

	if (SPI_finish() != SPI_OK_FINISH)
		elog(ERROR, "SPI_finish failed");

	/*
	 * Restore work_mem and hash_mem_multiplier.
	 */
	AtEOXact_GUC(true, save_nestlevel);
}


/* ----------
 * Local functions below
 * ----------
 */


/*
 * quoteOneName --- safely quote a single SQL name
 *
 * buffer must be MAX_QUOTED_NAME_LEN long (includes room for \0)
 */
static void
quoteOneName(char *buffer, const char *name)
{
	/* Rather than trying to be smart, just always quote it. */
	*buffer++ = '"';
	while (*name)
	{
		if (*name == '"')
			*buffer++ = '"';
		*buffer++ = *name++;
	}
	*buffer++ = '"';
	*buffer = '\0';
}

/*
 * quoteRelationName --- safely quote a fully qualified relation name
 *
 * buffer must be MAX_QUOTED_REL_NAME_LEN long (includes room for \0)
 */
static void
quoteRelationName(char *buffer, Relation rel)
{
	quoteOneName(buffer, get_namespace_name(RelationGetNamespace(rel)));
	buffer += strlen(buffer);
	*buffer++ = '.';
	quoteOneName(buffer, RelationGetRelationName(rel));
}

/*
 * ri_GenerateQual --- generate a WHERE clause equating two variables
 *
 * This basically appends " sep leftop op rightop" to buf, adding casts
 * and schema qualification as needed to ensure that the parser will select
 * the operator we specify.  leftop and rightop should be parenthesized
 * if they aren't variables or parameters.
 */
static void
ri_GenerateQual(StringInfo buf,
				const char *sep,
				const char *leftop, Oid leftoptype,
				Oid opoid,
				const char *rightop, Oid rightoptype)
{
	appendStringInfo(buf, " %s ", sep);
	generate_operator_clause(buf, leftop, leftoptype, opoid,
							 rightop, rightoptype);
}

/*
 * ri_GenerateQualCollation --- add a COLLATE spec to a WHERE clause
 *
 * At present, we intentionally do not use this function for RI queries that
 * compare a variable to a $n parameter.  Since parameter symbols always have
 * default collation, the effect will be to use the variable's collation.
 * Now that is only strictly correct when testing the referenced column, since
 * the SQL standard specifies that RI comparisons should use the referenced
 * column's collation.  However, so long as all collations have the same
 * notion of equality (which they do, because texteq reduces to bitwise
 * equality), there's no visible semantic impact from using the referencing
 * column's collation when testing it, and this is a good thing to do because
 * it lets us use a normal index on the referencing column.  However, we do
 * have to use this function when directly comparing the referencing and
 * referenced columns, if they are of different collations; else the parser
 * will fail to resolve the collation to use.
 */
static void
ri_GenerateQualCollation(StringInfo buf, Oid collation)
{
	HeapTuple	tp;
	Form_pg_collation colltup;
	char	   *collname;
	char		onename[MAX_QUOTED_NAME_LEN];

	/* Nothing to do if it's a noncollatable data type */
	if (!OidIsValid(collation))
		return;

	tp = SearchSysCache1(COLLOID, ObjectIdGetDatum(collation));
	if (!HeapTupleIsValid(tp))
		elog(ERROR, "cache lookup failed for collation %u", collation);
	colltup = (Form_pg_collation) GETSTRUCT(tp);
	collname = NameStr(colltup->collname);

	/*
	 * We qualify the name always, for simplicity and to ensure the query is
	 * not search-path-dependent.
	 */
	quoteOneName(onename, get_namespace_name(colltup->collnamespace));
	appendStringInfo(buf, " COLLATE %s", onename);
	quoteOneName(onename, collname);
	appendStringInfo(buf, ".%s", onename);

	ReleaseSysCache(tp);
}

/* ----------
 * ri_BuildQueryKey -
 *
 *	Construct a hashtable key for a prepared SPI plan of an FK constraint.
 *
 *		key: output argument, *key is filled in based on the other arguments
 *		riinfo: info derived from pg_constraint entry
 *		constr_queryno: an internal number identifying the query type
 *			(see RI_PLAN_XXX constants at head of file)
 * ----------
 */
static void
ri_BuildQueryKey(RI_QueryKey *key, const RI_ConstraintInfo *riinfo,
				 int32 constr_queryno)
{
	/*
	 * Inherited constraints with a common ancestor can share ri_query_cache
	 * entries for all query types except RI_PLAN_CHECK_LOOKUPPK_FROM_PK.
	 * Except in that case, the query processes the other table involved in
	 * the FK constraint (i.e., not the table on which the trigger has been
	 * fired), and so it will be the same for all members of the inheritance
	 * tree.  So we may use the root constraint's OID in the hash key, rather
	 * than the constraint's own OID.  This avoids creating duplicate SPI
	 * plans, saving lots of work and memory when there are many partitions
	 * with similar FK constraints.
	 *
	 * (Note that we must still have a separate RI_ConstraintInfo for each
	 * constraint, because partitions can have different column orders,
	 * resulting in different pk_attnums[] or fk_attnums[] array contents.)
	 *
	 * We assume struct RI_QueryKey contains no padding bytes, else we'd need
	 * to use memset to clear them.
	 */
	if (constr_queryno != RI_PLAN_CHECK_LOOKUPPK_FROM_PK)
		key->constr_id = riinfo->constraint_root_id;
	else
		key->constr_id = riinfo->constraint_id;
	key->constr_queryno = constr_queryno;
}

/*
 * Check that RI trigger function was called in expected context
 */
static void
ri_CheckTrigger(FunctionCallInfo fcinfo, const char *funcname, int tgkind)
{
	TriggerData *trigdata = (TriggerData *) fcinfo->context;

	if (!CALLED_AS_TRIGGER(fcinfo))
		ereport(ERROR,
				(errcode(ERRCODE_E_R_I_E_TRIGGER_PROTOCOL_VIOLATED),
				 errmsg("function \"%s\" was not called by trigger manager", funcname)));

	/*
	 * Check proper event
	 */
	if (!TRIGGER_FIRED_AFTER(trigdata->tg_event) ||
		!TRIGGER_FIRED_FOR_ROW(trigdata->tg_event))
		ereport(ERROR,
				(errcode(ERRCODE_E_R_I_E_TRIGGER_PROTOCOL_VIOLATED),
				 errmsg("function \"%s\" must be fired AFTER ROW", funcname)));

	switch (tgkind)
	{
		case RI_TRIGTYPE_INSERT:
			if (!TRIGGER_FIRED_BY_INSERT(trigdata->tg_event))
				ereport(ERROR,
						(errcode(ERRCODE_E_R_I_E_TRIGGER_PROTOCOL_VIOLATED),
						 errmsg("function \"%s\" must be fired for INSERT", funcname)));
			break;
		case RI_TRIGTYPE_UPDATE:
			if (!TRIGGER_FIRED_BY_UPDATE(trigdata->tg_event))
				ereport(ERROR,
						(errcode(ERRCODE_E_R_I_E_TRIGGER_PROTOCOL_VIOLATED),
						 errmsg("function \"%s\" must be fired for UPDATE", funcname)));
			break;
		case RI_TRIGTYPE_DELETE:
			if (!TRIGGER_FIRED_BY_DELETE(trigdata->tg_event))
				ereport(ERROR,
						(errcode(ERRCODE_E_R_I_E_TRIGGER_PROTOCOL_VIOLATED),
						 errmsg("function \"%s\" must be fired for DELETE", funcname)));
			break;
	}
}


/*
 * Fetch the RI_ConstraintInfo struct for the trigger's FK constraint.
 */
static const RI_ConstraintInfo *
ri_FetchConstraintInfo(Trigger *trigger, Relation trig_rel, bool rel_is_pk)
{
	Oid			constraintOid = trigger->tgconstraint;
	const RI_ConstraintInfo *riinfo;

	/*
	 * Check that the FK constraint's OID is available; it might not be if
	 * we've been invoked via an ordinary trigger or an old-style "constraint
	 * trigger".
	 */
	if (!OidIsValid(constraintOid))
		ereport(ERROR,
				(errcode(ERRCODE_INVALID_OBJECT_DEFINITION),
				 errmsg("no pg_constraint entry for trigger \"%s\" on table \"%s\"",
						trigger->tgname, RelationGetRelationName(trig_rel)),
				 errhint("Remove this referential integrity trigger and its mates, then do ALTER TABLE ADD CONSTRAINT.")));

	/* Find or create a hashtable entry for the constraint */
	riinfo = ri_LoadConstraintInfo(constraintOid);

	/* Do some easy cross-checks against the trigger call data */
	if (rel_is_pk)
	{
		if (riinfo->fk_relid != trigger->tgconstrrelid ||
			riinfo->pk_relid != RelationGetRelid(trig_rel))
			elog(ERROR, "wrong pg_constraint entry for trigger \"%s\" on table \"%s\"",
				 trigger->tgname, RelationGetRelationName(trig_rel));
	}
	else
	{
		if (riinfo->fk_relid != RelationGetRelid(trig_rel) ||
			riinfo->pk_relid != trigger->tgconstrrelid)
			elog(ERROR, "wrong pg_constraint entry for trigger \"%s\" on table \"%s\"",
				 trigger->tgname, RelationGetRelationName(trig_rel));
	}

	if (riinfo->confmatchtype != FKCONSTR_MATCH_FULL &&
		riinfo->confmatchtype != FKCONSTR_MATCH_PARTIAL &&
		riinfo->confmatchtype != FKCONSTR_MATCH_SIMPLE)
		elog(ERROR, "unrecognized confmatchtype: %d",
			 riinfo->confmatchtype);

	if (riinfo->confmatchtype == FKCONSTR_MATCH_PARTIAL)
		ereport(ERROR,
				(errcode(ERRCODE_FEATURE_NOT_SUPPORTED),
				 errmsg("MATCH PARTIAL not yet implemented")));

	return riinfo;
}

/*
 * Fetch or create the RI_ConstraintInfo struct for an FK constraint.
 */
static const RI_ConstraintInfo *
ri_LoadConstraintInfo(Oid constraintOid)
{
	RI_ConstraintInfo *riinfo;
	bool		found;
	HeapTuple	tup;
	Form_pg_constraint conForm;

	/*
	 * On the first call initialize the hashtable
	 */
	if (!ri_constraint_cache)
		ri_InitHashTables();

	/*
	 * Find or create a hash entry.  If we find a valid one, just return it.
	 */
	riinfo = (RI_ConstraintInfo *) hash_search(ri_constraint_cache,
											   (void *) &constraintOid,
											   HASH_ENTER, &found);
	if (!found)
		riinfo->valid = false;
	else if (riinfo->valid)
		return riinfo;

	/*
	 * Fetch the pg_constraint row so we can fill in the entry.
	 */
	tup = SearchSysCache1(CONSTROID, ObjectIdGetDatum(constraintOid));
	if (!HeapTupleIsValid(tup)) /* should not happen */
		elog(ERROR, "cache lookup failed for constraint %u", constraintOid);
	conForm = (Form_pg_constraint) GETSTRUCT(tup);

	if (conForm->contype != CONSTRAINT_FOREIGN) /* should not happen */
		elog(ERROR, "constraint %u is not a foreign key constraint",
			 constraintOid);

	/* And extract data */
	Assert(riinfo->constraint_id == constraintOid);
	if (OidIsValid(conForm->conparentid))
		riinfo->constraint_root_id =
			get_ri_constraint_root(conForm->conparentid);
	else
		riinfo->constraint_root_id = constraintOid;
	riinfo->oidHashValue = GetSysCacheHashValue1(CONSTROID,
												 ObjectIdGetDatum(constraintOid));
	riinfo->rootHashValue = GetSysCacheHashValue1(CONSTROID,
												  ObjectIdGetDatum(riinfo->constraint_root_id));
	memcpy(&riinfo->conname, &conForm->conname, sizeof(NameData));
	riinfo->pk_relid = conForm->confrelid;
	riinfo->fk_relid = conForm->conrelid;
	riinfo->confupdtype = conForm->confupdtype;
	riinfo->confdeltype = conForm->confdeltype;
	riinfo->confmatchtype = conForm->confmatchtype;
	riinfo->conindid = conForm->conindid;

	DeconstructFkConstraintRow(tup,
							   &riinfo->nkeys,
							   riinfo->fk_attnums,
							   riinfo->pk_attnums,
							   riinfo->pf_eq_oprs,
							   riinfo->pp_eq_oprs,
							   riinfo->ff_eq_oprs,
							   &riinfo->ndelsetcols,
							   riinfo->confdelsetcols);

	ReleaseSysCache(tup);

	/*
	 * For efficient processing of invalidation messages below, we keep a
	 * doubly-linked list, and a count, of all currently valid entries.
	 */
	dlist_push_tail(&ri_constraint_cache_valid_list, &riinfo->valid_link);
	ri_constraint_cache_valid_count++;

	riinfo->valid = true;

	return riinfo;
}

/*
 * get_ri_constraint_root
 *		Returns the OID of the constraint's root parent
 */
static Oid
get_ri_constraint_root(Oid constrOid)
{
	for (;;)
	{
		HeapTuple	tuple;
		Oid			constrParentOid;

		tuple = SearchSysCache1(CONSTROID, ObjectIdGetDatum(constrOid));
		if (!HeapTupleIsValid(tuple))
			elog(ERROR, "cache lookup failed for constraint %u", constrOid);
		constrParentOid = ((Form_pg_constraint) GETSTRUCT(tuple))->conparentid;
		ReleaseSysCache(tuple);
		if (!OidIsValid(constrParentOid))
			break;				/* we reached the root constraint */
		constrOid = constrParentOid;
	}
	return constrOid;
}

/*
 * Callback for pg_constraint inval events
 *
 * While most syscache callbacks just flush all their entries, pg_constraint
 * gets enough update traffic that it's probably worth being smarter.
 * Invalidate any ri_constraint_cache entry associated with the syscache
 * entry with the specified hash value, or all entries if hashvalue == 0.
 *
 * Note: at the time a cache invalidation message is processed there may be
 * active references to the cache.  Because of this we never remove entries
 * from the cache, but only mark them invalid, which is harmless to active
 * uses.  (Any query using an entry should hold a lock sufficient to keep that
 * data from changing under it --- but we may get cache flushes anyway.)
 */
static void
InvalidateConstraintCacheCallBack(Datum arg, int cacheid, uint32 hashvalue)
{
	dlist_mutable_iter iter;

	Assert(ri_constraint_cache != NULL);

	/*
	 * If the list of currently valid entries gets excessively large, we mark
	 * them all invalid so we can empty the list.  This arrangement avoids
	 * O(N^2) behavior in situations where a session touches many foreign keys
	 * and also does many ALTER TABLEs, such as a restore from pg_dump.
	 */
	if (ri_constraint_cache_valid_count > 1000)
		hashvalue = 0;			/* pretend it's a cache reset */

	dlist_foreach_modify(iter, &ri_constraint_cache_valid_list)
	{
		RI_ConstraintInfo *riinfo = dlist_container(RI_ConstraintInfo,
													valid_link, iter.cur);

		/*
		 * We must invalidate not only entries directly matching the given
		 * hash value, but also child entries, in case the invalidation
		 * affects a root constraint.
		 */
		if (hashvalue == 0 ||
			riinfo->oidHashValue == hashvalue ||
			riinfo->rootHashValue == hashvalue)
		{
			riinfo->valid = false;
			/* Remove invalidated entries from the list, too */
			dlist_delete(iter.cur);
			ri_constraint_cache_valid_count--;
		}
	}
}


/*
 * Prepare execution plan for a query to enforce an RI restriction
 */
static SPIPlanPtr
ri_PlanCheck(const char *querystr, int nargs, Oid *argtypes,
			 RI_QueryKey *qkey, Relation fk_rel, Relation pk_rel)
{
	SPIPlanPtr	qplan;
	Relation	query_rel;
	Oid			save_userid;
	int			save_sec_context;

	/*
	 * Use the query type code to determine whether the query is run against
	 * the PK or FK table; we'll do the check as that table's owner
	 */
	if (qkey->constr_queryno <= RI_PLAN_LAST_ON_PK)
		query_rel = pk_rel;
	else
		query_rel = fk_rel;

	/* Switch to proper UID to perform check as */
	GetUserIdAndSecContext(&save_userid, &save_sec_context);
	SetUserIdAndSecContext(RelationGetForm(query_rel)->relowner,
						   save_sec_context | SECURITY_LOCAL_USERID_CHANGE |
						   SECURITY_NOFORCE_RLS);

	/* Create the plan */
	qplan = SPI_prepare(querystr, nargs, argtypes);

	if (qplan == NULL)
		elog(ERROR, "SPI_prepare returned %s for %s", SPI_result_code_string(SPI_result), querystr);

	/* Restore UID and security context */
	SetUserIdAndSecContext(save_userid, save_sec_context);

	/* Save the plan */
	SPI_keepplan(qplan);
	ri_HashPreparedPlan(qkey, qplan);

	return qplan;
}

/*
 * Perform a query to enforce an RI restriction
 */
static bool
ri_PerformCheck(const RI_ConstraintInfo *riinfo,
				RI_QueryKey *qkey, SPIPlanPtr qplan,
				Relation fk_rel, Relation pk_rel,
				TupleTableSlot *oldslot, TupleTableSlot *newslot,
				bool detectNewRows, int expect_OK)
{
	Relation	query_rel,
				source_rel;
	bool		source_is_pk;
	Snapshot	test_snapshot;
	Snapshot	crosscheck_snapshot;
	int			limit;
	int			spi_result;
	Oid			save_userid;
	int			save_sec_context;
	Datum		vals[RI_MAX_NUMKEYS * 2];
	char		nulls[RI_MAX_NUMKEYS * 2];

	/*
	 * Use the query type code to determine whether the query is run against
	 * the PK or FK table; we'll do the check as that table's owner
	 */
	if (qkey->constr_queryno <= RI_PLAN_LAST_ON_PK)
		query_rel = pk_rel;
	else
		query_rel = fk_rel;

	/*
	 * The values for the query are taken from the table on which the trigger
	 * is called - it is normally the other one with respect to query_rel. An
	 * exception is ri_Check_Pk_Match(), which uses the PK table for both (and
	 * sets queryno to RI_PLAN_CHECK_LOOKUPPK_FROM_PK).  We might eventually
	 * need some less klugy way to determine this.
	 */
	if (qkey->constr_queryno == RI_PLAN_CHECK_LOOKUPPK)
	{
		source_rel = fk_rel;
		source_is_pk = false;
	}
	else
	{
		source_rel = pk_rel;
		source_is_pk = true;
	}

	/* Extract the parameters to be passed into the query */
	if (newslot)
	{
		ri_ExtractValues(source_rel, newslot, riinfo, source_is_pk,
						 vals, nulls);
		if (oldslot)
			ri_ExtractValues(source_rel, oldslot, riinfo, source_is_pk,
							 vals + riinfo->nkeys, nulls + riinfo->nkeys);
	}
	else
	{
		ri_ExtractValues(source_rel, oldslot, riinfo, source_is_pk,
						 vals, nulls);
	}

	/*
	 * In READ COMMITTED mode, we just need to use an up-to-date regular
	 * snapshot, and we will see all rows that could be interesting. But in
	 * transaction-snapshot mode, we can't change the transaction snapshot. If
	 * the caller passes detectNewRows == false then it's okay to do the query
	 * with the transaction snapshot; otherwise we use a current snapshot, and
	 * tell the executor to error out if it finds any rows under the current
	 * snapshot that wouldn't be visible per the transaction snapshot.  Note
	 * that SPI_execute_snapshot will register the snapshots, so we don't need
	 * to bother here.
	 */
	if (!IsYBRelation(pk_rel) && IsolationUsesXactSnapshot() && detectNewRows)
	{
		CommandCounterIncrement();	/* be sure all my own work is visible */
		test_snapshot = GetLatestSnapshot();
		crosscheck_snapshot = GetTransactionSnapshot();
	}
	else
	{
		/* the default SPI behavior is okay */
		test_snapshot = InvalidSnapshot;
		crosscheck_snapshot = InvalidSnapshot;
	}

	/*
	 * If this is a select query (e.g., for a 'no action' or 'restrict'
	 * trigger), we only need to see if there is a single row in the table,
	 * matching the key.  Otherwise, limit = 0 - because we want the query to
	 * affect ALL the matching rows.
	 */
	limit = (expect_OK == SPI_OK_SELECT) ? 1 : 0;

	/* Switch to proper UID to perform check as */
	GetUserIdAndSecContext(&save_userid, &save_sec_context);
	SetUserIdAndSecContext(RelationGetForm(query_rel)->relowner,
						   save_sec_context | SECURITY_LOCAL_USERID_CHANGE |
						   SECURITY_NOFORCE_RLS);

	PG_TRY();
	{
		/* Finally we can run the query. */
		spi_result = SPI_execute_snapshot(qplan, vals, nulls, test_snapshot,
										  crosscheck_snapshot, false, false,
										  limit);
	}
	PG_CATCH();
	{
		/* Restore UID and security context in case of execution failure */
		SetUserIdAndSecContext(save_userid, save_sec_context);
		PG_RE_THROW();
	}
	PG_END_TRY();

	/* Restore UID and security context */
	SetUserIdAndSecContext(save_userid, save_sec_context);

	/* Check result */
	if (spi_result < 0)
		elog(ERROR, "SPI_execute_snapshot returned %s", SPI_result_code_string(spi_result));

	if (expect_OK >= 0 && spi_result != expect_OK)
		ereport(ERROR,
				(errcode(ERRCODE_INTERNAL_ERROR),
				 errmsg("referential integrity query on \"%s\" from constraint \"%s\" on \"%s\" gave unexpected result",
						RelationGetRelationName(pk_rel),
						NameStr(riinfo->conname),
						RelationGetRelationName(fk_rel)),
				 errhint("This is most likely due to a rule having rewritten the query.")));

	/* XXX wouldn't it be clearer to do this part at the caller? */
	if (qkey->constr_queryno != RI_PLAN_CHECK_LOOKUPPK_FROM_PK &&
		expect_OK == SPI_OK_SELECT &&
		(SPI_processed == 0) == (qkey->constr_queryno == RI_PLAN_CHECK_LOOKUPPK))
		ri_ReportViolation(riinfo,
						   pk_rel, fk_rel,
						   newslot ? newslot : oldslot,
						   NULL,
						   qkey->constr_queryno, false);

	return SPI_processed != 0;
}

/*
 * Extract fields from a tuple into Datum/nulls arrays
 */
static void
ri_ExtractValues(Relation rel, TupleTableSlot *slot,
				 const RI_ConstraintInfo *riinfo, bool rel_is_pk,
				 Datum *vals, char *nulls)
{
	const int16 *attnums;
	bool		isnull;

	if (rel_is_pk)
		attnums = riinfo->pk_attnums;
	else
		attnums = riinfo->fk_attnums;

	for (int i = 0; i < riinfo->nkeys; i++)
	{
		vals[i] = slot_getattr(slot, attnums[i], &isnull);
		nulls[i] = isnull ? 'n' : ' ';
	}
}

/*
 * Produce an error report
 *
 * If the failed constraint was on insert/update to the FK table,
 * we want the key names and values extracted from there, and the error
 * message to look like 'key blah is not present in PK'.
 * Otherwise, the attr names and values come from the PK table and the
 * message looks like 'key blah is still referenced from FK'.
 */
static void
ri_ReportViolation(const RI_ConstraintInfo *riinfo,
				   Relation pk_rel, Relation fk_rel,
				   TupleTableSlot *violatorslot, TupleDesc tupdesc,
				   int queryno, bool partgone)
{
	StringInfoData key_names;
	StringInfoData key_values;
	bool		onfk;
	const int16 *attnums;
	Oid			rel_oid;
	AclResult	aclresult;
	bool		has_perm = true;

	/*
	 * Determine which relation to complain about.  If tupdesc wasn't passed
	 * by caller, assume the violator tuple came from there.
	 */
	onfk = (queryno == RI_PLAN_CHECK_LOOKUPPK);
	if (onfk)
	{
		attnums = riinfo->fk_attnums;
		rel_oid = fk_rel->rd_id;
		if (tupdesc == NULL)
			tupdesc = fk_rel->rd_att;
	}
	else
	{
		attnums = riinfo->pk_attnums;
		rel_oid = pk_rel->rd_id;
		if (tupdesc == NULL)
			tupdesc = pk_rel->rd_att;
	}

	/*
	 * Check permissions- if the user does not have access to view the data in
	 * any of the key columns then we don't include the errdetail() below.
	 *
	 * Check if RLS is enabled on the relation first.  If so, we don't return
	 * any specifics to avoid leaking data.
	 *
	 * Check table-level permissions next and, failing that, column-level
	 * privileges.
	 *
	 * When a partition at the referenced side is being detached/dropped, we
	 * needn't check, since the user must be the table owner anyway.
	 */
	if (partgone)
		has_perm = true;
	else if (check_enable_rls(rel_oid, InvalidOid, true) != RLS_ENABLED)
	{
		aclresult = pg_class_aclcheck(rel_oid, GetUserId(), ACL_SELECT);
		if (aclresult != ACLCHECK_OK)
		{
			/* Try for column-level permissions */
			for (int idx = 0; idx < riinfo->nkeys; idx++)
			{
				aclresult = pg_attribute_aclcheck(rel_oid, attnums[idx],
												  GetUserId(),
												  ACL_SELECT);

				/* No access to the key */
				if (aclresult != ACLCHECK_OK)
				{
					has_perm = false;
					break;
				}
			}
		}
	}
	else
		has_perm = false;

	if (has_perm)
	{
		/* Get printable versions of the keys involved */
		initStringInfo(&key_names);
		initStringInfo(&key_values);
		for (int idx = 0; idx < riinfo->nkeys; idx++)
		{
			int			fnum = attnums[idx];
			Form_pg_attribute att = TupleDescAttr(tupdesc, fnum - 1);
			char	   *name,
					   *val;
			Datum		datum;
			bool		isnull;

			name = NameStr(att->attname);

			datum = slot_getattr(violatorslot, fnum, &isnull);
			if (!isnull)
			{
				Oid			foutoid;
				bool		typisvarlena;

				getTypeOutputInfo(att->atttypid, &foutoid, &typisvarlena);
				val = OidOutputFunctionCall(foutoid, datum);
			}
			else
				val = "null";

			if (idx > 0)
			{
				appendStringInfoString(&key_names, ", ");
				appendStringInfoString(&key_values, ", ");
			}
			appendStringInfoString(&key_names, name);
			appendStringInfoString(&key_values, val);
		}
	}

	if (partgone)
		ereport(ERROR,
				(errcode(ERRCODE_FOREIGN_KEY_VIOLATION),
				 errmsg("removing partition \"%s\" violates foreign key constraint \"%s\"",
						RelationGetRelationName(pk_rel),
						NameStr(riinfo->conname)),
				 errdetail("Key (%s)=(%s) is still referenced from table \"%s\".",
						   key_names.data, key_values.data,
						   RelationGetRelationName(fk_rel)),
				 errtableconstraint(fk_rel, NameStr(riinfo->conname))));
	else if (onfk)
		ereport(ERROR,
				(errcode(ERRCODE_FOREIGN_KEY_VIOLATION),
				 errmsg("insert or update on table \"%s\" violates foreign key constraint \"%s\"",
						RelationGetRelationName(fk_rel),
						NameStr(riinfo->conname)),
				 has_perm ?
				 errdetail("Key (%s)=(%s) is not present in table \"%s\".",
						   key_names.data, key_values.data,
						   RelationGetRelationName(pk_rel)) :
				 errdetail("Key is not present in table \"%s\".",
						   RelationGetRelationName(pk_rel)),
				 errtableconstraint(fk_rel, NameStr(riinfo->conname))));
	else
		ereport(ERROR,
				(errcode(ERRCODE_FOREIGN_KEY_VIOLATION),
				 errmsg("update or delete on table \"%s\" violates foreign key constraint \"%s\" on table \"%s\"",
						RelationGetRelationName(pk_rel),
						NameStr(riinfo->conname),
						RelationGetRelationName(fk_rel)),
				 has_perm ?
				 errdetail("Key (%s)=(%s) is still referenced from table \"%s\".",
						   key_names.data, key_values.data,
						   RelationGetRelationName(fk_rel)) :
				 errdetail("Key is still referenced from table \"%s\".",
						   RelationGetRelationName(fk_rel)),
				 errtableconstraint(fk_rel, NameStr(riinfo->conname))));
}


/*
 * ri_NullCheck -
 *
 * Determine the NULL state of all key values in a tuple
 *
 * Returns one of RI_KEYS_ALL_NULL, RI_KEYS_NONE_NULL or RI_KEYS_SOME_NULL.
 */
static int
ri_NullCheck(TupleDesc tupDesc,
			 TupleTableSlot *slot,
			 const RI_ConstraintInfo *riinfo, bool rel_is_pk)
{
	const int16 *attnums;
	bool		allnull = true;
	bool		nonenull = true;

	if (rel_is_pk)
		attnums = riinfo->pk_attnums;
	else
		attnums = riinfo->fk_attnums;

	for (int i = 0; i < riinfo->nkeys; i++)
	{
		if (slot_attisnull(slot, attnums[i]))
			nonenull = false;
		else
			allnull = false;
	}

	if (allnull)
		return RI_KEYS_ALL_NULL;

	if (nonenull)
		return RI_KEYS_NONE_NULL;

	return RI_KEYS_SOME_NULL;
}


/*
 * ri_InitHashTables -
 *
 * Initialize our internal hash tables.
 */
static void
ri_InitHashTables(void)
{
	HASHCTL		ctl;

	ctl.keysize = sizeof(Oid);
	ctl.entrysize = sizeof(RI_ConstraintInfo);
	ri_constraint_cache = hash_create("RI constraint cache",
									  RI_INIT_CONSTRAINTHASHSIZE,
									  &ctl, HASH_ELEM | HASH_BLOBS);

	/* Arrange to flush cache on pg_constraint changes */
	CacheRegisterSyscacheCallback(CONSTROID,
								  InvalidateConstraintCacheCallBack,
								  (Datum) 0);

	ctl.keysize = sizeof(RI_QueryKey);
	ctl.entrysize = sizeof(RI_QueryHashEntry);
	ri_query_cache = hash_create("RI query cache",
								 RI_INIT_QUERYHASHSIZE,
								 &ctl, HASH_ELEM | HASH_BLOBS);

	ctl.keysize = sizeof(RI_CompareKey);
	ctl.entrysize = sizeof(RI_CompareHashEntry);
	ri_compare_cache = hash_create("RI compare cache",
								   RI_INIT_QUERYHASHSIZE,
								   &ctl, HASH_ELEM | HASH_BLOBS);
}


/*
 * ri_FetchPreparedPlan -
 *
 * Lookup for a query key in our private hash table of prepared
 * and saved SPI execution plans. Return the plan if found or NULL.
 */
static SPIPlanPtr
ri_FetchPreparedPlan(RI_QueryKey *key)
{
	RI_QueryHashEntry *entry;
	SPIPlanPtr	plan;

	/*
	 * On the first call initialize the hashtable
	 */
	if (!ri_query_cache)
		ri_InitHashTables();

	/*
	 * Lookup for the key
	 */
	entry = (RI_QueryHashEntry *) hash_search(ri_query_cache,
											  (void *) key,
											  HASH_FIND, NULL);
	if (entry == NULL)
		return NULL;

	/*
	 * Check whether the plan is still valid.  If it isn't, we don't want to
	 * simply rely on plancache.c to regenerate it; rather we should start
	 * from scratch and rebuild the query text too.  This is to cover cases
	 * such as table/column renames.  We depend on the plancache machinery to
	 * detect possible invalidations, though.
	 *
	 * CAUTION: this check is only trustworthy if the caller has already
	 * locked both FK and PK rels.
	 */
	plan = entry->plan;
	if (plan && SPI_plan_is_valid(plan))
		return plan;

	/*
	 * Otherwise we might as well flush the cached plan now, to free a little
	 * memory space before we make a new one.
	 */
	entry->plan = NULL;
	if (plan)
		SPI_freeplan(plan);

	return NULL;
}


/*
 * ri_HashPreparedPlan -
 *
 * Add another plan to our private SPI query plan hashtable.
 */
static void
ri_HashPreparedPlan(RI_QueryKey *key, SPIPlanPtr plan)
{
	RI_QueryHashEntry *entry;
	bool		found;

	/*
	 * On the first call initialize the hashtable
	 */
	if (!ri_query_cache)
		ri_InitHashTables();

	/*
	 * Add the new plan.  We might be overwriting an entry previously found
	 * invalid by ri_FetchPreparedPlan.
	 */
	entry = (RI_QueryHashEntry *) hash_search(ri_query_cache,
											  (void *) key,
											  HASH_ENTER, &found);
	Assert(!found || entry->plan == NULL);
	entry->plan = plan;
}


/*
 * ri_KeysEqual -
 *
 * Check if all key values in OLD and NEW are equal.
 *
 * Note: at some point we might wish to redefine this as checking for
 * "IS NOT DISTINCT" rather than "=", that is, allow two nulls to be
 * considered equal.  Currently there is no need since all callers have
 * previously found at least one of the rows to contain no nulls.
 */
static bool
ri_KeysEqual(Relation rel, TupleTableSlot *oldslot, TupleTableSlot *newslot,
			 const RI_ConstraintInfo *riinfo, bool rel_is_pk)
{
	const int16 *attnums;

	if (rel_is_pk)
		attnums = riinfo->pk_attnums;
	else
		attnums = riinfo->fk_attnums;

	/* XXX: could be worthwhile to fetch all necessary attrs at once */
	for (int i = 0; i < riinfo->nkeys; i++)
	{
		Datum		oldvalue;
		Datum		newvalue;
		bool		isnull;

		/*
		 * Get one attribute's oldvalue. If it is NULL - they're not equal.
		 */
		oldvalue = slot_getattr(oldslot, attnums[i], &isnull);
		if (isnull)
			return false;

		/*
		 * Get one attribute's newvalue. If it is NULL - they're not equal.
		 */
		newvalue = slot_getattr(newslot, attnums[i], &isnull);
		if (isnull)
			return false;

		if (rel_is_pk)
		{
			/*
			 * If we are looking at the PK table, then do a bytewise
			 * comparison.  We must propagate PK changes if the value is
			 * changed to one that "looks" different but would compare as
			 * equal using the equality operator.  This only makes a
			 * difference for ON UPDATE CASCADE, but for consistency we treat
			 * all changes to the PK the same.
			 */
			Form_pg_attribute att = TupleDescAttr(oldslot->tts_tupleDescriptor, attnums[i] - 1);

			if (!datum_image_eq(oldvalue, newvalue, att->attbyval, att->attlen))
				return false;
		}
		else
		{
			/*
			 * For the FK table, compare with the appropriate equality
			 * operator.  Changes that compare equal will still satisfy the
			 * constraint after the update.
			 */
			if (!ri_AttributesEqual(riinfo->ff_eq_oprs[i], RIAttType(rel, attnums[i]),
									oldvalue, newvalue))
				return false;
		}
	}

	return true;
}


/*
 * ri_AttributesEqual -
 *
 * Call the appropriate equality comparison operator for two values.
 *
 * NB: we have already checked that neither value is null.
 */
static bool
ri_AttributesEqual(Oid eq_opr, Oid typeid,
				   Datum oldvalue, Datum newvalue)
{
	RI_CompareHashEntry *entry = ri_HashCompareOp(eq_opr, typeid);

	/* Do we need to cast the values? */
	if (OidIsValid(entry->cast_func_finfo.fn_oid))
	{
		oldvalue = FunctionCall3(&entry->cast_func_finfo,
								 oldvalue,
								 Int32GetDatum(-1), /* typmod */
								 BoolGetDatum(false));	/* implicit coercion */
		newvalue = FunctionCall3(&entry->cast_func_finfo,
								 newvalue,
								 Int32GetDatum(-1), /* typmod */
								 BoolGetDatum(false));	/* implicit coercion */
	}

	/*
	 * Apply the comparison operator.
	 *
	 * Note: This function is part of a call stack that determines whether an
	 * update to a row is significant enough that it needs checking or action
	 * on the other side of a foreign-key constraint.  Therefore, the
	 * comparison here would need to be done with the collation of the *other*
	 * table.  For simplicity (e.g., we might not even have the other table
	 * open), we'll just use the default collation here, which could lead to
	 * some false negatives.  All this would break if we ever allow
	 * database-wide collations to be nondeterministic.
	 */
	return DatumGetBool(FunctionCall2Coll(&entry->eq_opr_finfo,
										  DEFAULT_COLLATION_OID,
										  oldvalue, newvalue));
}

/*
 * ri_HashCompareOp -
 *
 * See if we know how to compare two values, and create a new hash entry
 * if not.
 */
static RI_CompareHashEntry *
ri_HashCompareOp(Oid eq_opr, Oid typeid)
{
	RI_CompareKey key;
	RI_CompareHashEntry *entry;
	bool		found;

	/*
	 * On the first call initialize the hashtable
	 */
	if (!ri_compare_cache)
		ri_InitHashTables();

	/*
	 * Find or create a hash entry.  Note we're assuming RI_CompareKey
	 * contains no struct padding.
	 */
	key.eq_opr = eq_opr;
	key.typeid = typeid;
	entry = (RI_CompareHashEntry *) hash_search(ri_compare_cache,
												(void *) &key,
												HASH_ENTER, &found);
	if (!found)
		entry->valid = false;

	/*
	 * If not already initialized, do so.  Since we'll keep this hash entry
	 * for the life of the backend, put any subsidiary info for the function
	 * cache structs into TopMemoryContext.
	 */
	if (!entry->valid)
	{
		Oid			lefttype,
					righttype,
					castfunc;
		CoercionPathType pathtype;

		/* We always need to know how to call the equality operator */
		fmgr_info_cxt(get_opcode(eq_opr), &entry->eq_opr_finfo,
					  TopMemoryContext);

		/*
		 * If we chose to use a cast from FK to PK type, we may have to apply
		 * the cast function to get to the operator's input type.
		 *
		 * XXX eventually it would be good to support array-coercion cases
		 * here and in ri_AttributesEqual().  At the moment there is no point
		 * because cases involving nonidentical array types will be rejected
		 * at constraint creation time.
		 *
		 * XXX perhaps also consider supporting CoerceViaIO?  No need at the
		 * moment since that will never be generated for implicit coercions.
		 */
		op_input_types(eq_opr, &lefttype, &righttype);
		Assert(lefttype == righttype);
		if (typeid == lefttype)
			castfunc = InvalidOid;	/* simplest case */
		else
		{
			pathtype = find_coercion_pathway(lefttype, typeid,
											 COERCION_IMPLICIT,
											 &castfunc);
			if (pathtype != COERCION_PATH_FUNC &&
				pathtype != COERCION_PATH_RELABELTYPE)
			{
				/*
				 * The declared input type of the eq_opr might be a
				 * polymorphic type such as ANYARRAY or ANYENUM, or other
				 * special cases such as RECORD; find_coercion_pathway
				 * currently doesn't subsume these special cases.
				 */
				if (!IsBinaryCoercible(typeid, lefttype))
					elog(ERROR, "no conversion function from %s to %s",
						 format_type_be(typeid),
						 format_type_be(lefttype));
			}
		}
		if (OidIsValid(castfunc))
			fmgr_info_cxt(castfunc, &entry->cast_func_finfo,
						  TopMemoryContext);
		else
			entry->cast_func_finfo.fn_oid = InvalidOid;
		entry->valid = true;
	}

	return entry;
}


/*
 * Given a trigger function OID, determine whether it is an RI trigger,
 * and if so whether it is attached to PK or FK relation.
 */
int
RI_FKey_trigger_type(Oid tgfoid)
{
	switch (tgfoid)
	{
		case F_RI_FKEY_CASCADE_DEL:
		case F_RI_FKEY_CASCADE_UPD:
		case F_RI_FKEY_RESTRICT_DEL:
		case F_RI_FKEY_RESTRICT_UPD:
		case F_RI_FKEY_SETNULL_DEL:
		case F_RI_FKEY_SETNULL_UPD:
		case F_RI_FKEY_SETDEFAULT_DEL:
		case F_RI_FKEY_SETDEFAULT_UPD:
		case F_RI_FKEY_NOACTION_DEL:
		case F_RI_FKEY_NOACTION_UPD:
			return RI_TRIGGER_PK;

		case F_RI_FKEY_CHECK_INS:
		case F_RI_FKEY_CHECK_UPD:
			return RI_TRIGGER_FK;
	}

	return RI_TRIGGER_NONE;
}

void
YbAddTriggerFKReferenceIntent(Trigger *trigger, Relation fk_rel, TupleTableSlot *new_slot)
{
	YBCPgYBTupleIdDescriptor *descr = YBCBuildYBTupleIdDescriptor(
		ri_FetchConstraintInfo(trigger, fk_rel, false /* rel_is_pk */), new_slot);
	/*
	 * Check that ybctid for row in source table can be build from referenced table tuple
	 * (i.e. no type casting is required)
	 */
	if (descr)
	{
		/*
		 * Foreign key with at least one null value of real (non system) column
		 * will not be checked, no need to add it into the cache.
		 */
		bool null_found = false;
		for (YBCPgAttrValueDescriptor *attr = descr->attrs,
			*end = descr->attrs + descr->nattrs;
			attr != end && !null_found; ++attr)
			null_found = attr->is_null && (attr->attr_num > 0);

		if (!null_found)
			HandleYBStatus(YBCAddForeignKeyReferenceIntent(descr, YBCIsRegionLocal(fk_rel)));
		pfree(descr);
	}
}

/*
 * Check if a trigger description contains any non RI trigger.
 */
bool
HasNonRITrigger(const TriggerDesc* trigDesc)
{
	for (int i = trigDesc ? trigDesc->numtriggers : 0; i > 0; i--)
	{
		if (RI_FKey_trigger_type(trigDesc->triggers[i - 1].tgfoid) == RI_TRIGGER_NONE)
			return true;
	}
	return false;
}<|MERGE_RESOLUTION|>--- conflicted
+++ resolved
@@ -1333,12 +1333,8 @@
  */
 bool
 RI_FKey_pk_upd_check_required(Trigger *trigger, Relation pk_rel,
-<<<<<<< HEAD
-							  TupleTableSlot *oldslot, TupleTableSlot *newslot)
-=======
-							  HeapTuple old_row, HeapTuple new_row,
+							  TupleTableSlot *oldslot, TupleTableSlot *newslot,
 							  const YbSkippableEntities *yb_skip_entities)
->>>>>>> f6aaa64d
 {
 
 	/* Check if this trigger is already marked as not needing an update */
@@ -1380,8 +1376,18 @@
  */
 bool
 RI_FKey_fk_upd_check_required(Trigger *trigger, Relation fk_rel,
-							  TupleTableSlot *oldslot, TupleTableSlot *newslot)
-{
+							  TupleTableSlot *oldslot, TupleTableSlot *newslot,
+							  const YbSkippableEntities *yb_skip_entities)
+{
+	/* Check if this trigger is marked as not needing an update */
+	if (yb_skip_entities && yb_skip_entities->referencing_fkey_list &&
+		list_member_oid(yb_skip_entities->referencing_fkey_list,
+						trigger->tgconstraint))
+	{
+		elog(DEBUG2, "Skipping trigger constraint %s", trigger->tgname);
+		return false;
+	}
+
 	const RI_ConstraintInfo *riinfo;
 	int			ri_nullcheck;
 	Datum		xminDatum;
@@ -1486,23 +1492,8 @@
  * need to do something else to check the constraint.
  */
 bool
-<<<<<<< HEAD
 RI_Initial_Check(Trigger *trigger, Relation fk_rel, Relation pk_rel)
-=======
-RI_FKey_fk_upd_check_required(Trigger *trigger, Relation fk_rel,
-							  HeapTuple old_row, HeapTuple new_row,
-							  const YbSkippableEntities *yb_skip_entities)
->>>>>>> f6aaa64d
-{
-	/* Check if this trigger is marked as not needing an update */
-	if (yb_skip_entities && yb_skip_entities->referencing_fkey_list &&
-		list_member_oid(yb_skip_entities->referencing_fkey_list,
-						trigger->tgconstraint))
-	{
-		elog(DEBUG2, "Skipping trigger constraint %s", trigger->tgname);
-		return false;
-	}
-
+{
 	const RI_ConstraintInfo *riinfo;
 	StringInfoData querybuf;
 	char		pkrelname[MAX_QUOTED_REL_NAME_LEN];
