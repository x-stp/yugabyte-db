--- conflicted
+++ resolved
@@ -419,16 +419,9 @@
 {
 	pq_sendbyte(out, LOGICAL_REP_MSG_INSERT);
 
-<<<<<<< HEAD
 	/* transaction ID (if not valid, we're not streaming) */
 	if (TransactionIdIsValid(xid))
 		pq_sendint32(out, xid);
-=======
-	Assert(rel->rd_rel->relreplident == REPLICA_IDENTITY_DEFAULT ||
-		   rel->rd_rel->relreplident == REPLICA_IDENTITY_FULL ||
-		   rel->rd_rel->relreplident == REPLICA_IDENTITY_INDEX ||
-		   (IsYugaByteEnabled() && rel->rd_rel->relreplident == YB_REPLICA_IDENTITY_CHANGE));
->>>>>>> b038851f
 
 	/* use Oid as relation identifier */
 	pq_sendint32(out, RelationGetRelid(rel));
