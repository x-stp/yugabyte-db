/*-------------------------------------------------------------------------
 *
 * logicalfuncs.c
 *
 *	   Support functions for using logical decoding and management of
 *	   logical replication slots via SQL.
 *
 *
 * Copyright (c) 2012-2022, PostgreSQL Global Development Group
 *
 * IDENTIFICATION
 *	  src/backend/replication/logical/logicalfuncs.c
 *-------------------------------------------------------------------------
 */

#include "postgres.h"

#include <unistd.h>

#include "access/xact.h"
#include "access/xlog_internal.h"
#include "access/xlogrecovery.h"
#include "access/xlogutils.h"
#include "catalog/pg_type.h"
#include "fmgr.h"
#include "funcapi.h"
#include "mb/pg_wchar.h"
#include "miscadmin.h"
#include "nodes/makefuncs.h"
#include "replication/decode.h"
#include "replication/logical.h"
#include "replication/message.h"
#include "storage/fd.h"
#include "utils/array.h"
#include "utils/builtins.h"
#include "utils/inval.h"
#include "utils/lsyscache.h"
#include "utils/memutils.h"
#include "utils/pg_lsn.h"
#include "utils/regproc.h"
#include "utils/resowner.h"

<<<<<<< HEAD
/* Private data for writing out data */
=======
#include "storage/fd.h"

/* YB includes. */
#include "pg_yb_utils.h"

/* private date for writing out data */
>>>>>>> d5d843f6
typedef struct DecodingOutputState
{
	Tuplestorestate *tupstore;
	TupleDesc	tupdesc;
	bool		binary_output;
	int64		returned_rows;
} DecodingOutputState;

/*
 * Prepare for an output plugin write.
 */
static void
LogicalOutputPrepareWrite(LogicalDecodingContext *ctx, XLogRecPtr lsn, TransactionId xid,
						  bool last_write)
{
	resetStringInfo(ctx->out);
}

/*
 * Perform output plugin write into tuplestore.
 */
static void
LogicalOutputWrite(LogicalDecodingContext *ctx, XLogRecPtr lsn, TransactionId xid,
				   bool last_write)
{
	Datum		values[3];
	bool		nulls[3];
	DecodingOutputState *p;

	/* SQL Datums can only be of a limited length... */
	if (ctx->out->len > MaxAllocSize - VARHDRSZ)
		elog(ERROR, "too much output for sql interface");

	p = (DecodingOutputState *) ctx->output_writer_private;

	memset(nulls, 0, sizeof(nulls));
	values[0] = LSNGetDatum(lsn);
	values[1] = TransactionIdGetDatum(xid);

	/*
	 * Assert ctx->out is in database encoding when we're writing textual
	 * output.
	 */
	if (!p->binary_output)
		Assert(pg_verify_mbstr(GetDatabaseEncoding(),
							   ctx->out->data, ctx->out->len,
							   false));

	/* ick, but cstring_to_text_with_len works for bytea perfectly fine */
	values[2] = PointerGetDatum(cstring_to_text_with_len(ctx->out->data, ctx->out->len));

	tuplestore_putvalues(p->tupstore, p->tupdesc, values, nulls);
	p->returned_rows++;
}

/*
 * Helper function for the various SQL callable logical decoding functions.
 */
static Datum
pg_logical_slot_get_changes_guts(FunctionCallInfo fcinfo, bool confirm, bool binary)
{
	if (IsYugaByteEnabled()
		&& !yb_enable_replication_slot_consumption)
		ereport(ERROR,
				(errcode(ERRCODE_INVALID_PARAMETER_VALUE),
				 errmsg("Getting logical slot changes is unavailable"),
				 errdetail("yb_enable_replication_slot_consumption "
						   "is false.")));

	Name		name;
	XLogRecPtr	upto_lsn;
	int32		upto_nchanges;
	ReturnSetInfo *rsinfo = (ReturnSetInfo *) fcinfo->resultinfo;
	MemoryContext per_query_ctx;
	MemoryContext oldcontext;
	XLogRecPtr	end_of_wal;
	LogicalDecodingContext *ctx;
	ResourceOwner old_resowner = CurrentResourceOwner;
	ArrayType  *arr;
	Size		ndim;
	List	   *options = NIL;
	DecodingOutputState *p;

	CheckSlotPermissions();

	CheckLogicalDecodingRequirements();

	if (PG_ARGISNULL(0))
		ereport(ERROR,
				(errcode(ERRCODE_NULL_VALUE_NOT_ALLOWED),
				 errmsg("slot name must not be null")));
	name = PG_GETARG_NAME(0);

	if (PG_ARGISNULL(1))
		upto_lsn = InvalidXLogRecPtr;
	else
		upto_lsn = PG_GETARG_LSN(1);

	if (PG_ARGISNULL(2))
		upto_nchanges = InvalidXLogRecPtr;
	else
		upto_nchanges = PG_GETARG_INT32(2);

	if (PG_ARGISNULL(3))
		ereport(ERROR,
				(errcode(ERRCODE_NULL_VALUE_NOT_ALLOWED),
				 errmsg("options array must not be null")));
	arr = PG_GETARG_ARRAYTYPE_P(3);

	/* state to write output to */
	p = palloc0(sizeof(DecodingOutputState));

	p->binary_output = binary;

	per_query_ctx = rsinfo->econtext->ecxt_per_query_memory;
	oldcontext = MemoryContextSwitchTo(per_query_ctx);

	/* Deconstruct options array */
	ndim = ARR_NDIM(arr);
	if (ndim > 1)
	{
		ereport(ERROR,
				(errcode(ERRCODE_FEATURE_NOT_SUPPORTED),
				 errmsg("array must be one-dimensional")));
	}
	else if (array_contains_nulls(arr))
	{
		ereport(ERROR,
				(errcode(ERRCODE_FEATURE_NOT_SUPPORTED),
				 errmsg("array must not contain nulls")));
	}
	else if (ndim == 1)
	{
		int			nelems;
		Datum	   *datum_opts;
		int			i;

		Assert(ARR_ELEMTYPE(arr) == TEXTOID);

		deconstruct_array(arr, TEXTOID, -1, false, TYPALIGN_INT,
						  &datum_opts, NULL, &nelems);

		if (nelems % 2 != 0)
			ereport(ERROR,
					(errcode(ERRCODE_FEATURE_NOT_SUPPORTED),
					 errmsg("array must have even number of elements")));

		for (i = 0; i < nelems; i += 2)
		{
			char	   *name = TextDatumGetCString(datum_opts[i]);
			char	   *opt = TextDatumGetCString(datum_opts[i + 1]);

			options = lappend(options, makeDefElem(name, (Node *) makeString(opt), -1));
		}
	}

	InitMaterializedSRF(fcinfo, 0);
	p->tupstore = rsinfo->setResult;
	p->tupdesc = rsinfo->setDesc;

	/*
	 * Compute the current end-of-wal.
	 */
	if (!RecoveryInProgress())
		end_of_wal = GetFlushRecPtr(NULL);
	else
		end_of_wal = GetXLogReplayRecPtr(NULL);

	ReplicationSlotAcquire(NameStr(*name), true);

	PG_TRY();
	{
		/* restart at slot's confirmed_flush */
		ctx = CreateDecodingContext(InvalidXLogRecPtr,
									options,
									false,
									XL_ROUTINE(.page_read = read_local_xlog_page,
											   .segment_open = wal_segment_open,
											   .segment_close = wal_segment_close),
									LogicalOutputPrepareWrite,
									LogicalOutputWrite, NULL);

		/*
		 * After the sanity checks in CreateDecodingContext, make sure the
		 * restart_lsn is valid.  Avoid "cannot get changes" wording in this
		 * errmsg because that'd be confusingly ambiguous about no changes
		 * being available.
		 */
		if (XLogRecPtrIsInvalid(MyReplicationSlot->data.restart_lsn))
			ereport(ERROR,
					(errcode(ERRCODE_OBJECT_NOT_IN_PREREQUISITE_STATE),
					 errmsg("can no longer get changes from replication slot \"%s\"",
							NameStr(*name)),
					 errdetail("This slot has never previously reserved WAL, or it has been invalidated.")));

		MemoryContextSwitchTo(oldcontext);

		/*
		 * Check whether the output plugin writes textual output if that's
		 * what we need.
		 */
		if (!binary &&
			ctx->options.output_type !=OUTPUT_PLUGIN_TEXTUAL_OUTPUT)
			ereport(ERROR,
					(errcode(ERRCODE_FEATURE_NOT_SUPPORTED),
					 errmsg("logical decoding output plugin \"%s\" produces binary output, but function \"%s\" expects textual data",
							NameStr(MyReplicationSlot->data.plugin),
							format_procedure(fcinfo->flinfo->fn_oid))));

		ctx->output_writer_private = p;

		/*
		 * Decoding of WAL must start at restart_lsn so that the entirety of
		 * xacts that committed after the slot's confirmed_flush can be
		 * accumulated into reorder buffers.
		 */
		XLogBeginRead(ctx->reader, MyReplicationSlot->data.restart_lsn);

		/* invalidate non-timetravel entries */
		InvalidateSystemCaches();

		/* Decode until we run out of records */
		while (ctx->reader->EndRecPtr < end_of_wal)
		{
			XLogRecord *record;
			char	   *errm = NULL;

			record = XLogReadRecord(ctx->reader, &errm);
			if (errm)
				elog(ERROR, "could not find record for logical decoding: %s", errm);

			/*
			 * The {begin_txn,change,commit_txn}_wrapper callbacks above will
			 * store the description into our tuplestore.
			 */
			if (record != NULL)
				LogicalDecodingProcessRecord(ctx, ctx->reader);

			/* check limits */
			if (upto_lsn != InvalidXLogRecPtr &&
				upto_lsn <= ctx->reader->EndRecPtr)
				break;
			if (upto_nchanges != 0 &&
				upto_nchanges <= p->returned_rows)
				break;
			CHECK_FOR_INTERRUPTS();
		}

		/*
		 * Logical decoding could have clobbered CurrentResourceOwner during
		 * transaction management, so restore the executor's value.  (This is
		 * a kluge, but it's not worth cleaning up right now.)
		 */
		CurrentResourceOwner = old_resowner;

		/*
		 * Next time, start where we left off. (Hunting things, the family
		 * business..)
		 */
		if (ctx->reader->EndRecPtr != InvalidXLogRecPtr && confirm)
		{
			LogicalConfirmReceivedLocation(ctx->reader->EndRecPtr);

			/*
			 * If only the confirmed_flush_lsn has changed the slot won't get
			 * marked as dirty by the above. Callers on the walsender
			 * interface are expected to keep track of their own progress and
			 * don't need it written out. But SQL-interface users cannot
			 * specify their own start positions and it's harder for them to
			 * keep track of their progress, so we should make more of an
			 * effort to save it for them.
			 *
			 * Dirty the slot so it's written out at the next checkpoint.
			 * We'll still lose its position on crash, as documented, but it's
			 * better than always losing the position even on clean restart.
			 */
			ReplicationSlotMarkDirty();
		}

		/* free context, call shutdown callback */
		FreeDecodingContext(ctx);

		ReplicationSlotRelease();
		InvalidateSystemCaches();
	}
	PG_CATCH();
	{
		/* clear all timetravel entries */
		InvalidateSystemCaches();

		PG_RE_THROW();
	}
	PG_END_TRY();

	return (Datum) 0;
}

/*
 * SQL function returning the changestream as text, consuming the data.
 */
Datum
pg_logical_slot_get_changes(PG_FUNCTION_ARGS)
{
	return pg_logical_slot_get_changes_guts(fcinfo, true, false);
}

/*
 * SQL function returning the changestream as text, only peeking ahead.
 */
Datum
pg_logical_slot_peek_changes(PG_FUNCTION_ARGS)
{
	return pg_logical_slot_get_changes_guts(fcinfo, false, false);
}

/*
 * SQL function returning the changestream in binary, consuming the data.
 */
Datum
pg_logical_slot_get_binary_changes(PG_FUNCTION_ARGS)
{
	return pg_logical_slot_get_changes_guts(fcinfo, true, true);
}

/*
 * SQL function returning the changestream in binary, only peeking ahead.
 */
Datum
pg_logical_slot_peek_binary_changes(PG_FUNCTION_ARGS)
{
	return pg_logical_slot_get_changes_guts(fcinfo, false, true);
}


/*
 * SQL function for writing logical decoding message into WAL.
 */
Datum
pg_logical_emit_message_bytea(PG_FUNCTION_ARGS)
{
	bool		transactional = PG_GETARG_BOOL(0);
	char	   *prefix = text_to_cstring(PG_GETARG_TEXT_PP(1));
	bytea	   *data = PG_GETARG_BYTEA_PP(2);
	XLogRecPtr	lsn;

	lsn = LogLogicalMessage(prefix, VARDATA_ANY(data), VARSIZE_ANY_EXHDR(data),
							transactional);
	PG_RETURN_LSN(lsn);
}

Datum
pg_logical_emit_message_text(PG_FUNCTION_ARGS)
{
	/* bytea and text are compatible */
	return pg_logical_emit_message_bytea(fcinfo);
}<|MERGE_RESOLUTION|>--- conflicted
+++ resolved
@@ -40,16 +40,10 @@
 #include "utils/regproc.h"
 #include "utils/resowner.h"
 
-<<<<<<< HEAD
-/* Private data for writing out data */
-=======
-#include "storage/fd.h"
-
 /* YB includes. */
 #include "pg_yb_utils.h"
 
-/* private date for writing out data */
->>>>>>> d5d843f6
+/* Private data for writing out data */
 typedef struct DecodingOutputState
 {
 	Tuplestorestate *tupstore;
