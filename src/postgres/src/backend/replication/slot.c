--- conflicted
+++ resolved
@@ -508,20 +508,14 @@
 		 * Set catalog_xmin as xmin to make the PG Debezium connector work.
 		 * It is not used in our implementation.
 		 */
-<<<<<<< HEAD
 		s->data.catalog_xmin = yb_replication_slot->xmin;
 		s->data.restart_lsn = yb_replication_slot->restart_lsn;
+		s->data.yb_last_pub_refresh_time = yb_replication_slot->last_pub_refresh_time;
+
+		s->data.yb_initial_record_commit_time_ht =
+			yb_replication_slot->record_id_commit_time_ht;
 
 		MyReplicationSlot = s;
-=======
-		slot->data.catalog_xmin = yb_replication_slot->xmin;
-		slot->data.restart_lsn = yb_replication_slot->restart_lsn;
-		slot->data.yb_last_pub_refresh_time = yb_replication_slot->last_pub_refresh_time;
-
-		slot->data.yb_initial_record_commit_time_ht =
-			yb_replication_slot->record_id_commit_time_ht;
-
-		MyReplicationSlot = slot;
 
 		/* Setup the per-table replica identity table. */
 		memset(&ctl, 0, sizeof(ctl));
@@ -555,7 +549,7 @@
 			value->table_oid = desc->table_oid;
 			value->identity_type = desc->identity_type;
 		}
-		slot->data.yb_replica_identities = replica_identities;
+		s->data.yb_replica_identities = replica_identities;
 
 		pfree(yb_replication_slot);
 
@@ -570,8 +564,7 @@
 		 * serialized transactions on disk. We do not store the stream metadata
 		 * or exported snapshots here.
 		 */
-		CreateSlotOnDisk(slot);
->>>>>>> 193589f6
+		CreateSlotOnDisk(s);
 		return;
 	}
 
