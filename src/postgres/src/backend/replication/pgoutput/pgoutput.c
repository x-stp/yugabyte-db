--- conflicted
+++ resolved
@@ -99,6 +99,16 @@
 static void update_replication_progress(LogicalDecodingContext *ctx,
 										bool skipped_xact);
 
+/* 
+ * This indicates whether the plugin being used is yboutput or pgoutput. In
+ * yboutput mode, we also support yb-specific replica identity 
+ * (CHANGE for now).
+ */
+static bool yb_is_yboutput_mode;
+
+static void
+yb_support_yb_specific_replica_identity(bool support_yb_specific_replica_identity);
+
 /*
  * Only 3 publication actions are used for row filtering ("insert", "update",
  * "delete"). See RelationSyncEntry.exprstate[].
@@ -110,7 +120,6 @@
 	PUBACTION_DELETE
 };
 
-<<<<<<< HEAD
 #define NUM_ROWFILTER_PUBACTIONS (PUBACTION_DELETE+1)
 
 /*
@@ -131,19 +140,6 @@
  * For partitions, 'pubactions' considers not only the table's own
  * publications, but also those of all of its ancestors.
  */
-=======
-/* 
- * This indicates whether the plugin being used is yboutput or pgoutput. In
- * yboutput mode, we also support yb-specific replica identity 
- * (CHANGE for now).
- */
-static bool yb_is_yboutput_mode;
-
-static void
-yb_support_yb_specific_replica_identity(bool support_yb_specific_replica_identity);
-
-/* Entry in the map used to remember which relation schemas we sent. */
->>>>>>> d55f7689
 typedef struct RelationSyncEntry
 {
 	Oid			relid;			/* relation oid */
@@ -1533,7 +1529,7 @@
 
 			bool		*yb_old_is_omitted = NULL;
 			bool		*yb_new_is_omitted = NULL;
-			if (IsYugaByteEnabled())
+			if (IsYugaByteEnabled() && yb_is_yboutput_mode)
 			{
 				yb_old_is_omitted =
 					(change->data.tp.oldtuple) ?
@@ -1579,19 +1575,8 @@
 			{
 				old_slot = relentry->old_slot;
 
-<<<<<<< HEAD
 				ExecStoreHeapTuple(&change->data.tp.oldtuple->tuple,
 								   old_slot, false);
-=======
-				bool		*yb_old_is_omitted = NULL;
-				bool		*yb_new_is_omitted = NULL;
-				if (IsYugaByteEnabled() && yb_is_yboutput_mode)
-				{
-					yb_old_is_omitted =
-						(change->data.tp.oldtuple) ?
-							change->data.tp.oldtuple->yb_is_omitted :
-							NULL;
->>>>>>> d55f7689
 
 				/* Switch relation if publishing via root. */
 				if (relentry->publish_as_relid != RelationGetRelid(relation))
