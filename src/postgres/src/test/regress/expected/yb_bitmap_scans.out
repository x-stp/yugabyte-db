--- conflicted
+++ resolved
@@ -330,21 +330,12 @@
 -- use Bitmap Scan to update some rows
 /*+ BitmapScan(tenk3) */ EXPLAIN (ANALYZE, COSTS OFF)
 UPDATE tenk3 SET unique2 = NULL WHERE unique2 < 100 OR unique1 < 10;
-<<<<<<< HEAD
-                                                    QUERY PLAN
--------------------------------------------------------------------------------------------------------------------
- Update on tenk3  (cost=6.91..11.21 rows=0 width=544) (actual rows=0 loops=1)
-   ->  YB Bitmap Table Scan on tenk3  (cost=6.91..11.21 rows=10 width=544) (actual rows=110 loops=1)
-         ->  BitmapOr  (cost=6.91..6.91 rows=20 width=0) (actual rows=110 loops=1)
-               ->  Bitmap Index Scan on tenk3_unique2  (cost=0.00..3.45 rows=10 width=0) (actual rows=100 loops=1)
-=======
                                    QUERY PLAN
 --------------------------------------------------------------------------------
  Update on tenk3 (actual rows=0 loops=1)
    ->  YB Bitmap Table Scan on tenk3 (actual rows=110 loops=1)
          ->  BitmapOr (actual rows=110 loops=1)
                ->  Bitmap Index Scan on tenk3_unique2 (actual rows=100 loops=1)
->>>>>>> df61f829
                      Index Cond: (unique2 < 100)
                ->  Bitmap Index Scan on tenk3_unique1 (actual rows=10 loops=1)
                      Index Cond: (unique1 < 10)
@@ -380,21 +371,12 @@
 -- use Bitmap Scan to delete rows and validate their deletion
 /*+ BitmapScan(tenk3) */ EXPLAIN (ANALYZE, COSTS OFF)
 DELETE FROM tenk3 WHERE unique2 IS NULL OR unique1 < 1000;
-<<<<<<< HEAD
-                                                     QUERY PLAN
---------------------------------------------------------------------------------------------------------------------
- Delete on tenk3  (cost=6.75..11.00 rows=0 width=300) (actual rows=0 loops=1)
-   ->  YB Bitmap Table Scan on tenk3  (cost=6.75..11.00 rows=10 width=300) (actual rows=1089 loops=1)
-         ->  BitmapOr  (cost=6.75..6.75 rows=20 width=0) (actual rows=1089 loops=1)
-               ->  Bitmap Index Scan on tenk3_unique2  (cost=0.00..3.38 rows=10 width=0) (actual rows=110 loops=1)
-=======
                                    QUERY PLAN
 ---------------------------------------------------------------------------------
  Delete on tenk3 (actual rows=0 loops=1)
    ->  YB Bitmap Table Scan on tenk3 (actual rows=1089 loops=1)
          ->  BitmapOr (actual rows=1089 loops=1)
                ->  Bitmap Index Scan on tenk3_unique2 (actual rows=110 loops=1)
->>>>>>> df61f829
                      Index Cond: (unique2 IS NULL)
                ->  Bitmap Index Scan on tenk3_unique1 (actual rows=1000 loops=1)
                      Index Cond: (unique1 < 1000)
