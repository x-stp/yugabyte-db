SET yb_use_hash_splitting_by_default = false; -- YB: TODO: remove this when it is set for ported regress tests by default
/*
 * 1.test CREATE INDEX
 *
 * Deliberately avoid dropping objects in this section, to get some pg_dump
 * coverage.
 */
-- Regular index with included columns
CREATE TABLE tbl_include_reg (c1 int, c2 int, c3 int, c4 box);
INSERT INTO tbl_include_reg SELECT x, 2*x, 3*x, box('4,4,4,4') FROM generate_series(1,10) AS x;
CREATE INDEX tbl_include_reg_idx ON tbl_include_reg (c1, c2) INCLUDE (c3, c4);
-- duplicate column is pretty pointless, but we allow it anyway
CREATE INDEX ON tbl_include_reg (c1, c2) INCLUDE (c1, c3);
SELECT pg_get_indexdef(i.indexrelid)
FROM pg_index i JOIN pg_class c ON i.indexrelid = c.oid
WHERE i.indrelid = 'tbl_include_reg'::regclass ORDER BY c.relname;
                                                   pg_get_indexdef
---------------------------------------------------------------------------------------------------------------------
 CREATE INDEX tbl_include_reg_c1_c2_c11_c3_idx ON public.tbl_include_reg USING lsm (c1 ASC, c2 ASC) INCLUDE (c1, c3)
 CREATE INDEX tbl_include_reg_idx ON public.tbl_include_reg USING lsm (c1 ASC, c2 ASC) INCLUDE (c3, c4)
(2 rows)

\d tbl_include_reg_idx
  Index "public.tbl_include_reg_idx"
 Column |  Type   | Key? | Definition
--------+---------+------+------------
 c1     | integer | yes  | c1
 c2     | integer | yes  | c2
 c3     | integer | no   | c3
 c4     | box     | no   | c4
lsm, for table "public.tbl_include_reg"

-- Unique index and unique constraint
CREATE TABLE tbl_include_unique1 (c1 int, c2 int, c3 int, c4 box);
INSERT INTO tbl_include_unique1 SELECT x, 2*x, 3*x, box('4,4,4,4') FROM generate_series(1,10) AS x;
CREATE UNIQUE INDEX tbl_include_unique1_idx_unique ON tbl_include_unique1 using btree (c1, c2) INCLUDE (c3, c4);
NOTICE:  index method "btree" was replaced with "lsm" in YugabyteDB
ALTER TABLE tbl_include_unique1 add UNIQUE USING INDEX tbl_include_unique1_idx_unique;
ALTER TABLE tbl_include_unique1 add UNIQUE (c1, c2) INCLUDE (c3, c4);
SELECT pg_get_indexdef(i.indexrelid)
FROM pg_index i JOIN pg_class c ON i.indexrelid = c.oid
WHERE i.indrelid = 'tbl_include_unique1'::regclass ORDER BY c.relname;
                                                          pg_get_indexdef
-----------------------------------------------------------------------------------------------------------------------------------
 CREATE UNIQUE INDEX tbl_include_unique1_c1_c2_c3_c4_key ON public.tbl_include_unique1 USING lsm (c1 ASC, c2 ASC) INCLUDE (c3, c4)
 CREATE UNIQUE INDEX tbl_include_unique1_idx_unique ON public.tbl_include_unique1 USING lsm (c1 ASC, c2 ASC) INCLUDE (c3, c4)
(2 rows)

-- Unique index and unique constraint. Both must fail.
CREATE TABLE tbl_include_unique2 (c1 int, c2 int, c3 int, c4 box);
INSERT INTO tbl_include_unique2 SELECT 1, 2, 3*x, box('4,4,4,4') FROM generate_series(1,10) AS x;
CREATE UNIQUE INDEX tbl_include_unique2_idx_unique ON tbl_include_unique2 using btree (c1, c2) INCLUDE (c3, c4);
NOTICE:  index method "btree" was replaced with "lsm" in YugabyteDB
ERROR:  ERROR:  duplicate key value violates unique constraint "tbl_include_unique2_idx_unique"
ALTER TABLE tbl_include_unique2 add UNIQUE (c1, c2) INCLUDE (c3, c4);
ERROR:  duplicate key value violates unique constraint "tbl_include_unique2_c1_c2_c3_c4_key"
-- PK constraint
CREATE TABLE tbl_include_pk (c1 int, c2 int, c3 int, c4 box);
INSERT INTO tbl_include_pk SELECT 1, 2*x, 3*x, box('4,4,4,4') FROM generate_series(1,10) AS x;
ALTER TABLE tbl_include_pk add PRIMARY KEY (c1, c2) INCLUDE (c3, c4);
NOTICE:  table rewrite may lead to inconsistencies
DETAIL:  Concurrent DMLs may not be reflected in the new table.
HINT:  See https://github.com/yugabyte/yugabyte-db/issues/19860. Set 'ysql_suppress_unsafe_alter_notice' yb-tserver gflag to true to suppress this notice.
SELECT pg_get_indexdef(i.indexrelid)
FROM pg_index i JOIN pg_class c ON i.indexrelid = c.oid
WHERE i.indrelid = 'tbl_include_pk'::regclass ORDER BY c.relname;
                                               pg_get_indexdef
--------------------------------------------------------------------------------------------------------------
 CREATE UNIQUE INDEX tbl_include_pk_pkey ON public.tbl_include_pk USING lsm (c1 ASC, c2 ASC) INCLUDE (c3, c4)
(1 row)

CREATE TABLE tbl_include_box (c1 int, c2 int, c3 int, c4 box);
INSERT INTO tbl_include_box SELECT 1, 2*x, 3*x, box('4,4,4,4') FROM generate_series(1,10) AS x;
CREATE UNIQUE INDEX tbl_include_box_idx_unique ON tbl_include_box using btree (c1, c2) INCLUDE (c3, c4);
NOTICE:  index method "btree" was replaced with "lsm" in YugabyteDB
ALTER TABLE tbl_include_box add PRIMARY KEY USING INDEX tbl_include_box_idx_unique;
ERROR:  ALTER TABLE / ADD CONSTRAINT PRIMARY KEY USING INDEX is not supported
SELECT pg_get_indexdef(i.indexrelid)
FROM pg_index i JOIN pg_class c ON i.indexrelid = c.oid
WHERE i.indrelid = 'tbl_include_box'::regclass ORDER BY c.relname;
                                                   pg_get_indexdef
----------------------------------------------------------------------------------------------------------------------
 CREATE UNIQUE INDEX tbl_include_box_idx_unique ON public.tbl_include_box USING lsm (c1 ASC, c2 ASC) INCLUDE (c3, c4)
(1 row)

<<<<<<< HEAD
=======
CREATE TABLE tbl_include_c4 (c1 int, c2 int, c3 int, c4 int);
INSERT INTO tbl_include_c4 SELECT 1, 2*x, 3*x, 4 FROM generate_series(1,10) AS x;
CREATE UNIQUE INDEX tbl_include_c4_idx_unique ON tbl_include_c4 using lsm (c1, c2) INCLUDE (c3, c4);
ALTER TABLE tbl_include_c4 add PRIMARY KEY USING INDEX tbl_include_c4_idx_unique;
NOTICE:  table rewrite may lead to inconsistencies
DETAIL:  Concurrent DMLs may not be reflected in the new table.
HINT:  See https://github.com/yugabyte/yugabyte-db/issues/19860. Set 'ysql_suppress_unsafe_alter_notice' yb-tserver gflag to true to suppress this notice.
SELECT pg_get_indexdef(i.indexrelid)
FROM pg_index i JOIN pg_class c ON i.indexrelid = c.oid
WHERE i.indrelid = 'tbl_include_c4'::regclass ORDER BY c.relname;
                                                   pg_get_indexdef
---------------------------------------------------------------------------------------------------------------------
 CREATE UNIQUE INDEX tbl_include_c4_idx_unique ON public.tbl_include_c4 USING lsm (c1 HASH, c2 ASC) INCLUDE (c3, c4)
(1 row)

>>>>>>> d4103e80
-- PK constraint. Must fail.
CREATE TABLE tbl_include_box_pk (c1 int, c2 int, c3 int, c4 box);
INSERT INTO tbl_include_box_pk SELECT 1, 2, 3*x, box('4,4,4,4') FROM generate_series(1,10) AS x;
ALTER TABLE tbl_include_box_pk add PRIMARY KEY (c1, c2) INCLUDE (c3, c4);
NOTICE:  table rewrite may lead to inconsistencies
DETAIL:  Concurrent DMLs may not be reflected in the new table.
HINT:  See https://github.com/yugabyte/yugabyte-db/issues/19860. Set 'ysql_suppress_unsafe_alter_notice' yb-tserver gflag to true to suppress this notice.
ERROR:  duplicate key value violates unique constraint "tbl_include_box_pk"
/*
 * 2. Test CREATE TABLE with constraint
 */
CREATE TABLE tbl (c1 int,c2 int, c3 int, c4 box,
				CONSTRAINT covering UNIQUE(c1,c2) INCLUDE(c3,c4));
SELECT indexrelid::regclass, indnatts, indnkeyatts, indisunique, indisprimary, indkey, indclass FROM pg_index WHERE indrelid = 'tbl'::regclass::oid;
 indexrelid | indnatts | indnkeyatts | indisunique | indisprimary | indkey  | indclass
------------+----------+-------------+-------------+--------------+---------+-----------
 covering   |        4 |           2 | t           | f            | 1 2 3 4 | 9942 9942
(1 row)

SELECT pg_get_constraintdef(oid), conname, conkey FROM pg_constraint WHERE conrelid = 'tbl'::regclass::oid;
       pg_get_constraintdef       | conname  | conkey
----------------------------------+----------+--------
 UNIQUE (c1, c2) INCLUDE (c3, c4) | covering | {1,2}
(1 row)

-- ensure that constraint works
INSERT INTO tbl SELECT 1, 2, 3*x, box('4,4,4,4') FROM generate_series(1,10) AS x;
ERROR:  duplicate key value violates unique constraint "covering"
DROP TABLE tbl;
CREATE TABLE tbl (c1 int,c2 int, c3 int, c4 box,
				CONSTRAINT covering PRIMARY KEY(c1,c2) INCLUDE(c3,c4));
SELECT indexrelid::regclass, indnatts, indnkeyatts, indisunique, indisprimary, indkey, indclass FROM pg_index WHERE indrelid = 'tbl'::regclass::oid;
 indexrelid | indnatts | indnkeyatts | indisunique | indisprimary | indkey  | indclass
------------+----------+-------------+-------------+--------------+---------+-----------
 covering   |        4 |           2 | t           | t            | 1 2 3 4 | 9942 9942
(1 row)

SELECT pg_get_constraintdef(oid), conname, conkey FROM pg_constraint WHERE conrelid = 'tbl'::regclass::oid;
         pg_get_constraintdef          | conname  | conkey
---------------------------------------+----------+--------
 PRIMARY KEY (c1, c2) INCLUDE (c3, c4) | covering | {1,2}
(1 row)

-- ensure that constraint works
INSERT INTO tbl SELECT 1, 2, 3*x, box('4,4,4,4') FROM generate_series(1,10) AS x;
ERROR:  duplicate key value violates unique constraint "covering"
INSERT INTO tbl SELECT 1, NULL, 3*x, box('4,4,4,4') FROM generate_series(1,10) AS x;
ERROR:  null value in column "c2" of relation "tbl" violates not-null constraint
DETAIL:  Failing row contains (1, null, 3, (4,4),(4,4)).
INSERT INTO tbl SELECT x, 2*x, NULL, NULL FROM generate_series(1,300) AS x;
explain (costs off)
select * from tbl where (c1,c2,c3) < (2,5,1); -- YB: output differs from upstream PG likely because, in YB, pk index = table
                 QUERY PLAN
--------------------------------------------
 Index Scan using covering on tbl
   Index Cond: (ROW(c1, c2) <= ROW(2, 5))
   Filter: (ROW(c1, c2, c3) < ROW(2, 5, 1))
(3 rows)

select * from tbl where (c1,c2,c3) < (2,5,1);
 c1 | c2 | c3 | c4
----+----+----+----
  1 |  2 |    |
  2 |  4 |    |
(2 rows)

-- row comparison that compares high key at page boundary
SET enable_seqscan = off;
explain (costs off)
select * from tbl where (c1,c2,c3) < (262,1,1) limit 1; -- YB: output differs from upstream PG likely because, in YB, pk index = table
                     QUERY PLAN
----------------------------------------------------
 Limit
   ->  Index Scan using covering on tbl
         Index Cond: (ROW(c1, c2) <= ROW(262, 1))
         Filter: (ROW(c1, c2, c3) < ROW(262, 1, 1))
(4 rows)

select * from tbl where (c1,c2,c3) < (262,1,1) limit 1;
 c1 | c2 | c3 | c4 
----+----+----+----
  1 |  2 |    | 
(1 row)

DROP TABLE tbl;
RESET enable_seqscan;
CREATE TABLE tbl (c1 int,c2 int, c3 int, c4 box,
				UNIQUE(c1,c2) INCLUDE(c3,c4));
SELECT indexrelid::regclass, indnatts, indnkeyatts, indisunique, indisprimary, indkey, indclass FROM pg_index WHERE indrelid = 'tbl'::regclass::oid;
     indexrelid      | indnatts | indnkeyatts | indisunique | indisprimary | indkey  | indclass
---------------------+----------+-------------+-------------+--------------+---------+-----------
 tbl_c1_c2_c3_c4_key |        4 |           2 | t           | f            | 1 2 3 4 | 9942 9942
(1 row)

SELECT pg_get_constraintdef(oid), conname, conkey FROM pg_constraint WHERE conrelid = 'tbl'::regclass::oid;
       pg_get_constraintdef       |       conname       | conkey
----------------------------------+---------------------+--------
 UNIQUE (c1, c2) INCLUDE (c3, c4) | tbl_c1_c2_c3_c4_key | {1,2}
(1 row)

-- ensure that constraint works
INSERT INTO tbl SELECT 1, 2, 3*x, box('4,4,4,4') FROM generate_series(1,10) AS x;
ERROR:  duplicate key value violates unique constraint "tbl_c1_c2_c3_c4_key"
DROP TABLE tbl;
CREATE TABLE tbl (c1 int,c2 int, c3 int, c4 box,
				PRIMARY KEY(c1,c2) INCLUDE(c3,c4));
SELECT indexrelid::regclass, indnatts, indnkeyatts, indisunique, indisprimary, indkey, indclass FROM pg_index WHERE indrelid = 'tbl'::regclass::oid;
 indexrelid | indnatts | indnkeyatts | indisunique | indisprimary | indkey  | indclass
------------+----------+-------------+-------------+--------------+---------+-----------
 tbl_pkey   |        4 |           2 | t           | t            | 1 2 3 4 | 9942 9942
(1 row)

SELECT pg_get_constraintdef(oid), conname, conkey FROM pg_constraint WHERE conrelid = 'tbl'::regclass::oid;
         pg_get_constraintdef          | conname  | conkey
---------------------------------------+----------+--------
 PRIMARY KEY (c1, c2) INCLUDE (c3, c4) | tbl_pkey | {1,2}
(1 row)

-- ensure that constraint works
INSERT INTO tbl SELECT 1, 2, 3*x, box('4,4,4,4') FROM generate_series(1,10) AS x;
ERROR:  duplicate key value violates unique constraint "tbl_pkey"
INSERT INTO tbl SELECT 1, NULL, 3*x, box('4,4,4,4') FROM generate_series(1,10) AS x;
ERROR:  null value in column "c2" of relation "tbl" violates not-null constraint
DETAIL:  Failing row contains (1, null, 3, (4,4),(4,4)).
INSERT INTO tbl SELECT x, 2*x, NULL, NULL FROM generate_series(1,10) AS x;
DROP TABLE tbl;
CREATE TABLE tbl (c1 int,c2 int, c3 int, c4 box,
				EXCLUDE USING btree (c1 WITH =) INCLUDE(c3,c4));
ERROR:  EXCLUDE constraint not supported yet
LINE 2:     EXCLUDE USING btree (c1 WITH =) INCLUDE(c3,c4));
            ^
HINT:  See https://github.com/yugabyte/yugabyte-db/issues/3944. React with thumbs up to raise its priority
/* YB: disabled because above CREATE TABLE failed
SELECT indexrelid::regclass, indnatts, indnkeyatts, indisunique, indisprimary, indkey, indclass FROM pg_index WHERE indrelid = 'tbl'::regclass::oid;
SELECT pg_get_constraintdef(oid), conname, conkey FROM pg_constraint WHERE conrelid = 'tbl'::regclass::oid;
-- ensure that constraint works
INSERT INTO tbl SELECT 1, 2, 3*x, box('4,4,4,4') FROM generate_series(1,10) AS x;
INSERT INTO tbl SELECT x, 2*x, NULL, NULL FROM generate_series(1,10) AS x;
DROP TABLE tbl;
*/ -- YB
/*
 * 3.0 Test ALTER TABLE DROP COLUMN.
 * Any column deletion leads to index deletion.
 */
CREATE TABLE tbl (c1 int,c2 int, c3 int, c4 int);
CREATE UNIQUE INDEX tbl_idx ON tbl using btree(c1, c2, c3, c4);
NOTICE:  index method "btree" was replaced with "lsm" in YugabyteDB
SELECT indexdef FROM pg_indexes WHERE tablename = 'tbl' ORDER BY indexname;
                                       indexdef
--------------------------------------------------------------------------------------
 CREATE UNIQUE INDEX tbl_idx ON public.tbl USING lsm (c1 ASC, c2 ASC, c3 ASC, c4 ASC)
(1 row)

ALTER TABLE tbl DROP COLUMN c3;
SELECT indexdef FROM pg_indexes WHERE tablename = 'tbl' ORDER BY indexname;
 indexdef
----------
(0 rows)

DROP TABLE tbl;
/*
 * 3.1 Test ALTER TABLE DROP COLUMN.
 * Included column deletion leads to the index deletion,
 * AS well AS key columns deletion. It's explained in documentation.
 */
CREATE TABLE tbl (c1 int,c2 int, c3 int, c4 box);
CREATE UNIQUE INDEX tbl_idx ON tbl using btree(c1, c2) INCLUDE(c3,c4);
NOTICE:  index method "btree" was replaced with "lsm" in YugabyteDB
SELECT indexdef FROM pg_indexes WHERE tablename = 'tbl' ORDER BY indexname;
                                       indexdef
---------------------------------------------------------------------------------------
 CREATE UNIQUE INDEX tbl_idx ON public.tbl USING lsm (c1 ASC, c2 ASC) INCLUDE (c3, c4)
(1 row)

ALTER TABLE tbl DROP COLUMN c3;
SELECT indexdef FROM pg_indexes WHERE tablename = 'tbl' ORDER BY indexname;
 indexdef
----------
(0 rows)

DROP TABLE tbl;
/*
 * 3.2 Test ALTER TABLE DROP COLUMN.
 * Included column deletion leads to the index deletion.
 * AS well AS key columns deletion. It's explained in documentation.
 */
CREATE TABLE tbl (c1 int,c2 int, c3 int, c4 box, UNIQUE(c1, c2) INCLUDE(c3,c4));
SELECT indexdef FROM pg_indexes WHERE tablename = 'tbl' ORDER BY indexname;
                                             indexdef
---------------------------------------------------------------------------------------------------
 CREATE UNIQUE INDEX tbl_c1_c2_c3_c4_key ON public.tbl USING lsm (c1 ASC, c2 ASC) INCLUDE (c3, c4)
(1 row)

ALTER TABLE tbl DROP COLUMN c3;
SELECT indexdef FROM pg_indexes WHERE tablename = 'tbl' ORDER BY indexname;
 indexdef
----------
(0 rows)

ALTER TABLE tbl DROP COLUMN c1;
SELECT indexdef FROM pg_indexes WHERE tablename = 'tbl' ORDER BY indexname;
 indexdef
----------
(0 rows)

DROP TABLE tbl;
/*
 * 3.3 Test ALTER TABLE SET STATISTICS
 */
CREATE TABLE tbl (c1 int, c2 int);
CREATE INDEX tbl_idx ON tbl (c1, (c1+0)) INCLUDE (c2);
ALTER INDEX tbl_idx ALTER COLUMN 1 SET STATISTICS 1000;
ERROR:  cannot alter statistics on non-expression column "c1" of index "tbl_idx"
HINT:  Alter statistics on table column instead.
ALTER INDEX tbl_idx ALTER COLUMN 2 SET STATISTICS 1000;
ALTER INDEX tbl_idx ALTER COLUMN 3 SET STATISTICS 1000;
ERROR:  cannot alter statistics on included column "c2" of index "tbl_idx"
ALTER INDEX tbl_idx ALTER COLUMN 4 SET STATISTICS 1000;
ERROR:  column number 4 of relation "tbl_idx" does not exist
DROP TABLE tbl;
/*
 * 4. CREATE INDEX CONCURRENTLY
 */
CREATE TABLE tbl (c1 int,c2 int, c3 int, c4 box, UNIQUE(c1, c2) INCLUDE(c3,c4));
INSERT INTO tbl SELECT x, 2*x, 3*x, box('4,4,4,4') FROM generate_series(1,1000) AS x;
CREATE UNIQUE INDEX CONCURRENTLY on tbl (c1, c2) INCLUDE (c3, c4);
SELECT indexdef FROM pg_indexes WHERE tablename = 'tbl' ORDER BY indexname;
                                             indexdef
---------------------------------------------------------------------------------------------------
 CREATE UNIQUE INDEX tbl_c1_c2_c3_c4_idx ON public.tbl USING lsm (c1 ASC, c2 ASC) INCLUDE (c3, c4)
 CREATE UNIQUE INDEX tbl_c1_c2_c3_c4_key ON public.tbl USING lsm (c1 ASC, c2 ASC) INCLUDE (c3, c4)
(2 rows)

DROP TABLE tbl;
/*
 * 5. REINDEX
 */
CREATE TABLE tbl (c1 int,c2 int, c3 int, c4 box, UNIQUE(c1, c2) INCLUDE(c3,c4));
SELECT indexdef FROM pg_indexes WHERE tablename = 'tbl' ORDER BY indexname;
                                             indexdef
---------------------------------------------------------------------------------------------------
 CREATE UNIQUE INDEX tbl_c1_c2_c3_c4_key ON public.tbl USING lsm (c1 ASC, c2 ASC) INCLUDE (c3, c4)
(1 row)

ALTER TABLE tbl DROP COLUMN c3;
SELECT indexdef FROM pg_indexes WHERE tablename = 'tbl' ORDER BY indexname;
 indexdef
----------
(0 rows)

REINDEX INDEX tbl_c1_c2_c3_c4_key;
ERROR:  relation "tbl_c1_c2_c3_c4_key" does not exist
SELECT indexdef FROM pg_indexes WHERE tablename = 'tbl' ORDER BY indexname;
 indexdef
----------
(0 rows)

ALTER TABLE tbl DROP COLUMN c1;
SELECT indexdef FROM pg_indexes WHERE tablename = 'tbl' ORDER BY indexname;
 indexdef
----------
(0 rows)

DROP TABLE tbl;
/*
 * 7. Check various AMs. All but btree and lsm must fail. -- YB: updated comment
 */
CREATE TABLE tbl (c1 int,c2 int, c3 box, c4 box);
CREATE INDEX on tbl USING brin(c1, c2) INCLUDE (c3, c4);
ERROR:  index method "brin" not supported yet
HINT:  See https://github.com/yugabyte/yugabyte-db/issues/1337. React with thumbs up to raise its priority
CREATE INDEX on tbl USING gist(c3) INCLUDE (c1, c4);
ERROR:  index method "gist" not supported yet
HINT:  See https://github.com/yugabyte/yugabyte-db/issues/1337. React with thumbs up to raise its priority
CREATE INDEX on tbl USING spgist(c3) INCLUDE (c4);
ERROR:  index method "spgist" not supported yet
HINT:  See https://github.com/yugabyte/yugabyte-db/issues/1337. React with thumbs up to raise its priority
CREATE INDEX on tbl USING gin(c1, c2) INCLUDE (c3, c4);
ERROR:  access method "ybgin" does not support included columns
CREATE INDEX on tbl USING hash(c1, c2) INCLUDE (c3, c4);
NOTICE:  index method "hash" was replaced with "lsm" in YugabyteDB
CREATE INDEX on tbl USING rtree(c3) INCLUDE (c1, c4);
NOTICE:  substituting access method "gist" for obsolete method "rtree"
ERROR:  index method "gist" not supported yet
HINT:  See https://github.com/yugabyte/yugabyte-db/issues/1337. React with thumbs up to raise its priority
CREATE INDEX on tbl USING btree(c1, c2) INCLUDE (c3, c4);
NOTICE:  index method "btree" was replaced with "lsm" in YugabyteDB
DROP TABLE tbl;
/*
 * 8. Update, delete values in indexed table.
 */
CREATE TABLE tbl (c1 int, c2 int, c3 int, c4 box);
INSERT INTO tbl SELECT x, 2*x, 3*x, box('4,4,4,4') FROM generate_series(1,10) AS x;
CREATE UNIQUE INDEX tbl_idx_unique ON tbl using btree(c1, c2) INCLUDE (c3,c4);
NOTICE:  index method "btree" was replaced with "lsm" in YugabyteDB
UPDATE tbl SET c1 = 100 WHERE c1 = 2;
UPDATE tbl SET c1 = 1 WHERE c1 = 3;
-- should fail
UPDATE tbl SET c2 = 2 WHERE c1 = 1;
ERROR:  duplicate key value violates unique constraint "tbl_idx_unique"
UPDATE tbl SET c3 = 1;
DELETE FROM tbl WHERE c1 = 5 OR c3 = 12;
DROP TABLE tbl;
/*
 * 9. Alter column type.
 */
CREATE TABLE tbl (c1 int,c2 int, c3 int, c4 box, UNIQUE(c1, c2) INCLUDE(c3,c4));
INSERT INTO tbl SELECT x, 2*x, 3*x, box('4,4,4,4') FROM generate_series(1,10) AS x;
ALTER TABLE tbl ALTER c1 TYPE bigint;
NOTICE:  table rewrite may lead to inconsistencies
DETAIL:  Concurrent DMLs may not be reflected in the new table.
HINT:  See https://github.com/yugabyte/yugabyte-db/issues/19860. Set 'ysql_suppress_unsafe_alter_notice' yb-tserver gflag to true to suppress this notice.
ALTER TABLE tbl ALTER c3 TYPE bigint;
NOTICE:  table rewrite may lead to inconsistencies
DETAIL:  Concurrent DMLs may not be reflected in the new table.
HINT:  See https://github.com/yugabyte/yugabyte-db/issues/19860. Set 'ysql_suppress_unsafe_alter_notice' yb-tserver gflag to true to suppress this notice.
\d tbl
                Table "public.tbl"
 Column |  Type   | Collation | Nullable | Default
--------+---------+-----------+----------+---------
 c1     | bigint  |           |          |
 c2     | integer |           |          |
 c3     | bigint  |           |          |
 c4     | box     |           |          |
Indexes:
    "tbl_c1_c2_c3_c4_key" UNIQUE CONSTRAINT, lsm (c1 ASC, c2 ASC) INCLUDE (c3, c4)

DROP TABLE tbl;
<|MERGE_RESOLUTION|>--- conflicted
+++ resolved
@@ -74,7 +74,9 @@
 CREATE UNIQUE INDEX tbl_include_box_idx_unique ON tbl_include_box using btree (c1, c2) INCLUDE (c3, c4);
 NOTICE:  index method "btree" was replaced with "lsm" in YugabyteDB
 ALTER TABLE tbl_include_box add PRIMARY KEY USING INDEX tbl_include_box_idx_unique;
-ERROR:  ALTER TABLE / ADD CONSTRAINT PRIMARY KEY USING INDEX is not supported
+NOTICE:  table rewrite may lead to inconsistencies
+DETAIL:  Concurrent DMLs may not be reflected in the new table.
+HINT:  See https://github.com/yugabyte/yugabyte-db/issues/19860. Set 'ysql_suppress_unsafe_alter_notice' yb-tserver gflag to true to suppress this notice.
 SELECT pg_get_indexdef(i.indexrelid)
 FROM pg_index i JOIN pg_class c ON i.indexrelid = c.oid
 WHERE i.indrelid = 'tbl_include_box'::regclass ORDER BY c.relname;
@@ -83,24 +85,6 @@
  CREATE UNIQUE INDEX tbl_include_box_idx_unique ON public.tbl_include_box USING lsm (c1 ASC, c2 ASC) INCLUDE (c3, c4)
 (1 row)
 
-<<<<<<< HEAD
-=======
-CREATE TABLE tbl_include_c4 (c1 int, c2 int, c3 int, c4 int);
-INSERT INTO tbl_include_c4 SELECT 1, 2*x, 3*x, 4 FROM generate_series(1,10) AS x;
-CREATE UNIQUE INDEX tbl_include_c4_idx_unique ON tbl_include_c4 using lsm (c1, c2) INCLUDE (c3, c4);
-ALTER TABLE tbl_include_c4 add PRIMARY KEY USING INDEX tbl_include_c4_idx_unique;
-NOTICE:  table rewrite may lead to inconsistencies
-DETAIL:  Concurrent DMLs may not be reflected in the new table.
-HINT:  See https://github.com/yugabyte/yugabyte-db/issues/19860. Set 'ysql_suppress_unsafe_alter_notice' yb-tserver gflag to true to suppress this notice.
-SELECT pg_get_indexdef(i.indexrelid)
-FROM pg_index i JOIN pg_class c ON i.indexrelid = c.oid
-WHERE i.indrelid = 'tbl_include_c4'::regclass ORDER BY c.relname;
-                                                   pg_get_indexdef
----------------------------------------------------------------------------------------------------------------------
- CREATE UNIQUE INDEX tbl_include_c4_idx_unique ON public.tbl_include_c4 USING lsm (c1 HASH, c2 ASC) INCLUDE (c3, c4)
-(1 row)
-
->>>>>>> d4103e80
 -- PK constraint. Must fail.
 CREATE TABLE tbl_include_box_pk (c1 int, c2 int, c3 int, c4 box);
 INSERT INTO tbl_include_box_pk SELECT 1, 2, 3*x, box('4,4,4,4') FROM generate_series(1,10) AS x;
