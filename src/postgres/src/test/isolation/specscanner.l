%{
/*-------------------------------------------------------------------------
 *
 * specscanner.l
 *	  a lexical scanner for an isolation test specification
 *
 * Portions Copyright (c) 1996-2022, PostgreSQL Global Development Group
 * Portions Copyright (c) 1994, Regents of the University of California
 *
 *-------------------------------------------------------------------------
 */

static int	yyline = 1;			/* line number for error reporting */

#define LITBUF_INIT	1024		/* initial size of litbuf */
static char *litbuf = NULL;
static size_t litbufsize = 0;
static size_t litbufpos = 0;

static void addlitchar(char c);

/* LCOV_EXCL_START */

%}

%option 8bit
%option never-interactive
%option nodefault
%option noinput
%option nounput
%option noyywrap
%option warn
%option prefix="spec_yy"


%x sql
%x qident

non_newline		[^\n\r]
space			[ \t\r\f]

comment			("#"{non_newline}*)

digit			[0-9]
ident_start		[A-Za-z\200-\377_]
ident_cont		[A-Za-z\200-\377_0-9\$]

identifier		{ident_start}{ident_cont}*

self			[,()*]

%%

%{
<<<<<<< HEAD
	/* Allocate litbuf in first call of yylex() */
	if (litbuf == NULL)
=======
	if(litbuf == NULL)
>>>>>>> f5f84e2f
	{
		litbuf = pg_malloc(LITBUF_INIT);
		litbufsize = LITBUF_INIT;
	}
%}

 /* Keywords (must appear before the {identifier} rule!) */
notices			{ return NOTICES; }
permutation		{ return PERMUTATION; }
session			{ return SESSION; }
setup			{ return SETUP; }
step			{ return STEP; }
teardown		{ return TEARDOWN; }

 /* Whitespace and comments */
[\n]			{ yyline++; }
{comment}		{ /* ignore */ }
{space}			{ /* ignore */ }

 /* Plain identifiers */
{identifier}	{
					yylval.str = pg_strdup(yytext);
					return(identifier);
				}

 /* Quoted identifiers: "foo" */
\"				{
					litbufpos = 0;
					BEGIN(qident);
				}
<qident>\"\"	{ addlitchar(yytext[0]); }
<qident>\"		{
					litbuf[litbufpos] = '\0';
					yylval.str = pg_strdup(litbuf);
					BEGIN(INITIAL);
					return(identifier);
				}
<qident>.		{ addlitchar(yytext[0]); }
<qident>\n		{ yyerror("unexpected newline in quoted identifier"); }
<qident><<EOF>>	{ yyerror("unterminated quoted identifier"); }

 /* SQL blocks: { UPDATE ... } */
 /* We trim leading/trailing whitespace, otherwise they're unprocessed */
"{"{space}*		{

					litbufpos = 0;
					BEGIN(sql);
				}
<sql>{space}*"}" {
					litbuf[litbufpos] = '\0';
					yylval.str = pg_strdup(litbuf);
					BEGIN(INITIAL);
					return(sqlblock);
				}
<sql>.			{
					addlitchar(yytext[0]);
				}
<sql>\n			{
					yyline++;
					addlitchar(yytext[0]);
				}
<sql><<EOF>>	{
					yyerror("unterminated sql block");
				}

 /* Numbers and punctuation */
{digit}+		{
					yylval.integer = atoi(yytext);
					return INTEGER;
				}

{self}			{ return yytext[0]; }

 /* Anything else is an error */
.				{
					fprintf(stderr, "syntax error at line %d: unexpected character \"%s\"\n", yyline, yytext);
					exit(1);
				}
%%

/* LCOV_EXCL_STOP */

static void
addlitchar(char c)
{
	/* We must always leave room to add a trailing \0 */
	if (litbufpos >= litbufsize - 1)
	{
		/* Double the size of litbuf if it gets full */
		litbufsize += litbufsize;
		litbuf = pg_realloc(litbuf, litbufsize);
	}
	litbuf[litbufpos++] = c;
}

void
yyerror(const char *message)
{
	fprintf(stderr, "%s at line %d\n", message, yyline);
	exit(1);
}

void spec_scanner_finish(void)
{
	if (litbuf != NULL)
	{
		pfree(litbuf);
		litbuf = NULL;
		litbufpos = 0;
		litbufsize = 0;
	}
}<|MERGE_RESOLUTION|>--- conflicted
+++ resolved
@@ -52,12 +52,8 @@
 %%
 
 %{
-<<<<<<< HEAD
 	/* Allocate litbuf in first call of yylex() */
 	if (litbuf == NULL)
-=======
-	if(litbuf == NULL)
->>>>>>> f5f84e2f
 	{
 		litbuf = pg_malloc(LITBUF_INIT);
 		litbufsize = LITBUF_INIT;
