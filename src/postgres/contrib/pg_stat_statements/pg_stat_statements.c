--- conflicted
+++ resolved
@@ -1969,19 +1969,11 @@
 Datum
 pg_stat_statements_reset(PG_FUNCTION_ARGS)
 {
-<<<<<<< HEAD
-	entry_reset(0, 0, 0);
-
-=======
 	if (YBIsQueryDiagnosticsEnabled())
 		*yb_pgss_last_reset_time = GetCurrentTimestamp();
 
-	if (!pgss || !pgss_hash)
-		ereport(ERROR,
-				(errcode(ERRCODE_OBJECT_NOT_IN_PREREQUISITE_STATE),
-				 errmsg("pg_stat_statements must be loaded via shared_preload_libraries")));
-	entry_reset();
->>>>>>> 254c9790
+	entry_reset(0, 0, 0);
+
 	PG_RETURN_VOID();
 }
 
