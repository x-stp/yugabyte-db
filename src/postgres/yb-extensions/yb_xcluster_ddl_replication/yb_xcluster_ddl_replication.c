// Copyright (c) YugaByte, Inc.
//
// Licensed under the Apache License, Version 2.0 (the "License"); you may not
// use this file except in compliance with the License.  You may obtain a copy
// of the License at
//
// http://www.apache.org/licenses/LICENSE-2.0
//
// Unless required by applicable law or agreed to in writing, software
// distributed under the License is distributed on an "AS IS" BASIS, WITHOUT
// WARRANTIES OR CONDITIONS OF ANY KIND, either express or implied.  See the
// License for the specific language governing permissions and limitations under
// the License.

#include "postgres.h"

#include "access/xact.h"
#include "catalog/pg_type_d.h"
#include "commands/event_trigger.h"
#include "executor/spi.h"
#include "utils/fmgrprotos.h"

#include "pg_yb_utils.h"

#include "extension_util.h"
#include "json_util.h"
#include "source_ddl_end_handler.h"

PG_MODULE_MAGIC;

/* Extension variables. */
typedef enum ClusterReplicationRole
{
	REPLICATION_ROLE_DISABLED,
	REPLICATION_ROLE_SOURCE,
	REPLICATION_ROLE_TARGET,
	REPLICATION_ROLE_BIDIRECTIONAL,
} ClusterReplicationRole;

static const struct config_enum_entry replication_roles[] = {
	{"DISABLED", REPLICATION_ROLE_DISABLED, false},
	{"SOURCE", REPLICATION_ROLE_SOURCE, false},
	{"TARGET", REPLICATION_ROLE_TARGET, false},
	{"BIDIRECTIONAL", REPLICATION_ROLE_BIDIRECTIONAL, /* hidden */ true},
	{NULL, 0, false}};

static int ReplicationRole = REPLICATION_ROLE_DISABLED;
static bool EnableManualDDLReplication = false;
char *DDLQueuePrimaryKeyStartTime = NULL;
char *DDLQueuePrimaryKeyQueryId = NULL;

/* Util functions. */
static bool IsInIgnoreList(EventTriggerData *trig_data);

/*
 * _PG_init gets called when the extension is loaded.
 */
void
_PG_init(void)
{
	if (IsBinaryUpgrade)
		return;

	DefineCustomEnumVariable(
		"yb_xcluster_ddl_replication.replication_role",
		gettext_noop(
			"xCluster Replication role per database. "
			"NOTE: Manually changing this can lead to replication errors."),
		NULL,
		&ReplicationRole,
		REPLICATION_ROLE_DISABLED,
		replication_roles,
		PGC_SUSET,
		0,
		NULL, NULL, NULL);

	DefineCustomBoolVariable(
		"yb_xcluster_ddl_replication.enable_manual_ddl_replication",
		gettext_noop(
			"Temporarily disable automatic xCluster DDL replication - DDLs will have "
			"to be manually executed on the target."),
		gettext_noop(
			"DDL strings will still be captured and replicated, but will be marked "
			"with a 'manual_replication' flag."),
		&EnableManualDDLReplication,
		false,
		PGC_USERSET,
		0,
		NULL, NULL, NULL);

	DefineCustomStringVariable(
		"yb_xcluster_ddl_replication.ddl_queue_primary_key_start_time",
		gettext_noop("Internal use only: Used by HandleTargetDDLEnd function."),
		NULL,
		&DDLQueuePrimaryKeyStartTime,
		"",
		PGC_SUSET,
		0,
		NULL, NULL, NULL);

	DefineCustomStringVariable(
		"yb_xcluster_ddl_replication.ddl_queue_primary_key_query_id",
		gettext_noop("Internal use only: Used by HandleTargetDDLEnd function."),
		NULL,
		&DDLQueuePrimaryKeyQueryId,
		"",
		PGC_SUSET,
		0,
		NULL, NULL, NULL);
}

void
InsertIntoTable(const char *table_name, int64 start_time, int64 query_id,
				Jsonb *yb_data)
{
	const int kNumArgs = 3;
	Oid arg_types[kNumArgs];
	Datum arg_vals[kNumArgs];
	StringInfoData query_buf;

	initStringInfo(&query_buf);
	appendStringInfo(&query_buf,
					"INSERT INTO %s.%s (start_time, query_id, yb_data) values "
					"($1,$2,$3)",
					EXTENSION_NAME, table_name);

	arg_types[0] = INT8OID;
	arg_vals[0] = Int64GetDatum(start_time);

	arg_types[1] = INT8OID;
	arg_vals[1] = Int64GetDatum(query_id);

	arg_types[2] = JSONBOID;
	arg_vals[2] = PointerGetDatum(yb_data);

	int exec_res = SPI_execute_with_args(query_buf.data, kNumArgs, arg_types,
										arg_vals, /* Nulls */ NULL, /* readonly */ false,
										/* tuple-count limit */ 1);
	if (exec_res != SPI_OK_INSERT)
		elog(ERROR, "SPI_exec failed (error %d): %s", exec_res, query_buf.data);
}

void
InsertIntoDDLQueue(Jsonb *yb_data)
{
	// Compute the transaction start time in micros since epoch.
	TimestampTz epoch_time =
		GetCurrentTransactionStartTimestamp() - SetEpochTimestamp();
	// Use random int for the query_id.
	InsertIntoTable(DDL_QUEUE_TABLE_NAME, epoch_time, random(), yb_data);
}

/*
 * Reports an error if the query string has multiple commands in it, or a
 * command tag that doesn't match up with the one captured from the event
 * trigger.
 *
 * Some clients can send multiple commands together as one single query string.
 * This can cause issues for this extension:
 * - If the query has a mix of DDL and DML commands, then we'd end up
 *   replicating those rows twice.
 * - Even if the query has multiple DDLs in it, it is simpler to handle these
 *   individually. Eg. we may need to add additional modifications for each
 *   individual DDL (eg setting oids).
 */
void
DisallowMultiStatementQueries(const char *command_tag)
{
	List *parse_tree = pg_parse_query(debug_query_string);
	ListCell *lc;
	int count = 0;
	foreach (lc, parse_tree)
	{
		++count;
		RawStmt *stmt = (RawStmt *) lfirst(lc);
		const char *stmt_command_tag = CreateCommandTag(stmt->stmt);

		if (count > 1 || command_tag != stmt_command_tag)
			elog(ERROR,
				 "Database is replicating DDLs for xCluster. In this mode only "
				 "a single DDL command is allowed in the query string.\n"
				 "Please run the commands one at a time.\n"
				 " Full query string: %s",
				 debug_query_string);
	}
}

void
HandleSourceDDLEnd(EventTriggerData *trig_data)
{
	// Create memory context for handling json creation + query execution.
	MemoryContext context_new, context_old;
	Oid save_userid;
	int save_sec_context;
	INIT_MEM_CONTEXT_AND_SPI_CONNECT(
		"yb_xcluster_ddl_replication.HandleSourceDDLEnd context");

	// Begin constructing json, fill common fields first.
	JsonbParseState *state = NULL;
	(void) pushJsonbValue(&state, WJB_BEGIN_OBJECT, NULL);
	(void) AddNumericJsonEntry(state, "version", 1);
	(void) AddStringJsonEntry(state, "query", debug_query_string);
	(void) AddStringJsonEntry(state, "command_tag",
							  GetCommandTagName(trig_data->tag));

	const char *current_user = GetUserNameFromId(GetUserId(), false);
	if (current_user)
		(void) AddStringJsonEntry(state, "user", current_user);

	LOCAL_FCINFO(fcinfo, 0);
	InitFunctionCallInfoData(*fcinfo, NULL, 0, InvalidOid, NULL, NULL);
	const char *cur_schema = DatumGetCString(current_schema(fcinfo));
	if (cur_schema)
		(void) AddStringJsonEntry(state, "schema", cur_schema);

	/*
	 * TODO(jhe): Need a better way of handling all these DDL types. Perhaps can
	 * mimic CreateCommandTag and return a custom enum instead, thus allowing
	 * for switch cases here.
	 */
	if (EnableManualDDLReplication)
	{
		(void) AddBoolJsonEntry(state, "manual_replication", true);
	}
<<<<<<< HEAD
	else if (trig_data->tag == CMDTAG_CREATE_TABLE)
	{
		if (!HandleCreateTable())
			goto exit;
	}
	else
	{
		elog(ERROR,
			"Unsupported DDL: %s\nTo manually replicate, run DDL with "
			"SET yb_xcluster_ddl_replication.enable_manual_ddl_replication = true",
			GetCommandTagName(trig_data->tag));
=======
	else
	{
		DisallowMultiStatementQueries(trig_data->tag);
		bool should_replicate_ddl = ProcessSourceEventTriggerDDLCommands(state);
		if (!should_replicate_ddl)
			goto exit;
>>>>>>> 6d1729d4
	}

	// Construct the jsonb and insert completed row into ddl_queue table.
	JsonbValue *jsonb_val = pushJsonbValue(&state, WJB_END_OBJECT, NULL);
	Jsonb *jsonb = JsonbValueToJsonb(jsonb_val);

	InsertIntoDDLQueue(jsonb);

exit:
	CLOSE_MEM_CONTEXT_AND_SPI;
}

void
HandleTargetDDLEnd(EventTriggerData *trig_data)
{
	// Manual DDLs are not captured at all on the target.
	if (EnableManualDDLReplication)
		return;
	/*
	 * We expect ddl_queue_primary_key_* variables to have been set earlier in
	 * the transaction by the ddl_queue handler.
	 */
	int64 pkey_start_time = GetInt64FromVariable(DDLQueuePrimaryKeyStartTime,
												"ddl_queue_primary_key_start_time");
	int64 pkey_query_id = GetInt64FromVariable(DDLQueuePrimaryKeyQueryId,
												"ddl_queue_primary_key_query_id");

	// Create memory context for handling json creation + query execution.
	MemoryContext context_new, context_old;
	Oid save_userid;
	int save_sec_context;
	INIT_MEM_CONTEXT_AND_SPI_CONNECT(
		"yb_xcluster_ddl_replication.HandleTargetDDLEnd context");

	JsonbParseState *state = NULL;
	(void) pushJsonbValue(&state, WJB_BEGIN_OBJECT, NULL);
	(void) AddStringJsonEntry(state, "query", debug_query_string);
	JsonbValue *jsonb_val = pushJsonbValue(&state, WJB_END_OBJECT, NULL);
	Jsonb *jsonb = JsonbValueToJsonb(jsonb_val);

	InsertIntoTable(REPLICATED_DDLS_TABLE_NAME, pkey_start_time, pkey_query_id,
					jsonb);

	CLOSE_MEM_CONTEXT_AND_SPI;
}

PG_FUNCTION_INFO_V1(handle_ddl_end);
Datum
handle_ddl_end(PG_FUNCTION_ARGS)
{
	if (ReplicationRole == REPLICATION_ROLE_DISABLED)
		PG_RETURN_NULL();

	if (!CALLED_AS_EVENT_TRIGGER(fcinfo)) /* internal error */
		elog(ERROR, "not fired by event trigger manager");

	EventTriggerData *trig_data = (EventTriggerData *) fcinfo->context;

	if (IsInIgnoreList(trig_data))
		PG_RETURN_NULL();

	if (ReplicationRole == REPLICATION_ROLE_SOURCE ||
		ReplicationRole == REPLICATION_ROLE_BIDIRECTIONAL)
	{
		HandleSourceDDLEnd(trig_data);
	}
	if (ReplicationRole == REPLICATION_ROLE_TARGET ||
		ReplicationRole == REPLICATION_ROLE_BIDIRECTIONAL)
	{
		HandleTargetDDLEnd(trig_data);
	}

	PG_RETURN_NULL();
}

static bool
IsInIgnoreList(EventTriggerData *trig_data)
{
<<<<<<< HEAD
	if (trig_data->tag == CMDTAG_CREATE_EXTENSION ||
		trig_data->tag == CMDTAG_DROP_EXTENSION ||
		trig_data->tag == CMDTAG_ALTER_EXTENSION)
=======
	if (strncmp(trig_data->tag, "CREATE EXTENSION", 16) == 0 ||
		strncmp(trig_data->tag, "DROP EXTENSION", 14) == 0 ||
		strncmp(trig_data->tag, "ALTER EXTENSION", 15) == 0)
>>>>>>> 6d1729d4
	{
		return true;
	}
	return false;
}<|MERGE_RESOLUTION|>--- conflicted
+++ resolved
@@ -164,7 +164,7 @@
  *   individual DDL (eg setting oids).
  */
 void
-DisallowMultiStatementQueries(const char *command_tag)
+DisallowMultiStatementQueries(CommandTag command_tag)
 {
 	List *parse_tree = pg_parse_query(debug_query_string);
 	ListCell *lc;
@@ -173,7 +173,7 @@
 	{
 		++count;
 		RawStmt *stmt = (RawStmt *) lfirst(lc);
-		const char *stmt_command_tag = CreateCommandTag(stmt->stmt);
+		CommandTag stmt_command_tag = CreateCommandTag(stmt->stmt);
 
 		if (count > 1 || command_tag != stmt_command_tag)
 			elog(ERROR,
@@ -222,26 +222,12 @@
 	{
 		(void) AddBoolJsonEntry(state, "manual_replication", true);
 	}
-<<<<<<< HEAD
-	else if (trig_data->tag == CMDTAG_CREATE_TABLE)
-	{
-		if (!HandleCreateTable())
-			goto exit;
-	}
-	else
-	{
-		elog(ERROR,
-			"Unsupported DDL: %s\nTo manually replicate, run DDL with "
-			"SET yb_xcluster_ddl_replication.enable_manual_ddl_replication = true",
-			GetCommandTagName(trig_data->tag));
-=======
 	else
 	{
 		DisallowMultiStatementQueries(trig_data->tag);
 		bool should_replicate_ddl = ProcessSourceEventTriggerDDLCommands(state);
 		if (!should_replicate_ddl)
 			goto exit;
->>>>>>> 6d1729d4
 	}
 
 	// Construct the jsonb and insert completed row into ddl_queue table.
@@ -320,15 +306,9 @@
 static bool
 IsInIgnoreList(EventTriggerData *trig_data)
 {
-<<<<<<< HEAD
 	if (trig_data->tag == CMDTAG_CREATE_EXTENSION ||
 		trig_data->tag == CMDTAG_DROP_EXTENSION ||
 		trig_data->tag == CMDTAG_ALTER_EXTENSION)
-=======
-	if (strncmp(trig_data->tag, "CREATE EXTENSION", 16) == 0 ||
-		strncmp(trig_data->tag, "DROP EXTENSION", 14) == 0 ||
-		strncmp(trig_data->tag, "ALTER EXTENSION", 15) == 0)
->>>>>>> 6d1729d4
 	{
 		return true;
 	}
