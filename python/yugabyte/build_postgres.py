#!/usr/bin/env python3

# Copyright (c) YugaByte, Inc.
#
# Licensed under the Apache License, Version 2.0 (the "License"); you may not use this file except
# in compliance with the License.  You may obtain a copy of the License at
#
# http://www.apache.org/licenses/LICENSE-2.0
#
# Unless required by applicable law or agreed to in writing, software distributed under the License
# is distributed on an "AS IS" BASIS, WITHOUT WARRANTIES OR CONDITIONS OF ANY KIND, either express
# or implied.  See the License for the specific language governing permissions and limitations
# under the License.

"""
A wrapper script around PostgreSQL build that allows building debug and release versions in separate
directories.
"""

import logging
import multiprocessing
import os
import pathlib
import re
import semantic_version  # type: ignore
import shlex
import shutil
import subprocess
import sys
import time

from overrides import overrides
from sys_detection import local_sys_conf

from typing import List, Dict, Optional, Any, Set, Callable

from yugabyte_pycommon import (  # type: ignore
    run_program,
    WorkDirContext,
    quote_for_bash,
    is_verbose_mode
)

from yugabyte.tool_base import YbBuildToolBase
from yugabyte.common_util import (
    YB_SRC_ROOT,
    get_build_type_from_build_root,
    get_bool_env_var,
    get_absolute_path_aliases,
    EnvVarContext,
    shlex_join,
    check_arch,
    is_macos_arm64,
    init_logging,
)
from yugabyte.json_util import write_json_file, read_json_file
from yugabyte import compile_commands
from yugabyte.compile_commands import (
    create_compile_commands_symlink,
    get_compile_commands_file_path,
)
from yugabyte.compile_commands_processor import CompileCommandProcessor
from yugabyte.cmake_cache import CMakeCache, load_cmake_cache
from yugabyte.file_util import mkdir_p
from yugabyte.string_util import compute_sha256
from yugabyte.timestamp_saver import TimestampSaver
from yugabyte.common_util import get_target_arch


ALLOW_REMOTE_COMPILATION = True
BUILD_STEPS = (
    'configure',
    'genbki',
    'make',
)
CONFIG_ENV_VARS = [
    'CFLAGS',
    'CXXFLAGS',
    'LDFLAGS',
    'PATH',
    'YB_BUILD_ROOT',
    'YB_BUILD_TYPE',
    'YB_SRC_ROOT',
    'YB_THIRDPARTY_DIR',
    'PKG_CONFIG_PATH',
]
REMOVE_CONFIG_CACHE_MSG_RE = re.compile(r'error: run.*\brm config[.]cache\b.*and start over')
TRANSIENT_BUILD_ERRORS = ['missing separator.  Stop.']
TRANSIENT_BUILD_RETRIES = 3

COMPILER_AND_LINKER_FLAG_ENV_VAR_NAMES = ['CFLAGS', 'CXXFLAGS', 'LDFLAGS', 'LDFLAGS_EX']

# CPPFLAGS are preprocessor flags.
ALL_FLAG_ENV_VAR_NAMES = COMPILER_AND_LINKER_FLAG_ENV_VAR_NAMES + ['CPPFLAGS']

# These files include generated files from the same directory as the including file itself, so their
# directory need to be added to the list of include directories when we generate compilation
# commands.
#
# E.g. guc.c includes guc-file.c using the line
#
# #include "guc-file.c"
#
# which works during the build because guc-file.c is located at
#
# $BUILD_ROOT/postgres_build/src/backend/utils/misc/guc-file.c
#
# and the file we are compiling is in the same directory.
#
# However, when we rewrite the compilation command to refer to refer to the guc.c file as
# src/postgres/src/backend/utils/misc/guc.c instead, there is no correspoinding guc-file.c in the
# same directory, so we have to add -I$BUILD_ROOT/postgres_build/src/backend/utils/misc to the
# command in compile_commands.json.
FILES_INCLUDING_GENERATED_FILES_FROM_SAME_DIR = ['guc.c', 'tuplesort.c']

UNDEFINED_DYNAMIC_LOOKUP_FLAG_RE = re.compile(r'\s-undefined\s+dynamic_lookup\b')


def adjust_compiler_flag(flag: str, step: str, language: str) -> Optional[str]:
    """
    Adjust a given compiler flag according to the build step and language. If this returns None,
    the flag should be removed from the command line.
    """
    assert language in ('c', 'c++')
    assert step in BUILD_STEPS
    if language == 'c' and flag in ('-Wreorder', '-Wnon-virtual-dtor'):
        # Skip C++-only flags.
        return None

    if step == 'configure':
        if flag == '-Werror':
            # Skip this flag altogether during the configure step.
            return None

    if step == 'make':
        # No changes.
        return flag

    if flag.startswith('-Werror='):
        # Convert e.g. -Werror=implicit-function-declaration to -Wimplicit-function-declaration.
        return '-W' + flag[8:]

    return flag


def adjust_linker_flag(flag: str, step: str) -> Optional[str]:
    assert step in BUILD_STEPS
    if step == 'configure':
        # During the configuration step, do not ignore unresolved symbols. This may cause the
        # configure script to conclude that certain functions are present that are actually
        # absent, e.g. fls.
        if flag in ['-Wl,--allow-shlib-undefined', '-Wl,--unresolved-symbols=ignore-all']:
            return None
    return flag


def adjust_compiler_or_linker_flags(
        flags_str: str,
        step: str,
        flag_var_name: str) -> str:
    """
    >>> adjust_compiler_or_linker_flags('-some_flag -undefined dynamic_lookup -some_other_flag',
    ...                                 'configure',
    ...                                 'LDFLAGS_EX')
    '-some_flag -some_other_flag'
    >>> adjust_compiler_or_linker_flags('-undefined dynamic_lookup -some_other_flag',
    ...                                 'configure',
    ...                                 'LDFLAGS_EX')
    '-some_other_flag'
    """
    assert flag_var_name in COMPILER_AND_LINKER_FLAG_ENV_VAR_NAMES
    assert step in BUILD_STEPS
    adjust_fn: Callable[[str], Optional[str]]
    if flag_var_name.startswith('LD'):
        def adjust_fn(flag: str) -> Optional[str]:
            return adjust_linker_flag(flag, step)
    else:
        language = 'c++' if flag_var_name.startswith('CXX') else 'c'

        def adjust_fn(flag: str) -> Optional[str]:
            return adjust_compiler_flag(flag, step, language)
    adjusted_optional_flag_list = [adjust_fn(flag) for flag in flags_str.split()]
    new_flags_str = ' '.join([
        flag for flag in adjusted_optional_flag_list if flag is not None
    ])
    if step == 'configure' and flag_var_name.startswith('LD'):
        # We remove the "-undefined dynamic_lookup" flag from the linker flags for the same reason
        # as we remove other flags that tell the linker to ignore unresolved symbols. We have to
        # do it here with a regex because it consists of two separate arguments.
        new_flags_str = ' '.join(
            UNDEFINED_DYNAMIC_LOOKUP_FLAG_RE.sub(' ', ' ' + new_flags_str).strip().split()
        )
    return new_flags_str


def remove_repeated_arguments(removing_from: str, removing_what: str) -> str:
    """
    Removes arguments from the first argument list, represented as a Bash-formatted string,
    if they are present in the second argument list. Does not change the order of arguments.
    >>> remove_repeated_arguments('--foo --bar', '--foo')
    '--bar'
    >>> remove_repeated_arguments('--baz "foo bar" --baz', "'foo bar' 'baz'")
    '--baz --baz'
    """
    args_seen: Set[str] = set()
    args_to_remove: Set[str] = set(shlex.split(removing_what))
    result: List[str] = []
    for arg in shlex.split(removing_from):
        if arg not in args_to_remove:
            result.append(arg)
    return shlex_join(result)


class PostgresBuilder(YbBuildToolBase):
    build_root: str
    pg_build_root: str
    pg_prefix: str
    build_type: str
    postgres_src_dir: str
    pg_config_path: str
    compiler_type: str
    env_vars_for_build_stamp: Set[str]
    shared_library_suffix: str
    cmake_cache: CMakeCache

    def __init__(self) -> None:
        super().__init__()
        self.env_vars_for_build_stamp = set()

        # Check if the outer build is using runs the compiler on build workers.
        self.build_uses_remote_compilation = os.environ.get('YB_REMOTE_COMPILATION') == '1'
        if self.build_uses_remote_compilation == 'auto':
            raise RuntimeError(
                "No 'auto' value is allowed for YB_REMOTE_COMPILATION at this point")

    def get_yb_version(self) -> str:
        with open(os.path.join(YB_SRC_ROOT, 'version.txt'), "r") as version_file:
            return version_file.read().strip()

    def set_env_var(self, name: str, value: Optional[str]) -> None:
        if value is None:
            if name in os.environ:
                del os.environ[name]
        else:
            os.environ[name] = value
        self.env_vars_for_build_stamp.add(name)

    def append_to_env_var(self, name: str, to_append: str, separator: str = ' ') -> None:
        if name in os.environ and os.environ[name]:
            self.set_env_var(name, os.environ[name] + separator + to_append)
        else:
            self.set_env_var(name, to_append)

    @overrides
    def add_command_line_args(self) -> None:
        parser = self.arg_parser
        parser.add_argument('--clean',
                            action='store_true',
                            help='Clean PostgreSQL build and installation directories.')

        parser.add_argument('--run_tests',
                            action='store_true',
                            help='Run PostgreSQL tests after building it.')
        parser.add_argument('--step',
                            choices=BUILD_STEPS,
                            help='Run a specific step of the build process')
        parser.add_argument(
            '--shared_library_suffix',
            help='Shared library suffix used on the current platform. Used to set DLSUFFIX '
                 'in compile_commands.json.')

    @overrides
    def validate_and_process_args(self) -> None:
        if not self.args.build_root:
            raise RuntimeError("Neither BUILD_ROOT or --build-root specified")

        self.build_root = os.path.abspath(self.args.build_root)
        self.build_root_realpath = os.path.realpath(self.build_root)

        self.cmake_cache = load_cmake_cache(self.build_root)

        self.build_type = get_build_type_from_build_root(self.build_root)
        self.pg_build_root = os.path.join(self.build_root, 'postgres_build')
        self.build_stamp_path = os.path.join(self.pg_build_root, 'build_stamp')
        self.pg_prefix = os.path.join(self.build_root, 'postgres')
        self.postgres_src_dir = os.path.join(YB_SRC_ROOT, 'src', 'postgres')
        self.pg_config_path = os.path.join(self.build_root, 'postgres', 'bin', 'pg_config')
        self.compiler_type = self.cmake_cache.get_or_raise('YB_COMPILER_TYPE')

        # A space-separated list of include directories to specify when configuring Postgres.
        self.include_dirs = self.cmake_cache.get_or_raise('PG_INCLUDE_DIRS')

        # The same but for library directories.
        self.lib_dirs = self.cmake_cache.get_or_raise('PG_LIB_DIRS')

        if not self.compiler_type:
            raise RuntimeError(
                "Compiler type not specified using either --compiler_type or YB_COMPILER_TYPE")

        self.export_compile_commands = os.environ.get('YB_EXPORT_COMPILE_COMMANDS') == '1'
        self.skip_pg_compile_commands = os.environ.get('YB_SKIP_PG_COMPILE_COMMANDS') == '1'
        self.should_configure = self.args.step is None or self.args.step == 'configure'
        self.should_genbki = self.args.step is None or self.args.step == 'genbki'
        self.should_make = self.args.step is None or self.args.step == 'make'
        self.thirdparty_dir = self.cmake_cache.get_or_raise('YB_THIRDPARTY_DIR')

        path_env_var_value: Optional[str] = os.getenv('PATH')
        if path_env_var_value is None:
            self.original_path = []
            logging.warning("PATH is not set")
        else:
            self.original_path = path_env_var_value.split(':')
            if not self.original_path:
                logging.warning("PATH is empty")

        self.compiler_family = self.cmake_cache.get_or_raise('COMPILER_FAMILY')
        self.compiler_version = self.cmake_cache.get_or_raise('COMPILER_VERSION')
        self.shared_library_suffix = self.cmake_cache.get_or_raise('YB_SHARED_LIBRARY_SUFFIX')

    def adjust_cflags_in_makefile(self) -> None:
        makefile_global_path = os.path.join(self.pg_build_root, 'src', 'Makefile.global')
        new_cflags = os.environ['CFLAGS'].strip()
        found_cflags = False

        install_cmd_line_prefix = 'INSTALL = '

        new_makefile_lines = []
        install_script_updated = False

        with open(makefile_global_path) as makefile_global_input_f:
            for line in makefile_global_input_f:
                line = line.rstrip("\n")
                if line.startswith('CFLAGS = '):
                    existing_cflags = line[9:].strip()
                    found_cflags = True
                    if existing_cflags != new_cflags:
                        line = 'CFLAGS = $(YB_PREPEND_CFLAGS) ' + \
                            new_cflags + ' $(YB_APPEND_CFLAGS)'
                        replaced_cflags = True

                if line.startswith(install_cmd_line_prefix):
                    new_makefile_lines.extend([
                        '# The following line was modified by the build_postgres.py script to use',
                        '# our install_wrapper.py script to customize installation path of',
                        '# executables and libraries, needed in case of LTO.'
                    ])
                    line = ''.join([
                        install_cmd_line_prefix,
                        os.path.join('$(YB_SRC_ROOT)', 'python', 'yugabyte', 'install_wrapper.py'),
                        ' ',
                        line[len(install_cmd_line_prefix):]
                    ])
                    install_script_updated = True

                new_makefile_lines.append(line)

        if not found_cflags:
            raise RuntimeError("Could not find a CFLAGS line in %s" % makefile_global_path)

        if not install_script_updated:
            raise RuntimeError(
                f"Could not find and update a line starting with '{install_cmd_line_prefix}' in "
                f"{makefile_global_path}.")

        if replaced_cflags:
            logging.info("Replaced cflags in %s", makefile_global_path)
            with open(makefile_global_path, 'w') as makefile_global_out_f:
                makefile_global_out_f.write("\n".join(new_makefile_lines) + "\n")

    def is_clang(self) -> bool:
        return self.compiler_family == 'clang'

    def is_gcc(self) -> bool:
        return self.compiler_family == 'gcc'

    def set_env_vars(self, step: str) -> None:
        if step not in BUILD_STEPS:
            raise RuntimeError(
                ("Invalid step specified for setting env vars: must be in {}")
                .format(BUILD_STEPS))

        is_make_step = step == 'make'

        self.set_env_var('YB_BUILD_ROOT', self.build_root)

        pkg_config_path = self.cmake_cache.get_or_raise('YB_PKG_CONFIG_PATH')
        for pkg_config_path_entry in pkg_config_path.split(':'):
            if not os.path.isdir(pkg_config_path_entry):
                raise IOError("Directory %s does not exist. PKG_CONFIG_PATH: %s" % (
                    pkg_config_path_entry, pkg_config_path))
        self.set_env_var('PKG_CONFIG_PATH', pkg_config_path)

        self.set_env_var('YB_PG_BUILD_STEP', step)
        self.set_env_var('YB_THIRDPARTY_DIR', self.thirdparty_dir)
        self.set_env_var('YB_SRC_ROOT', YB_SRC_ROOT)

        env_var_to_cmake_cache_mapping = {
            'CFLAGS': 'POSTGRES_FINAL_C_FLAGS',
            'CXXFLAGS': 'POSTGRES_FINAL_CXX_FLAGS',
            'CPPFLAGS': 'POSTGRES_EXTRA_PREPROCESSOR_FLAGS',
            'LDFLAGS': 'POSTGRES_FINAL_LD_FLAGS',

            # Extra linker flags to add after the Yugabyte libraries when linking executables. For
            # example, this can be used to add tcmalloc static library to satisfy missing symbols in
            # Yugabyte libraries. This is relevant when building with GCC and linking with ld. With
            # Clang and lld, the order of libraries does not matter.
            'YB_PG_EXE_LD_FLAGS_AFTER_YB_LIBS': 'PG_EXE_LD_FLAGS_AFTER_YB_LIBS'
        }
        for env_var_name, cmake_cache_var_name in env_var_to_cmake_cache_mapping.items():
            self.set_env_var(env_var_name, self.cmake_cache.get_or_raise(cmake_cache_var_name))

        # LDFLAGS_EX are linking arguments for executables that are used in addition to LDFLAGS.
        # Remove arguments present in LDFLAGS from LDFLAGS_EX.
        self.set_env_var(
            'LDFLAGS_EX',
            remove_repeated_arguments(
                self.cmake_cache.get_or_raise('POSTGRES_FINAL_EXE_LD_FLAGS'),
                self.cmake_cache.get_or_raise('POSTGRES_FINAL_LD_FLAGS')))

        additional_c_cxx_flags = [
            '-Wimplicit-function-declaration',
            '-Wno-error=unused-function',
            '-DHAVE__BUILTIN_CONSTANT_P=1',
            '-Werror=implicit-function-declaration',
            '-Werror=int-conversion',
        ]

        if self.is_clang():
            additional_c_cxx_flags += [
                '-Wno-builtin-requires-header',
                '-Wno-shorten-64-to-32',
            ]

        if is_make_step:
            additional_c_cxx_flags += [
                '-Wall',
                '-Werror',
                '-Wno-error=unused-function'
            ]

            if self.build_type in ['release', 'prof_gen', 'prof_use']:
                if self.is_clang():
                    additional_c_cxx_flags += [
                        '-Wno-error=array-bounds',
                        '-Wno-error=gnu-designator',
                    ]
                if self.is_gcc():
                    additional_c_cxx_flags += ['-Wno-error=strict-overflow']

            if self.build_type == 'asan':
                additional_c_cxx_flags += [
                    '-fsanitize-recover=signed-integer-overflow',
                    '-fsanitize-recover=shift-base',
                    '-fsanitize-recover=shift-exponent'
                ]

        # Tell gdb to pretend that we're compiling the code in the $YB_SRC_ROOT/src/postgres
        # directory.
        additional_c_cxx_flags += [
            '-fdebug-prefix-map=%s=%s' % (build_path, source_path)
            for build_path in get_absolute_path_aliases(self.pg_build_root)
            for source_path in get_absolute_path_aliases(self.postgres_src_dir)
        ]

        if self.is_gcc():
            additional_c_cxx_flags.append('-Wno-error=maybe-uninitialized')

        for var_name in COMPILER_AND_LINKER_FLAG_ENV_VAR_NAMES:
            os.environ[var_name] = adjust_compiler_or_linker_flags(
                    os.environ.get(var_name, '') + ' ' + ' '.join(additional_c_cxx_flags),
                    step,
                    flag_var_name=var_name)
        if step == 'make':
            self.adjust_cflags_in_makefile()

        for env_var_name in ['MAKEFLAGS']:
            if env_var_name in os.environ:
                del os.environ[env_var_name]

        compiler_wrappers_dir = os.path.join(YB_SRC_ROOT, 'build-support', 'compiler-wrappers')
        self.set_env_var('CC', os.path.join(compiler_wrappers_dir, 'cc'))
        self.set_env_var('CXX', os.path.join(compiler_wrappers_dir, 'c++'))

        self.set_env_var('LDFLAGS', re.sub(r'-Wl,--no-undefined', ' ', os.environ['LDFLAGS']))
        self.set_env_var(
            'LDFLAGS',
            re.sub(r'-Wl,--no-allow-shlib-undefined', ' ', os.environ['LDFLAGS']))

        self.append_to_env_var(
            'LDFLAGS',
            '-Wl,-rpath,' + os.path.join(self.build_root, 'lib'))

        if sys.platform != 'darwin':
            for ldflags_var_name in ['LDFLAGS', 'LDFLAGS_EX']:
                self.append_to_env_var(ldflags_var_name, '-lm')

        if is_verbose_mode():
            # CPPFLAGS are C preprocessor flags, CXXFLAGS are C++ flags.
            for env_var_name in ['CFLAGS', 'CXXFLAGS', 'CPPFLAGS', 'LDFLAGS', 'LDFLAGS_EX', 'LIBS']:
                if env_var_name in os.environ:
                    logging.info("%s: %s", env_var_name, os.environ[env_var_name])

        self.remote_compilation_allowed = ALLOW_REMOTE_COMPILATION and is_make_step

        self.set_env_var(
            'YB_REMOTE_COMPILATION',
            '1' if (self.remote_compilation_allowed and
                    self.build_uses_remote_compilation and
                    step == 'make') else '0'
        )

        self.set_env_var('YB_BUILD_TYPE', self.build_type)

        # Do not try to make rpaths relative during the configure step, as that may slow it down.
        self.set_env_var('YB_DISABLE_RELATIVE_RPATH', '1' if step == 'configure' else '0')

        # We need to add this directory to PATH so Postgres build could find Bison.
        thirdparty_installed_common_bin_path = os.path.join(
            self.thirdparty_dir, 'installed', 'common', 'bin')
        os.environ['PATH'] = ':'.join([thirdparty_installed_common_bin_path] + self.original_path)

        if self.build_type == 'tsan':
            self.set_env_var('TSAN_OPTIONS', os.getenv('TSAN_OPTIONS', '') + ' report_bugs=0')
            logging.info("TSAN_OPTIONS for Postgres build: %s", os.getenv('TSAN_OPTIONS'))

    def sync_postgres_source(self) -> None:
        sync_start_time_sec = time.time()
        if is_verbose_mode():
            logging.info("Syncing postgres source code")
        # Remove source code files from the build directory that have been removed from the
        # source directory.
        # TODO: extend this to the complete list of source file types.
        run_program([
            'rsync', '-avz',
            '--include', '*.c',
            '--include', '*.h',
            '--include', 'Makefile',
            '--include', '*.am',
            '--include', '*.in',
            '--include', '*.mk',
            '--exclude', '*',
            '--delete',
            self.postgres_src_dir + '/', self.pg_build_root],
            capture_output=False)
        run_program([
            'rsync',
            '-az',
            '--exclude', '*.sw?',
            '--exclude', '*.bak',
            '--exclude', '*.orig',
            '--exclude', '*.rej',
            self.postgres_src_dir + '/', self.pg_build_root],
            capture_output=False)
        sync_elapsed_time_sec = time.time() - sync_start_time_sec
        logging.info("Successfully synced postgres source code in %.2f sec",
                     sync_elapsed_time_sec)

    def clean_postgres(self) -> None:
        logging.info("Removing the postgres build and installation directories")
        for dir_to_delete in [self.pg_build_root, self.pg_prefix]:
            logging.info("Deleting the directory '%s'", dir_to_delete)
            # rm -rf is much faster than Python's rmtree.
            run_program(['rm', '-rf', dir_to_delete], capture_output=False)

    def configure_postgres(self) -> None:
        if is_verbose_mode():
            logging.info("Running configure in the postgres build directory")
        # Don't enable -Werror when running configure -- that can affect the resulting
        # configuration.
        configure_cmd_line = [
                './configure',
                '--prefix', self.pg_prefix,
                '--with-extra-version=-YB-' + self.get_yb_version(),
                '--enable-depend'
        ]
        if (not re.search(r'ubuntu2[23]\.04', local_sys_conf().short_os_name_and_version()) or
                shutil.which('msgfmt')):
            # With GCC 13 build on Ubuntu 23.04, we run into an error where Postgres configure
            # complains about not finding the msgfmt tool if we try to build Postgres with NLS.
            # This fails on our Ubuntu 23.04 x86_64 build infra Docker image but might work in a
            # different environment. Also affects clang on Ubuntu 22.04 x86_64 infra Docker image.
            #
            # TODO(mbautin): fix the root cause of this.
            configure_cmd_line.append('--enable-nls')
        configure_cmd_line += [
                '--with-icu',
                '--with-ldap',
                '--with-openssl',
                '--with-gssapi',
                # Options are ossp (original/old implementation), bsd (BSD) and e2fs
                # (libuuid-based for Unix/Mac).
                '--with-uuid=e2fs',
                '--with-libedit-preferred',
                '--with-includes=' + self.include_dirs,
                '--with-libraries=' + self.lib_dirs,
                # We're enabling debug symbols for all types of builds.
                '--enable-debug']
        if is_macos_arm64():
            configure_cmd_line.insert(0, '/opt/homebrew/bin/bash')

        if not get_bool_env_var('YB_NO_PG_CONFIG_CACHE'):
            configure_cmd_line.append('--config-cache')

        # We get readline-related errors in ASAN/TSAN, so let's disable readline there.
        if self.build_type in ['asan', 'tsan']:
            # TODO: do we still need this limitation?
            configure_cmd_line += ['--without-readline']

        if self.build_type not in ['release', 'prof_gen', 'prof_use']:
            configure_cmd_line += ['--enable-cassert']
        # Unset YB_SHOW_COMPILER_COMMAND_LINE when configuring postgres to avoid unintended side
        # effects from additional compiler output.
        with EnvVarContext(YB_SHOW_COMPILER_COMMAND_LINE=None):
            configure_result = run_program(configure_cmd_line, error_ok=True)
        if configure_result.failure():
            rerun_configure = False
            for line in configure_result.stderr.splitlines():
                if REMOVE_CONFIG_CACHE_MSG_RE.search(line.strip()):
                    logging.info("Configure failed because of stale config.cache, re-running.")
                    run_program('rm -f config.cache')
                    rerun_configure = True
                    break

            if not rerun_configure:
                logging.error("Standard error from configure:\n" + configure_result.stderr)
                config_log_path = os.path.join(self.pg_build_root, "config.log")
                if os.path.exists(config_log_path):
                    with open(config_log_path) as config_log_file:
                        config_log_str = config_log_file.read()
                    logging.info(f"Contents of {config_log_path}:")
                    sys.stderr.write(config_log_str + "\n")
                else:
                    logging.warning(f"File not found: {config_log_path}")
                raise RuntimeError("configure failed")

            configure_result = run_program(
                configure_cmd_line, shell=True, stdout_stderr_prefix='configure', error_ok=True)

        if is_verbose_mode() and configure_result.success():
            configure_result.print_output_to_stdout()

        configure_result.print_output_and_raise_error_if_failed()

        logging.info("Successfully ran configure in the postgres build directory")

    def get_env_vars_str(self, env_var_names: Set[str]) -> str:
        return "\n".join(
            "%s=%s" % (k, os.environ[k])
            for k in sorted(env_var_names)
            if k in os.environ
        )

    def get_git_version(self) -> Optional[str]:
        """Get the semantic version of git.  Assume git exists.  Return None if the version cannot
        be parsed.
        """
        version_string = subprocess.check_output(('git', '--version')).decode('utf-8').strip()
        match = re.match(r'git version (\S+)', version_string)
        assert match, f"Failed to extract git version from string: {version_string}"
        try:
            return semantic_version.Version.coerce(match.group(1))
        except ValueError as e:
            logging.warning(f"Failed to interpret git version: {e}")
            return None

    def get_build_stamp(self, include_env_vars: bool) -> str:
        """
        Creates a "build stamp" that tries to capture all inputs that might affect the PostgreSQL
        code. This is needed to avoid needlessly rebuilding PostgreSQL, as it takes ~10 seconds
        even if there are no code changes.
        """

        with WorkDirContext(YB_SRC_ROOT):
            # Postgres files.
            pathspec = [
                'src/postgres',
                'src/yb/yql/pggate',
                'python/yugabyte/build_postgres.py',
                'build-support/build_postgres',
                'CMakeLists.txt',
            ]
            git_version = self.get_git_version()
            if git_version and git_version >= semantic_version.Version('1.9.0'):
                # Git version 1.8.5 allows specifying glob pathspec, and Git version 1.9.0 allows
                # specifying negative pathspec.  Use them to exclude changes to regress test files
                # not needed for build.
                pathspec.extend([
                    ':(glob,exclude)src/postgres/**/*_schedule',
                    ':(glob,exclude)src/postgres/**/data/*.csv',
                    ':(glob,exclude)src/postgres/**/data/*.data',
                    ':(glob,exclude)src/postgres/**/expected/*.out',
                    ':(glob,exclude)src/postgres/**/input/*.source',
                    ':(glob,exclude)src/postgres/**/output/*.source',
                    ':(glob,exclude)src/postgres/**/specs/*.spec',
                    ':(glob,exclude)src/postgres/**/sql/*.sql',
                    ':(glob,exclude)src/postgres/.clang-format',
                    ':(glob,exclude)src/postgres/src/test/regress/README',
                    ':(glob,exclude)src/postgres/src/test/regress/yb_lint_regress_schedule.sh',
                ])
            # Get the most recent commit that touched postgres files.
            git_hash = subprocess.check_output(
                ['git', '--no-pager', 'log', '-n', '1', '--format=%H', '--'] + pathspec
            ).decode('utf-8').strip()
            # Get uncommitted changes to tracked postgres files.
            git_diff = subprocess.check_output(['git', 'diff', 'HEAD', '--'] + pathspec)

        env_vars_str = self.get_env_vars_str(self.env_vars_for_build_stamp)
        build_stamp = "\n".join([
            "git_commit_sha1=%s" % git_hash,
            "git_diff_sha256=%s" % compute_sha256(git_diff),
            ])

        if include_env_vars:
            build_stamp += "\nenv_vars_sha256=%s" % compute_sha256(env_vars_str)

        return build_stamp.strip()

    def get_saved_build_stamp(self) -> Optional[str]:
        if os.path.exists(self.build_stamp_path):
            with open(self.build_stamp_path) as build_stamp_file:
                return build_stamp_file.read().strip()
        return None

    def write_debug_scripts(self, env_script_content: str) -> None:
        """
        Create the following convenience scripts in the current directory:
        - env.sh: an environment setup script.
        - make.sh: a wrapper around the make command.
        """
        with open('env.sh', 'w') as out_f:
            out_f.write(env_script_content)

        make_script_path = 'make.sh'
        with open(make_script_path, 'w') as out_f:
            out_f.write(
                '\n'.join([
                    '#!/usr/bin/env bash',
                    '. "${BASH_SOURCE%/*}"/env.sh',
                    'make "$@"'
                ]) + '\n'
            )

        run_program(['chmod', 'u+x', make_script_path])

    def run_make_install(self, make_cmd: List[str], make_cmd_suffix: List[str]) -> None:
        work_dir = os.getcwd()
        complete_make_install_cmd = make_cmd + ['install'] + make_cmd_suffix
        start_time_sec = time.time()
        with TimestampSaver(self.pg_prefix, file_suffix='.h') as _:
            run_program(
                shlex_join(complete_make_install_cmd),
                stdout_stderr_prefix='make_install',
                cwd=work_dir,
                error_ok=True,
                # TODO: get rid of shell=True.
                shell=True,
            ).print_output_and_raise_error_if_failed()
            logging.info("Successfully ran 'make install' in the %s directory in %.2f sec",
                         work_dir, time.time() - start_time_sec)

    def make_postgres(self) -> None:
        self.set_env_vars('make')

        # Postgresql requires MAKELEVEL to be 0 or non-set when calling its make.
        # But in case YB project is built with make, MAKELEVEL is not 0 at this point.
        make_cmd: List[str] = ['make', 'MAKELEVEL=0']
        if is_macos_arm64():
            make_cmd = ['arch', '-arm64'] + make_cmd

        make_parallelism = self.get_make_parallelism()
        if make_parallelism:
            make_cmd += ['-j', str(make_parallelism)]

        self.set_env_var('YB_COMPILER_TYPE', self.compiler_type)

        env_script_content = self.get_env_script_content()

        pg_compile_commands_paths = []

        external_extension_dirs = [os.path.join(self.pg_build_root, d) for d
                                   in ('third-party-extensions', 'yb-extensions')]
        work_dirs = [
            self.pg_build_root,
<<<<<<< HEAD
            # self.pg_build_root,
            # os.path.join(self.pg_build_root, 'contrib'),
            # YB_TODO: begin: cleanup the below when all extensions in contrib directory work
            os.path.join(self.pg_build_root, 'contrib/pgcrypto'),
            os.path.join(self.pg_build_root, 'contrib/uuid-ossp'),
            os.path.join(self.pg_build_root, 'contrib/file_fdw'),
            os.path.join(self.pg_build_root, 'contrib/postgres_fdw'),
            os.path.join(self.pg_build_root, 'contrib/passwordcheck'),
            os.path.join(self.pg_build_root, 'contrib/fuzzystrmatch'),
            os.path.join(self.pg_build_root, 'contrib/tablefunc'),
            os.path.join(self.pg_build_root, 'contrib/spi'),
            os.path.join(self.pg_build_root, 'contrib/sslinfo'),
            os.path.join(self.pg_build_root, 'contrib/auto_explain'),
            os.path.join(self.pg_build_root, 'contrib/hstore'),
            os.path.join(self.pg_build_root, 'contrib/pg_trgm'),
            os.path.join(self.pg_build_root, 'contrib/adminpack'),
            os.path.join(self.pg_build_root, 'contrib/amcheck'),
            os.path.join(self.pg_build_root, 'contrib/cube'),
            os.path.join(self.pg_build_root, 'contrib/earthdistance'),
            os.path.join(self.pg_build_root, 'contrib/intarray'),
            os.path.join(self.pg_build_root, 'contrib/isn'),
            os.path.join(self.pg_build_root, 'contrib/yb_pg_metrics'),
            os.path.join(self.pg_build_root, 'contrib/yb_xcluster_ddl_replication'),
            os.path.join(self.pg_build_root, 'contrib/yb_ycql_utils'),
            # YB_TODO: end
            third_party_extensions_dir,
        ]
=======
            os.path.join(self.pg_build_root, 'contrib'),
        ] + external_extension_dirs
>>>>>>> 1904e3bd

        for work_dir in work_dirs:
            with WorkDirContext(work_dir):
                self.write_debug_scripts(env_script_content)

                make_cmd_suffix = []
                if work_dir in external_extension_dirs:
                    make_cmd_suffix = ['PG_CONFIG=' + self.pg_config_path]

                # Actually run Make.
                if is_verbose_mode():
                    logging.info("Running make in the %s directory", work_dir)

                complete_make_cmd = make_cmd + make_cmd_suffix
                complete_make_cmd_str = shlex_join(complete_make_cmd)
                self.run_make_with_retries(work_dir, complete_make_cmd_str)

                if self.build_type != 'compilecmds' or work_dir == self.pg_build_root:
                    self.run_make_install(make_cmd, make_cmd_suffix)
                else:
                    logging.info(
                            "Not running 'make install' in the %s directory since we are only "
                            "generating the compilation database", work_dir)

                if self.export_compile_commands and not self.skip_pg_compile_commands:
                    logging.info("Generating the compilation database in directory '%s'", work_dir)

                    compile_commands_path = os.path.join(work_dir, 'compile_commands.json')
                    self.set_env_var('YB_PG_SKIP_CONFIG_STATUS', '1')
                    if not os.path.exists(compile_commands_path):
                        run_program(
                            ['compiledb', 'make', '-n'] + make_cmd_suffix, capture_output=False)
                    del os.environ['YB_PG_SKIP_CONFIG_STATUS']

                    if not os.path.exists(compile_commands_path):
                        raise RuntimeError("Failed to generate compilation database at: %s" %
                                           compile_commands_path)
                    pg_compile_commands_paths.append(compile_commands_path)

        if self.export_compile_commands:
            self.write_compile_commands_files(pg_compile_commands_paths)

    def run_make_with_retries(self, work_dir: str, complete_make_cmd_str: str) -> None:
        """
        Runs Make in the current directory with up to TRANSIENT_BUILD_RETRIES retries.
        """
        attempt = 0
        start_time_sec = time.time()
        while attempt <= TRANSIENT_BUILD_RETRIES:
            attempt += 1
            attempt_start_time_sec = time.time()
            make_result = run_program(
                complete_make_cmd_str,
                stdout_stderr_prefix='make',
                cwd=work_dir,
                error_ok=True,
                shell=True  # TODO: get rid of shell=True.
            )
            if make_result.failure():
                transient_err = False
                stderr_lines = make_result.get_stderr().split('\n')
                for line in stderr_lines:
                    if any(transient_error_pattern in line
                           for transient_error_pattern in TRANSIENT_BUILD_ERRORS):
                        transient_err = True
                        logging.info(f'Transient error: {line}')
                        break
                if transient_err:
                    logging.info(
                        f"Transient error during build attempt {attempt}. "
                        f"Re-trying make command: {complete_make_cmd_str}.")
                else:
                    make_result.print_output_to_stdout()
                    raise RuntimeError("PostgreSQL compilation failed")
            else:
                attempt_elapsed_time_sec = time.time() - attempt_start_time_sec
                log_msg = "Successfully ran 'make' in the %s directory in %.2f sec"
                log_args = [work_dir, attempt_elapsed_time_sec]
                if attempt > 1:
                    log_msg += "at attempt %d, total time for all attempts: %.2f sec"
                    log_args.extend([attempt, time.time() - start_time_sec])
                logging.info(log_msg, *log_args)
                return
        else:
            raise RuntimeError(
                    f"Maximum build attempts reached ({TRANSIENT_BUILD_RETRIES} attempts).")

    def get_env_script_content(self) -> str:
        """
        Returns a Bash script that sets all variables necessary to easily rerun the "make" step
        of Postgres build (either for Postgres itself or for some contrib project).
        """
        env_script_content = ''
        for env_var_name in CONFIG_ENV_VARS:
            env_var_value = os.environ.get(env_var_name)
            if env_var_value is None:
                raise RuntimeError("Expected env var %s to be set" % env_var_name)
            env_script_content += "export %s=%s\n" % (env_var_name, quote_for_bash(env_var_value))
        return env_script_content

    def get_make_parallelism(self) -> Optional[int]:
        make_parallelism_str: Optional[str] = os.environ.get('YB_MAKE_PARALLELISM')
        make_parallelism: Optional[int] = None
        if make_parallelism_str is not None:
            make_parallelism = int(make_parallelism_str)
        if self.build_uses_remote_compilation and not self.remote_compilation_allowed:
            # Since we're building everything locally in this case, and YB_MAKE_PARALLELISM is
            # likely specified for distributed compilation, cap it at some factor times the number
            # of CPU cores.
            parallelism_cap = multiprocessing.cpu_count() * 2
            if make_parallelism:
                make_parallelism = min(parallelism_cap, make_parallelism)
            else:
                make_parallelism = parallelism_cap
        return make_parallelism

    def write_compile_commands_file(
            self,
            compile_commands: List[Dict[str, Any]],
            subdir_name: str) -> str:
        out_path = get_compile_commands_file_path(self.build_root, subdir_name)
        pathlib.Path(os.path.dirname(out_path)).mkdir(parents=True, exist_ok=True)
        write_json_file(
            json_data=compile_commands,
            output_path=out_path,
            description_for_log=f'{subdir_name} compilation commands')
        return out_path

    def write_compile_commands_files(self, pg_compile_commands_paths: List[str]) -> None:
        """
        Write various types of compilation command files across the following dimensions:
        - YugabyteDB distributed system C++ code ("YB") vs. PostgreSQL C code ("PG")
        - Raw vs. postprocessed. Postprocessed means the paths are adjusted to refer to the original
          source directory as opposed to equivalent files in the build directory, and the format is
          unified.
        """

        # Write files with raw compilation commands

        yb_compile_commands_path = os.path.join(self.build_root, 'compile_commands.json')
        yb_raw_compile_commands = read_json_file(yb_compile_commands_path)
        self.write_compile_commands_file(
            yb_raw_compile_commands, compile_commands.YB_RAW_DIR_NAME)

        pg_raw_compile_commands = []
        for compile_commands_path in pg_compile_commands_paths:
            pg_raw_compile_commands += read_json_file(compile_commands_path)

        self.write_compile_commands_file(pg_raw_compile_commands, compile_commands.PG_RAW_DIR_NAME)

        combined_raw_compile_commands = yb_raw_compile_commands + pg_raw_compile_commands
        self.write_compile_commands_file(
            combined_raw_compile_commands, compile_commands.COMBINED_RAW_DIR_NAME)

        # Write similar files with postprocessed compilation commands.
        compile_command_processor = CompileCommandProcessor(
            build_root=self.build_root,
            add_original_dir_to_path_for_files=set(FILES_INCLUDING_GENERATED_FILES_FROM_SAME_DIR),
            resolved_c_compiler=self.cmake_cache.get('YB_RESOLVED_C_COMPILER'),
            resolved_cxx_compiler=self.cmake_cache.get('YB_RESOLVED_CXX_COMPILER'))

        # -----------------------------------------------------------------------------------------
        # Non-Postgres commands
        # -----------------------------------------------------------------------------------------

        yb_postprocessed_compile_commands = [
            compile_command_processor.postprocess_compile_command(item)
            for item in yb_raw_compile_commands
        ]
        self.write_compile_commands_file(
            yb_postprocessed_compile_commands,
            compile_commands.YB_POSTPROCESSED_DIR_NAME)

        # -----------------------------------------------------------------------------------------
        # Postgres postprocessed commands
        # -----------------------------------------------------------------------------------------

        # Infer the value of the -DDLSUFFIX compiler flag from the raw Postgres compilation
        # commands. We will apply the same value of the flag to all Postgres compilation commands,
        # because some of them depend on it. This comes from the error clangd-indexer reported on
        # the following files:
        #   src/postgres/src/backend/jit/jit.c
        #   src/postgres/src/backend/utils/fmgr/dfmgr.c
        compile_command_processor.infer_preprocessor_definition('DLSUFFIX', pg_raw_compile_commands)

        # Also make sure YB_SO_MAJOR_VERSION is set consistently for all Postgres compilation
        # commands. We get multiple compilation commands for files such as
        # src/postgres/src/timezone/localtime.c and src/postgres/src/timezone/pgtz.c,
        # where the only difference between command lines is presence of absence of
        # YB_SO_MAJOR_VERSION.
        compile_command_processor.infer_preprocessor_definition(
            'YB_SO_MAJOR_VERSION', pg_raw_compile_commands)

        pg_postprocessed_compile_commands = [
            compile_command_processor.postprocess_compile_command(item)
            for item in pg_raw_compile_commands
        ]
        self.write_compile_commands_file(
            pg_postprocessed_compile_commands,
            compile_commands.PG_POSTPROCESSED_DIR_NAME)

        # -----------------------------------------------------------------------------------------
        # Combined postprocessed commands
        # -----------------------------------------------------------------------------------------

        combined_postprocessed_compile_commands = (
            yb_postprocessed_compile_commands + pg_postprocessed_compile_commands)

        combined_postprocessed_compile_commands_path = self.write_compile_commands_file(
            compile_command_processor.deduplicate_commands(combined_postprocessed_compile_commands),
            compile_commands.COMBINED_POSTPROCESSED_DIR_NAME)

        create_compile_commands_symlink(combined_postprocessed_compile_commands_path)

    @overrides
    def run_impl(self) -> None:
        self.build_postgres()

    def steps_description(self) -> str:
        if self.args.step is None:
            return "all steps in {}".format(BUILD_STEPS)
        return "the '%s' step" % (self.args.step)

    def build_postgres(self) -> None:
        start_time_sec = time.time()
        if self.args.clean:
            self.clean_postgres()

        mkdir_p(self.pg_build_root)
        if self.should_configure:
            # Regardless of build stamp, the postgres code in src should be synced to the code in
            # build.  It's fine to do this only for the configure step because the make step depends
            # on the configure step as defined in src/postgres/CMakeLists.txt.
            with WorkDirContext(self.pg_build_root):
                self.sync_postgres_source()

        self.set_env_vars('configure')
        saved_build_stamp = self.get_saved_build_stamp()
        initial_build_stamp = self.get_build_stamp(include_env_vars=True)
        initial_build_stamp_no_env = self.get_build_stamp(include_env_vars=False)
        logging.info("PostgreSQL build stamp (%s):\n%s",
                     os.path.relpath(self.build_stamp_path, YB_SRC_ROOT),
                     initial_build_stamp)

        if initial_build_stamp == saved_build_stamp:
            if self.export_compile_commands and not self.skip_pg_compile_commands:
                logging.info(
                    "Even though PostgreSQL is already up-to-date in directory %s, we still need "
                    "to create compile_commands.json, so proceeding with %s",
                    self.pg_build_root, self.steps_description())
            else:
                logging.info(
                    "PostgreSQL is already up-to-date in directory %s, skipping %s.",
                    self.pg_build_root, self.steps_description())
                return

        with WorkDirContext(self.pg_build_root):
            if self.should_configure:
                configure_start_time_sec = time.time()
                self.configure_postgres()
                logging.info("The configure step of building PostgreSQL took %.1f sec",
                             time.time() - configure_start_time_sec)
            if self.should_genbki:
                make_start_time_sec = time.time()
                self.run_make_with_retries(
                    self.pg_build_root,
                    shlex_join(['make', '-C', 'src/backend/catalog', 'bki-stamp']))
                logging.info("The genbki step of building PostgreSQL took %.1f sec",
                             time.time() - make_start_time_sec)
            if self.should_make:
                make_start_time_sec = time.time()
                self.make_postgres()
                logging.info("The make step of building PostgreSQL took %.1f sec",
                             time.time() - make_start_time_sec)

        if self.should_make:
            # Guard against the code having changed while we were building it.
            final_build_stamp_no_env = self.get_build_stamp(include_env_vars=False)
            if final_build_stamp_no_env == initial_build_stamp_no_env:
                logging.info("Updating build stamp file at %s", self.build_stamp_path)
                with open(self.build_stamp_path, 'w') as build_stamp_file:
                    build_stamp_file.write(initial_build_stamp)
            else:
                logging.warning("PostgreSQL build stamp changed during the build! Not updating.")

        logging.info(
            "PostgreSQL build (%s) took %.1f sec",
            self.steps_description(), time.time() - start_time_sec)


def main() -> None:
    init_logging(verbose=False)
    check_arch()
    if get_bool_env_var('YB_SKIP_POSTGRES_BUILD'):
        logging.info("Skipping PostgreSQL build (YB_SKIP_POSTGRES_BUILD is set)")
        return
    PostgresBuilder().run()


if __name__ == '__main__':
    main()<|MERGE_RESOLUTION|>--- conflicted
+++ resolved
@@ -778,10 +778,17 @@
         pg_compile_commands_paths = []
 
         external_extension_dirs = [os.path.join(self.pg_build_root, d) for d
-                                   in ('third-party-extensions', 'yb-extensions')]
+                                   # YB_TODO: begin: workaround for some extensions not supported.
+                                   # in ('third-party-extensions', 'yb-extensions')]
+                                   in ('third-party-extensions/hypopg',
+                                       'third-party-extensions/orafce',
+                                       'third-party-extensions/pg_hint_plan',
+                                       'third-party-extensions/pgvector',
+                                       'third-party-extensions/postgresql-hll',
+                                       'yb-extensions')]
+        # YB_TODO: end: workaround for some extensions not supported.
         work_dirs = [
             self.pg_build_root,
-<<<<<<< HEAD
             # self.pg_build_root,
             # os.path.join(self.pg_build_root, 'contrib'),
             # YB_TODO: begin: cleanup the below when all extensions in contrib directory work
@@ -803,16 +810,8 @@
             os.path.join(self.pg_build_root, 'contrib/earthdistance'),
             os.path.join(self.pg_build_root, 'contrib/intarray'),
             os.path.join(self.pg_build_root, 'contrib/isn'),
-            os.path.join(self.pg_build_root, 'contrib/yb_pg_metrics'),
-            os.path.join(self.pg_build_root, 'contrib/yb_xcluster_ddl_replication'),
-            os.path.join(self.pg_build_root, 'contrib/yb_ycql_utils'),
             # YB_TODO: end
-            third_party_extensions_dir,
-        ]
-=======
-            os.path.join(self.pg_build_root, 'contrib'),
         ] + external_extension_dirs
->>>>>>> 1904e3bd
 
         for work_dir in work_dirs:
             with WorkDirContext(work_dir):
