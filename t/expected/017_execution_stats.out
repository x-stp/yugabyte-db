CREATE EXTENSION pg_stat_monitor;
SELECT pg_stat_monitor_reset();
 pg_stat_monitor_reset 
-----------------------
 
(1 row)

SELECT * from pg_stat_monitor_settings;
                   name                   | value  | default_value |                                               description                                                | minimum |  maximum   |    options     | restart 
------------------------------------------+--------+---------------+----------------------------------------------------------------------------------------------------------+---------+------------+----------------+---------
 pg_stat_monitor.pgsm_max                 | 100    | 100           | Sets the maximum size of shared memory in (MB) used for statement's metadata tracked by pg_stat_monitor. |       1 |       1000 |                | yes
 pg_stat_monitor.pgsm_query_max_len       | 2048   | 2048          | Sets the maximum length of query.                                                                        |    1024 | 2147483647 |                | yes
 pg_stat_monitor.pgsm_track_utility       | yes    | yes           | Selects whether utility commands are tracked.                                                            |         |            | yes, no        | no
 pg_stat_monitor.pgsm_normalized_query    | yes    | yes           | Selects whether save query in normalized format.                                                         |         |            | yes, no        | no
 pg_stat_monitor.pgsm_max_buckets         | 10     | 10            | Sets the maximum number of buckets.                                                                      |       1 |         10 |                | yes
 pg_stat_monitor.pgsm_bucket_time         | 60     | 60            | Sets the time in seconds per bucket.                                                                     |       1 | 2147483647 |                | yes
 pg_stat_monitor.pgsm_histogram_min       | 0      | 0             | Sets the time in millisecond.                                                                            |       0 | 2147483647 |                | yes
 pg_stat_monitor.pgsm_histogram_max       | 100000 | 100000        | Sets the time in millisecond.                                                                            |      10 | 2147483647 |                | yes
 pg_stat_monitor.pgsm_histogram_buckets   | 10     | 10            | Sets the maximum number of histogram buckets                                                             |       2 |         50 |                | yes
 pg_stat_monitor.pgsm_query_shared_buffer | 20     | 20            | Sets the maximum size of shared memory in (MB) used for query tracked by pg_stat_monitor.                |       1 |      10000 |                | yes
 pg_stat_monitor.pgsm_overflow_target     | 1      | 1             | Sets the overflow target for pg_stat_monitor                                                             |       0 |          1 |                | yes
 pg_stat_monitor.pgsm_enable_query_plan   | no     | no            | Enable/Disable query plan monitoring                                                                     |         |            | yes, no        | no
 pg_stat_monitor.pgsm_track               | top    | top           | Selects which statements are tracked by pg_stat_monitor.                                                 |         |            | none, top, all | no
 pg_stat_monitor.pgsm_extract_comments    | no     | no            | Enable/Disable extracting comments from queries.                                                         |         |            | yes, no        | no
 pg_stat_monitor.pgsm_track_planning      | no     | no            | Selects whether planning statistics are tracked.                                                         |         |            | yes, no        | no
(15 rows)

SELECT * from pg_stat_monitor_settings;
                   name                   | value  | default_value |                                               description                                                | minimum |  maximum   |    options     | restart 
------------------------------------------+--------+---------------+----------------------------------------------------------------------------------------------------------+---------+------------+----------------+---------
 pg_stat_monitor.pgsm_max                 | 100    | 100           | Sets the maximum size of shared memory in (MB) used for statement's metadata tracked by pg_stat_monitor. |       1 |       1000 |                | yes
 pg_stat_monitor.pgsm_query_max_len       | 2048   | 2048          | Sets the maximum length of query.                                                                        |    1024 | 2147483647 |                | yes
 pg_stat_monitor.pgsm_track_utility       | yes    | yes           | Selects whether utility commands are tracked.                                                            |         |            | yes, no        | no
 pg_stat_monitor.pgsm_normalized_query    | yes    | yes           | Selects whether save query in normalized format.                                                         |         |            | yes, no        | no
 pg_stat_monitor.pgsm_max_buckets         | 10     | 10            | Sets the maximum number of buckets.                                                                      |       1 |         10 |                | yes
 pg_stat_monitor.pgsm_bucket_time         | 60     | 60            | Sets the time in seconds per bucket.                                                                     |       1 | 2147483647 |                | yes
 pg_stat_monitor.pgsm_histogram_min       | 0      | 0             | Sets the time in millisecond.                                                                            |       0 | 2147483647 |                | yes
 pg_stat_monitor.pgsm_histogram_max       | 100000 | 100000        | Sets the time in millisecond.                                                                            |      10 | 2147483647 |                | yes
 pg_stat_monitor.pgsm_histogram_buckets   | 10     | 10            | Sets the maximum number of histogram buckets                                                             |       2 |         50 |                | yes
 pg_stat_monitor.pgsm_query_shared_buffer | 20     | 20            | Sets the maximum size of shared memory in (MB) used for query tracked by pg_stat_monitor.                |       1 |      10000 |                | yes
 pg_stat_monitor.pgsm_overflow_target     | 1      | 1             | Sets the overflow target for pg_stat_monitor                                                             |       0 |          1 |                | yes
 pg_stat_monitor.pgsm_enable_query_plan   | no     | no            | Enable/Disable query plan monitoring                                                                     |         |            | yes, no        | no
 pg_stat_monitor.pgsm_track               | top    | top           | Selects which statements are tracked by pg_stat_monitor.                                                 |         |            | none, top, all | no
 pg_stat_monitor.pgsm_extract_comments    | no     | no            | Enable/Disable extracting comments from queries.                                                         |         |            | yes, no        | no
 pg_stat_monitor.pgsm_track_planning      | no     | no            | Selects whether planning statistics are tracked.                                                         |         |            | yes, no        | no
(15 rows)

SELECT query, calls, total_exec_time, min_exec_time, max_exec_time, mean_exec_time, stddev_exec_time from pg_stat_monitor;
                                                           query                                                           | calls | total_exec_time | min_exec_time | max_exec_time | mean_exec_time | stddev_exec_time 
---------------------------------------------------------------------------------------------------------------------------+-------+-----------------+---------------+---------------+----------------+------------------
<<<<<<< HEAD
 SELECT * from pg_stat_monitor_settings                                                                                    |     2 |          0.0717 |         0.034 |        0.0377 |         0.0359 |           0.0018
 SELECT query, calls, total_exec_time, min_exec_time, max_exec_time, mean_exec_time, stddev_exec_time from pg_stat_monitor |     1 |               0 |             0 |             0 |              0 |                0
 SELECT pg_stat_monitor_reset()                                                                                            |     1 |          0.0338 |        0.0338 |        0.0338 |         0.0338 |                0
=======
 SELECT query, calls, total_exec_time, min_exec_time, max_exec_time, mean_exec_time, stddev_exec_time from pg_stat_monitor |     1 |               0 |             0 |             0 |              0 |                0
 SELECT pg_stat_monitor_reset()                                                                                            |     1 |          0.0302 |        0.0302 |        0.0302 |         0.0302 |                0
 SELECT * from pg_stat_monitor_settings                                                                                    |     2 |           0.069 |        0.0342 |        0.0349 |         0.0345 |           0.0004
>>>>>>> 1f9b1fef
(3 rows)

SELECT pg_stat_monitor_reset();
 pg_stat_monitor_reset 
-----------------------
 
(1 row)

Drop extension pg_stat_monitor;<|MERGE_RESOLUTION|>--- conflicted
+++ resolved
@@ -48,15 +48,9 @@
 SELECT query, calls, total_exec_time, min_exec_time, max_exec_time, mean_exec_time, stddev_exec_time from pg_stat_monitor;
                                                            query                                                           | calls | total_exec_time | min_exec_time | max_exec_time | mean_exec_time | stddev_exec_time 
 ---------------------------------------------------------------------------------------------------------------------------+-------+-----------------+---------------+---------------+----------------+------------------
-<<<<<<< HEAD
- SELECT * from pg_stat_monitor_settings                                                                                    |     2 |          0.0717 |         0.034 |        0.0377 |         0.0359 |           0.0018
- SELECT query, calls, total_exec_time, min_exec_time, max_exec_time, mean_exec_time, stddev_exec_time from pg_stat_monitor |     1 |               0 |             0 |             0 |              0 |                0
- SELECT pg_stat_monitor_reset()                                                                                            |     1 |          0.0338 |        0.0338 |        0.0338 |         0.0338 |                0
-=======
  SELECT query, calls, total_exec_time, min_exec_time, max_exec_time, mean_exec_time, stddev_exec_time from pg_stat_monitor |     1 |               0 |             0 |             0 |              0 |                0
  SELECT pg_stat_monitor_reset()                                                                                            |     1 |          0.0302 |        0.0302 |        0.0302 |         0.0302 |                0
  SELECT * from pg_stat_monitor_settings                                                                                    |     2 |           0.069 |        0.0342 |        0.0349 |         0.0345 |           0.0004
->>>>>>> 1f9b1fef
 (3 rows)
 
 SELECT pg_stat_monitor_reset();
