--- sql/pgtap.sql
+++ sql/pgtap.sql
@@ -3697,7 +3697,7 @@
                AND n.nspname = $1
                AND t.typname = $2
                AND t.typtype = 'e'
-             ORDER BY e.enumsortorder
+             ORDER BY e.oid
         ),
         $3,
         $4
@@ -3725,7 +3725,7 @@
                AND pg_catalog.pg_type_is_visible(t.oid)
                AND t.typname = $1
                AND t.typtype = 'e'
-             ORDER BY e.enumsortorder
+             ORDER BY e.oid
         ),
         $2,
         $3
<<<<<<< HEAD
@@ -9459,134 +9459,3 @@
=======
@@ -6031,7 +6031,7 @@
 CREATE OR REPLACE FUNCTION findfuncs( NAME, TEXT, TEXT )
 RETURNS TEXT[] AS $$
     SELECT ARRAY(
-        SELECT DISTINCT (quote_ident(n.nspname) || '.' || quote_ident(p.proname)) COLLATE "C" AS pname
+        SELECT DISTINCT (quote_ident(n.nspname) || '.' || quote_ident(p.proname)) AS pname
           FROM pg_catalog.pg_proc p
           JOIN pg_catalog.pg_namespace n ON p.pronamespace = n.oid
          WHERE n.nspname = $1
@@ -6048,7 +6048,7 @@
 CREATE OR REPLACE FUNCTION findfuncs( TEXT, TEXT )
 RETURNS TEXT[] AS $$
     SELECT ARRAY(
-        SELECT DISTINCT (quote_ident(n.nspname) || '.' || quote_ident(p.proname)) COLLATE "C" AS pname
+        SELECT DISTINCT (quote_ident(n.nspname) || '.' || quote_ident(p.proname)) AS pname
           FROM pg_catalog.pg_proc p
           JOIN pg_catalog.pg_namespace n ON p.pronamespace = n.oid
          WHERE pg_catalog.pg_function_is_visible(p.oid)
@@ -9539,54 +9539,3 @@
>>>>>>> f68a77f6
 
 GRANT SELECT ON tap_funky           TO PUBLIC;
 GRANT SELECT ON pg_all_foreign_keys TO PUBLIC;
-
--- Get extensions in a given schema
-CREATE OR REPLACE FUNCTION _extensions( NAME )
-RETURNS SETOF NAME AS $$
-    SELECT e.extname
-      FROM pg_catalog.pg_namespace n
-      JOIN pg_catalog.pg_extension e ON n.oid = e.extnamespace
-     WHERE n.nspname = $1
-$$ LANGUAGE SQL;
-
-CREATE OR REPLACE FUNCTION _extensions()
-RETURNS SETOF NAME AS $$
-    SELECT extname FROM pg_catalog.pg_extension
-$$ LANGUAGE SQL;
-
--- extensions_are( schema, extensions, description )
-CREATE OR REPLACE FUNCTION extensions_are( NAME, NAME[], TEXT )
-RETURNS TEXT AS $$
-    SELECT _are(
-        'extensions',
-        ARRAY(SELECT _extensions($1) EXCEPT SELECT unnest($2)),
-        ARRAY(SELECT unnest($2) EXCEPT SELECT _extensions($1)),
-        $3
-    );
-$$ LANGUAGE SQL;
-
--- extensions_are( schema, extensions)
-CREATE OR REPLACE FUNCTION extensions_are( NAME, NAME[] )
-RETURNS TEXT AS $$
-  SELECT extensions_are(
-        $1, $2,
-        'Schema ' || quote_ident($1) || ' should have the correct extensions'
-    );
-$$ LANGUAGE SQL;
-
--- extensions_are( extensions, description )
-CREATE OR REPLACE FUNCTION extensions_are( NAME[], TEXT )
-RETURNS TEXT AS $$
-    SELECT _are(
-        'extensions',
-        ARRAY(SELECT _extensions() EXCEPT SELECT unnest($1)),
-        ARRAY(SELECT unnest($1) EXCEPT SELECT _extensions()),
-        $2
-    );
-$$ LANGUAGE SQL;
-
--- extensions_are( schema, extensions)
-CREATE OR REPLACE FUNCTION extensions_are( NAME[] )
-RETURNS TEXT AS $$
-  SELECT extensions_are($1, 'Should have the correct extensions');
-$$ LANGUAGE SQL;
-
--- check extension exists function with schema name
-CREATE OR REPLACE FUNCTION _ext_exists( NAME, NAME )
-RETURNS BOOLEAN AS $$
-    SELECT EXISTS (
-        SELECT TRUE
-          FROM pg_catalog.pg_extension ex
-          JOIN pg_catalog.pg_namespace n ON ex.extnamespace = n.oid
-         WHERE n.nspname  = $1
-           AND ex.extname = $2
-    );
-$$ LANGUAGE SQL;
-
--- check extension exists function without schema name
-CREATE OR REPLACE FUNCTION _ext_exists( NAME )
-RETURNS BOOLEAN AS $$
-    SELECT EXISTS (
-        SELECT TRUE
-          FROM pg_catalog.pg_extension ex
-         WHERE ex.extname = $1
-    );
-$$ LANGUAGE SQL;
-
--- has_extension( schema, name, description )
-CREATE OR REPLACE FUNCTION has_extension( NAME, NAME, TEXT )
-RETURNS TEXT AS $$
-    SELECT ok( _ext_exists( $1, $2 ), $3 );
-$$ LANGUAGE SQL;
-
--- has_extension( schema, name )
-CREATE OR REPLACE FUNCTION has_extension( NAME, NAME )
-RETURNS TEXT AS $$
-    SELECT ok(
-        _ext_exists( $1, $2 ),
-        'Extension ' || quote_ident($2)
-        || ' should exist in schema ' || quote_ident($1) );
-$$ LANGUAGE SQL;
-
--- has_extension( name, description )
-CREATE OR REPLACE FUNCTION has_extension( NAME, TEXT )
-RETURNS TEXT AS $$
-    SELECT ok( _ext_exists( $1 ), $2)
-$$ LANGUAGE SQL;
-
--- has_extension( name )
-CREATE OR REPLACE FUNCTION has_extension( NAME )
-RETURNS TEXT AS $$
-    SELECT ok(
-        _ext_exists( $1 ),
-        'Extension ' || quote_ident($1) || ' should exist' );
-$$ LANGUAGE SQL;
-
--- hasnt_extension( schema, name, description )
-CREATE OR REPLACE FUNCTION hasnt_extension( NAME, NAME, TEXT )
-RETURNS TEXT AS $$
-    SELECT ok( NOT _ext_exists( $1, $2 ), $3 );
-$$ LANGUAGE SQL;
-
--- hasnt_extension( schema, name )
-CREATE OR REPLACE FUNCTION hasnt_extension( NAME, NAME )
-RETURNS TEXT AS $$
-    SELECT ok(
-        NOT _ext_exists( $1, $2 ),
-        'Extension ' || quote_ident($2)
-        || ' should not exist in schema ' || quote_ident($1) );
-$$ LANGUAGE SQL;
-
--- hasnt_extension( name, description )
-CREATE OR REPLACE FUNCTION hasnt_extension( NAME, TEXT )
-RETURNS TEXT AS $$
-    SELECT ok( NOT _ext_exists( $1 ), $2)
-$$ LANGUAGE SQL;
-
--- hasnt_extension( name )
-CREATE OR REPLACE FUNCTION hasnt_extension( NAME )
-RETURNS TEXT AS $$
-    SELECT ok(
-        NOT _ext_exists( $1 ),
-        'Extension ' || quote_ident($1) || ' should not exist' );
-$$ LANGUAGE SQL;<|MERGE_RESOLUTION|>--- conflicted
+++ resolved
@@ -18,9 +18,6 @@
          ),
          $2,
          $3
-<<<<<<< HEAD
-@@ -9459,134 +9459,3 @@
-=======
 @@ -6031,7 +6031,7 @@
  CREATE OR REPLACE FUNCTION findfuncs( NAME, TEXT, TEXT )
  RETURNS TEXT[] AS $$
@@ -39,8 +36,7 @@
            FROM pg_catalog.pg_proc p
            JOIN pg_catalog.pg_namespace n ON p.pronamespace = n.oid
           WHERE pg_catalog.pg_function_is_visible(p.oid)
-@@ -9539,54 +9539,3 @@
->>>>>>> f68a77f6
+@@ -9459,134 +9459,3 @@
  
  GRANT SELECT ON tap_funky           TO PUBLIC;
  GRANT SELECT ON pg_all_foreign_keys TO PUBLIC;
