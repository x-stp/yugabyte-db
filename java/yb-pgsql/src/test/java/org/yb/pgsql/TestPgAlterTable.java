--- conflicted
+++ resolved
@@ -446,48 +446,6 @@
   }
 
   @Test
-<<<<<<< HEAD
-  public void testAddColumnWithUnsupportedConstraint() throws Exception {
-    try (Statement statement = connection.createStatement()) {
-      statement.execute("CREATE TABLE test_table(id int)");
-      statement.execute("CREATE TABLE test_table_ref(id int)");
-
-      // Constrained variants of UNIQUE fail.
-      for (String addCol : Arrays.asList(
-          "ADD COLUMN",
-          "ADD",
-          "ADD COLUMN IF NOT EXISTS",
-          "ADD IF NOT EXISTS")) {
-        for (String constr : Arrays.asList(
-            "DEFAULT 5",
-            "CHECK (id > 0)",
-            "CHECK (a > 0)",
-            "REFERENCES test_table_ref(id)")) {
-          runInvalidQuery(statement,
-              "ALTER TABLE test_table " + addCol + " a int UNIQUE " + constr,
-              "This ALTER TABLE command is not yet supported");
-        }
-      }
-
-      // GENERATED fails.
-      runInvalidQuery(
-          statement,
-          "ALTER TABLE test_table ADD gac int GENERATED ALWAYS AS IDENTITY",
-          "This ALTER TABLE command is not yet supported"
-      );
-
-      // No columns were added.
-      assertQuery(
-          statement,
-          selectAttributesQuery("test_table"),
-          new Row("id", "int4")
-      );
-    }
-  }
-
-  @Test
-=======
->>>>>>> 0a031878
   public void testRenameTableIfExists() throws Exception {
     try (Statement statement = connection.createStatement()) {
       statement.execute("CREATE TABLE test_table(id int)");
