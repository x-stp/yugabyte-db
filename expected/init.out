SET search_path TO public;
CREATE EXTENSION pg_hint_plan;
CREATE SCHEMA s0;
CREATE TABLE t1 (id int PRIMARY KEY, val int);
CREATE TABLE t2 (id int PRIMARY KEY, val int);
CREATE TABLE t3 (id int PRIMARY KEY, val int);
CREATE TABLE t4 (id int PRIMARY KEY, val int);
CREATE TABLE t5 (id int PRIMARY KEY, val int);
CREATE TABLE p1 (id int PRIMARY KEY, val int);
CREATE TABLE p1_c1 (LIKE p1 INCLUDING ALL, CHECK (id <= 100)) INHERITS(p1);
NOTICE:  merging column "id" with inherited definition
NOTICE:  merging column "val" with inherited definition
CREATE TABLE p1_c2 (LIKE p1 INCLUDING ALL, CHECK (id > 100 AND id <= 200)) INHERITS(p1);
NOTICE:  merging column "id" with inherited definition
NOTICE:  merging column "val" with inherited definition
CREATE TABLE p1_c3 (LIKE p1 INCLUDING ALL, CHECK (id > 200 AND id <= 300)) INHERITS(p1);
NOTICE:  merging column "id" with inherited definition
NOTICE:  merging column "val" with inherited definition
CREATE TABLE p1_c4 (LIKE p1 INCLUDING ALL, CHECK (id > 300)) INHERITS(p1);
NOTICE:  merging column "id" with inherited definition
NOTICE:  merging column "val" with inherited definition
CREATE TABLE p1_c1_c1 (LIKE p1 INCLUDING ALL, CHECK (id <= 50)) INHERITS(p1_c1);
NOTICE:  merging column "id" with inherited definition
NOTICE:  merging column "val" with inherited definition
CREATE TABLE p1_c1_c2 (LIKE p1 INCLUDING ALL, CHECK (id > 50 AND id <= 100)) INHERITS(p1_c1);
NOTICE:  merging column "id" with inherited definition
NOTICE:  merging column "val" with inherited definition
CREATE TABLE p1_c3_c1 (LIKE p1 INCLUDING ALL, CHECK (id > 200 AND id <= 250)) INHERITS(p1_c3);
NOTICE:  merging column "id" with inherited definition
NOTICE:  merging column "val" with inherited definition
CREATE TABLE p1_c3_c2 (LIKE p1 INCLUDING ALL, CHECK (id > 250 AND id <= 300)) INHERITS(p1_c3);
NOTICE:  merging column "id" with inherited definition
NOTICE:  merging column "val" with inherited definition
CREATE TABLE p2 (id int PRIMARY KEY, val text);
CREATE INDEX p2_id_val_idx ON p2 (id, val);
CREATE UNIQUE INDEX p2_val_idx ON p2 (val);
CREATE INDEX p2_ununi_id_val_idx ON p2 (val);
CREATE INDEX p2_val_idx_1 ON p2 USING hash (val);
CREATE INDEX p2_val_id_idx ON p2 (val, id);
CREATE INDEX p2_val_idx2 ON p2 (val COLLATE "C");
CREATE INDEX p2_val_idx3 ON p2 (val varchar_ops);
CREATE INDEX p2_val_idx4 ON p2 (val DESC NULLS LAST);
CREATE INDEX p2_val_idx5 ON p2 (val NULLS FIRST);
CREATE INDEX p2_expr ON p2 ((val < '120'));
CREATE INDEX p2_expr2 ON p2 ((id * 2 < 120));
CREATE INDEX p2_val_idx6 ON p2 (val) WHERE val >= '50' AND val < '51';
CREATE INDEX p2_val_idx7 ON p2 (val) WHERE id < 120;
CREATE TABLE p2_c1 (LIKE p2 INCLUDING ALL, CHECK (id <= 100)) INHERITS(p2);
NOTICE:  merging column "id" with inherited definition
NOTICE:  merging column "val" with inherited definition
CREATE TABLE p2_c2 (LIKE p2 INCLUDING ALL, CHECK (id > 100 AND id <= 200)) INHERITS(p2);
NOTICE:  merging column "id" with inherited definition
NOTICE:  merging column "val" with inherited definition
CREATE TABLE p2_c3 (LIKE p2 INCLUDING ALL, CHECK (id > 200 AND id <= 300)) INHERITS(p2);
NOTICE:  merging column "id" with inherited definition
NOTICE:  merging column "val" with inherited definition
CREATE TABLE p2_c4 (LIKE p2 INCLUDING ALL, CHECK (id > 300)) INHERITS(p2);
NOTICE:  merging column "id" with inherited definition
NOTICE:  merging column "val" with inherited definition
CREATE TABLE p2_c1_c1 (LIKE p2 INCLUDING ALL, CHECK (id <= 50)) INHERITS(p2_c1);
NOTICE:  merging column "id" with inherited definition
NOTICE:  merging column "val" with inherited definition
CREATE TABLE p2_c1_c2 (LIKE p2 INCLUDING ALL, CHECK (id > 50 AND id <= 100)) INHERITS(p2_c1);
NOTICE:  merging column "id" with inherited definition
NOTICE:  merging column "val" with inherited definition
CREATE TABLE p2_c3_c1 (LIKE p2 INCLUDING ALL, CHECK (id > 200 AND id <= 250)) INHERITS(p2_c3);
NOTICE:  merging column "id" with inherited definition
NOTICE:  merging column "val" with inherited definition
CREATE TABLE p2_c3_c2 (LIKE p2 INCLUDING ALL, CHECK (id > 250 AND id <= 300)) INHERITS(p2_c3);
NOTICE:  merging column "id" with inherited definition
NOTICE:  merging column "val" with inherited definition
CREATE TABLE s0.t1 (id int PRIMARY KEY, val int);
INSERT INTO t1 SELECT i, i % 100 FROM (SELECT generate_series(1, 10000) i) t;
INSERT INTO t2 SELECT i, i % 10 FROM (SELECT generate_series(1, 1000) i) t;
INSERT INTO t3 SELECT i, i FROM (SELECT generate_series(1, 100) i) t;
INSERT INTO t4 SELECT i, i FROM (SELECT generate_series(1, 10) i) t;
INSERT INTO t5 SELECT i, i % 100 FROM (SELECT generate_series(1, 10000) i) t;
INSERT INTO p1_c1_c1 SELECT i, i % 100 FROM (SELECT generate_series(1, 50) i) t;
INSERT INTO p1_c1_c2 SELECT i, i % 100 FROM (SELECT generate_series(51, 100) i) t;
INSERT INTO p1_c2 SELECT i, i % 100 FROM (SELECT generate_series(101, 200) i) t;
INSERT INTO p1_c3_c1 SELECT i, i % 100 FROM (SELECT generate_series(201, 250) i) t;
INSERT INTO p1_c3_c2 SELECT i, i % 100 FROM (SELECT generate_series(251, 300) i) t;
INSERT INTO p1_c4 SELECT i, i % 100 FROM (SELECT generate_series(301, 400) i) t;
INSERT INTO p2_c1_c1 SELECT i, i % 100 FROM (SELECT generate_series(1, 50) i) t;
INSERT INTO p2_c1_c2 SELECT i, i % 100 FROM (SELECT generate_series(51, 100) i) t;
INSERT INTO p2_c2 SELECT i, i % 100 FROM (SELECT generate_series(101, 200) i) t;
INSERT INTO p2_c3_c1 SELECT i, i % 100 FROM (SELECT generate_series(201, 250) i) t;
INSERT INTO p2_c3_c2 SELECT i, i % 100 FROM (SELECT generate_series(251, 300) i) t;
INSERT INTO p2_c4 SELECT i, i % 100 FROM (SELECT generate_series(301, 400) i) t;
CREATE INDEX t1_val ON t1 (val);
CREATE INDEX t2_val ON t2 (val);
CREATE INDEX t5_id1 ON t5 (id);
CREATE INDEX t5_id2 ON t5 (id);
CREATE INDEX t5_id3 ON t5 (id);
CREATE INDEX t5_val ON t5 (val);
DROP INDEX p2_c4_val_id_idx;
CREATE INDEX p2_id2_val ON p2 (id, id, val);
CREATE INDEX p2_c1_id2_val ON p2_c1 (id, id, val);
CREATE INDEX p2_c2_id2_val ON p2_c2 (id, id, val);
CREATE INDEX p2_val2_id ON p2 (val, id, val);
CREATE INDEX t5_idaaaaaaaaaaaaaaaaaaaaaaaaaaaaaaaaaaaaaaaaaaaaaaaaaaaaaaaaaa ON t5 (id);
CREATE INDEX p1_val1 ON p1 (val);
CREATE INDEX p1_val2 ON p1 (val);
CREATE INDEX p1_val3 ON p1 (val);
CREATE INDEX p1_c1_val1 ON p1_c1 (val);
CREATE INDEX p1_c1_val2 ON p1_c1 (val);
CREATE INDEX p1_c1_val3 ON p1_c1 (val);
CREATE INDEX p1_c1_c1_val1 ON p1_c1_c1 (val);
CREATE INDEX p1_c1_c1_val2 ON p1_c1_c1 (val);
CREATE INDEX p1_c1_c1_val3 ON p1_c1_c1 (val);
CREATE INDEX p1_c1_c2_val1 ON p1_c1_c2 (val);
CREATE INDEX p1_c1_c2_val2 ON p1_c1_c2 (val);
CREATE INDEX p1_c1_c2_val3 ON p1_c1_c2 (val);
CREATE INDEX p1_c2_val1 ON p1_c2 (val);
CREATE INDEX p1_c2_val2 ON p1_c2 (val);
CREATE INDEX p1_c2_val3 ON p1_c2 (val);
CREATE INDEX p1_c3_val1 ON p1_c3 (val);
CREATE INDEX p1_c3_val2 ON p1_c3 (val);
CREATE INDEX p1_c3_val3 ON p1_c3 (val);
CREATE INDEX p1_c3_c1_val1 ON p1_c3_c1 (val);
CREATE INDEX p1_c3_c1_val2 ON p1_c3_c1 (val);
CREATE INDEX p1_c3_c1_val3 ON p1_c3_c1 (val);
CREATE INDEX p1_c3_c2_val1 ON p1_c3_c2 (val);
CREATE INDEX p1_c3_c2_val2 ON p1_c3_c2 (val);
CREATE INDEX p1_c3_c2_val3 ON p1_c3_c2 (val);
CREATE INDEX p1_c4_val1 ON p1_c4 (val);
CREATE INDEX p1_c4_val2 ON p1_c4 (val);
CREATE INDEX p1_c4_val3 ON p1_c4 (val);
ANALYZE t1;
ANALYZE t2;
ANALYZE t3;
ANALYZE t4;
ANALYZE t5;
ANALYZE p1;
ANALYZE p1_c1;
ANALYZE p1_c2;
ANALYZE p2;
CREATE VIEW v1 AS SELECT id, val FROM t1;
CREATE VIEW v2 AS SELECT t1.id t1_id, t1.val t1_val, t2.id t2_id, t2.val t2_val FROM t1, t2 WHERE t1.id = t2.id;
CREATE VIEW v3 AS SELECT t_1.id t1_id, t_1.val t1_val, t_2.id t2_id, t_2.val t2_val FROM t1 t_1, t2 t_2 WHERE t_1.id = t_2.id;
CREATE VIEW v4 AS SELECT v_2.t1_id, t_3.id FROM v2 v_2, t3 t_3 WHERE v_2.t1_id = t_3.id;
/*
 * The following GUC parameters need the setting of the default value to
 * succeed in regression test.
 */
/* Fix auto-tunable parameters */
ALTER SYSTEM SET effective_cache_size TO 16384;
SELECT pg_reload_conf();
 pg_reload_conf 
----------------
 t
(1 row)

SET effective_cache_size TO 16384;
CREATE VIEW settings AS
SELECT name, setting, category
  FROM pg_settings
 WHERE category LIKE 'Query Tuning%'
    OR name = 'client_min_messages'
 ORDER BY category, name;
SELECT * FROM settings;
              name              |  setting  |                    category                     
--------------------------------+-----------+-------------------------------------------------
 client_min_messages            | notice    | Client Connection Defaults / Statement Behavior
 geqo                           | on        | Query Tuning / Genetic Query Optimizer
 geqo_effort                    | 5         | Query Tuning / Genetic Query Optimizer
 geqo_generations               | 0         | Query Tuning / Genetic Query Optimizer
 geqo_pool_size                 | 0         | Query Tuning / Genetic Query Optimizer
 geqo_seed                      | 0         | Query Tuning / Genetic Query Optimizer
 geqo_selection_bias            | 2         | Query Tuning / Genetic Query Optimizer
 geqo_threshold                 | 12        | Query Tuning / Genetic Query Optimizer
 constraint_exclusion           | partition | Query Tuning / Other Planner Options
 cursor_tuple_fraction          | 0.1       | Query Tuning / Other Planner Options
 default_statistics_target      | 100       | Query Tuning / Other Planner Options
 from_collapse_limit            | 8         | Query Tuning / Other Planner Options
 jit                            | on        | Query Tuning / Other Planner Options
 join_collapse_limit            | 8         | Query Tuning / Other Planner Options
 plan_cache_mode                | auto      | Query Tuning / Other Planner Options
 recursive_worktable_factor     | 10        | Query Tuning / Other Planner Options
 cpu_index_tuple_cost           | 0.005     | Query Tuning / Planner Cost Constants
 cpu_operator_cost              | 0.0025    | Query Tuning / Planner Cost Constants
 cpu_tuple_cost                 | 0.01      | Query Tuning / Planner Cost Constants
 effective_cache_size           | 16384     | Query Tuning / Planner Cost Constants
 jit_above_cost                 | 100000    | Query Tuning / Planner Cost Constants
 jit_inline_above_cost          | 500000    | Query Tuning / Planner Cost Constants
 jit_optimize_above_cost        | 500000    | Query Tuning / Planner Cost Constants
 min_parallel_index_scan_size   | 64        | Query Tuning / Planner Cost Constants
 min_parallel_table_scan_size   | 1024      | Query Tuning / Planner Cost Constants
 parallel_setup_cost            | 1000      | Query Tuning / Planner Cost Constants
 parallel_tuple_cost            | 0.1       | Query Tuning / Planner Cost Constants
 random_page_cost               | 4         | Query Tuning / Planner Cost Constants
 seq_page_cost                  | 1         | Query Tuning / Planner Cost Constants
 enable_async_append            | on        | Query Tuning / Planner Method Configuration
 enable_bitmapscan              | on        | Query Tuning / Planner Method Configuration
 enable_gathermerge             | on        | Query Tuning / Planner Method Configuration
 enable_hashagg                 | on        | Query Tuning / Planner Method Configuration
 enable_hashjoin                | on        | Query Tuning / Planner Method Configuration
 enable_incremental_sort        | on        | Query Tuning / Planner Method Configuration
 enable_indexonlyscan           | on        | Query Tuning / Planner Method Configuration
 enable_indexscan               | on        | Query Tuning / Planner Method Configuration
 enable_material                | on        | Query Tuning / Planner Method Configuration
 enable_memoize                 | on        | Query Tuning / Planner Method Configuration
 enable_mergejoin               | on        | Query Tuning / Planner Method Configuration
 enable_nestloop                | on        | Query Tuning / Planner Method Configuration
 enable_parallel_append         | on        | Query Tuning / Planner Method Configuration
 enable_parallel_hash           | on        | Query Tuning / Planner Method Configuration
 enable_partition_pruning       | on        | Query Tuning / Planner Method Configuration
 enable_partitionwise_aggregate | off       | Query Tuning / Planner Method Configuration
 enable_partitionwise_join      | off       | Query Tuning / Planner Method Configuration
 enable_seqscan                 | on        | Query Tuning / Planner Method Configuration
 enable_sort                    | on        | Query Tuning / Planner Method Configuration
 enable_tidscan                 | on        | Query Tuning / Planner Method Configuration
<<<<<<< HEAD
(49 rows)
=======
(45 rows)
>>>>>>> ac30b061

ANALYZE;<|MERGE_RESOLUTION|>--- conflicted
+++ resolved
@@ -7,74 +7,51 @@
 CREATE TABLE t4 (id int PRIMARY KEY, val int);
 CREATE TABLE t5 (id int PRIMARY KEY, val int);
 CREATE TABLE p1 (id int PRIMARY KEY, val int);
+-- TODOs INHERITANCE is unsupported
+/*
 CREATE TABLE p1_c1 (LIKE p1 INCLUDING ALL, CHECK (id <= 100)) INHERITS(p1);
-NOTICE:  merging column "id" with inherited definition
-NOTICE:  merging column "val" with inherited definition
 CREATE TABLE p1_c2 (LIKE p1 INCLUDING ALL, CHECK (id > 100 AND id <= 200)) INHERITS(p1);
-NOTICE:  merging column "id" with inherited definition
-NOTICE:  merging column "val" with inherited definition
 CREATE TABLE p1_c3 (LIKE p1 INCLUDING ALL, CHECK (id > 200 AND id <= 300)) INHERITS(p1);
-NOTICE:  merging column "id" with inherited definition
-NOTICE:  merging column "val" with inherited definition
 CREATE TABLE p1_c4 (LIKE p1 INCLUDING ALL, CHECK (id > 300)) INHERITS(p1);
-NOTICE:  merging column "id" with inherited definition
-NOTICE:  merging column "val" with inherited definition
 CREATE TABLE p1_c1_c1 (LIKE p1 INCLUDING ALL, CHECK (id <= 50)) INHERITS(p1_c1);
-NOTICE:  merging column "id" with inherited definition
-NOTICE:  merging column "val" with inherited definition
 CREATE TABLE p1_c1_c2 (LIKE p1 INCLUDING ALL, CHECK (id > 50 AND id <= 100)) INHERITS(p1_c1);
-NOTICE:  merging column "id" with inherited definition
-NOTICE:  merging column "val" with inherited definition
 CREATE TABLE p1_c3_c1 (LIKE p1 INCLUDING ALL, CHECK (id > 200 AND id <= 250)) INHERITS(p1_c3);
-NOTICE:  merging column "id" with inherited definition
-NOTICE:  merging column "val" with inherited definition
 CREATE TABLE p1_c3_c2 (LIKE p1 INCLUDING ALL, CHECK (id > 250 AND id <= 300)) INHERITS(p1_c3);
-NOTICE:  merging column "id" with inherited definition
-NOTICE:  merging column "val" with inherited definition
+*/
 CREATE TABLE p2 (id int PRIMARY KEY, val text);
 CREATE INDEX p2_id_val_idx ON p2 (id, val);
 CREATE UNIQUE INDEX p2_val_idx ON p2 (val);
 CREATE INDEX p2_ununi_id_val_idx ON p2 (val);
 CREATE INDEX p2_val_idx_1 ON p2 USING hash (val);
+NOTICE:  index method "hash" was replaced with "lsm" in YugabyteDB
 CREATE INDEX p2_val_id_idx ON p2 (val, id);
 CREATE INDEX p2_val_idx2 ON p2 (val COLLATE "C");
 CREATE INDEX p2_val_idx3 ON p2 (val varchar_ops);
 CREATE INDEX p2_val_idx4 ON p2 (val DESC NULLS LAST);
-CREATE INDEX p2_val_idx5 ON p2 (val NULLS FIRST);
+CREATE INDEX p2_val_idx5 ON p2 (val ASC NULLS FIRST);
 CREATE INDEX p2_expr ON p2 ((val < '120'));
 CREATE INDEX p2_expr2 ON p2 ((id * 2 < 120));
 CREATE INDEX p2_val_idx6 ON p2 (val) WHERE val >= '50' AND val < '51';
 CREATE INDEX p2_val_idx7 ON p2 (val) WHERE id < 120;
+-- TODOs INHERITANCE is unsupported
+/*
 CREATE TABLE p2_c1 (LIKE p2 INCLUDING ALL, CHECK (id <= 100)) INHERITS(p2);
-NOTICE:  merging column "id" with inherited definition
-NOTICE:  merging column "val" with inherited definition
 CREATE TABLE p2_c2 (LIKE p2 INCLUDING ALL, CHECK (id > 100 AND id <= 200)) INHERITS(p2);
-NOTICE:  merging column "id" with inherited definition
-NOTICE:  merging column "val" with inherited definition
 CREATE TABLE p2_c3 (LIKE p2 INCLUDING ALL, CHECK (id > 200 AND id <= 300)) INHERITS(p2);
-NOTICE:  merging column "id" with inherited definition
-NOTICE:  merging column "val" with inherited definition
 CREATE TABLE p2_c4 (LIKE p2 INCLUDING ALL, CHECK (id > 300)) INHERITS(p2);
-NOTICE:  merging column "id" with inherited definition
-NOTICE:  merging column "val" with inherited definition
 CREATE TABLE p2_c1_c1 (LIKE p2 INCLUDING ALL, CHECK (id <= 50)) INHERITS(p2_c1);
-NOTICE:  merging column "id" with inherited definition
-NOTICE:  merging column "val" with inherited definition
 CREATE TABLE p2_c1_c2 (LIKE p2 INCLUDING ALL, CHECK (id > 50 AND id <= 100)) INHERITS(p2_c1);
-NOTICE:  merging column "id" with inherited definition
-NOTICE:  merging column "val" with inherited definition
 CREATE TABLE p2_c3_c1 (LIKE p2 INCLUDING ALL, CHECK (id > 200 AND id <= 250)) INHERITS(p2_c3);
-NOTICE:  merging column "id" with inherited definition
-NOTICE:  merging column "val" with inherited definition
 CREATE TABLE p2_c3_c2 (LIKE p2 INCLUDING ALL, CHECK (id > 250 AND id <= 300)) INHERITS(p2_c3);
-NOTICE:  merging column "id" with inherited definition
-NOTICE:  merging column "val" with inherited definition
+*/
 CREATE TABLE s0.t1 (id int PRIMARY KEY, val int);
 INSERT INTO t1 SELECT i, i % 100 FROM (SELECT generate_series(1, 10000) i) t;
 INSERT INTO t2 SELECT i, i % 10 FROM (SELECT generate_series(1, 1000) i) t;
 INSERT INTO t3 SELECT i, i FROM (SELECT generate_series(1, 100) i) t;
 INSERT INTO t4 SELECT i, i FROM (SELECT generate_series(1, 10) i) t;
 INSERT INTO t5 SELECT i, i % 100 FROM (SELECT generate_series(1, 10000) i) t;
+-- Queries that are dependent on tables that are created using including all and inherits.
+/*
 INSERT INTO p1_c1_c1 SELECT i, i % 100 FROM (SELECT generate_series(1, 50) i) t;
 INSERT INTO p1_c1_c2 SELECT i, i % 100 FROM (SELECT generate_series(51, 100) i) t;
 INSERT INTO p1_c2 SELECT i, i % 100 FROM (SELECT generate_series(101, 200) i) t;
@@ -87,21 +64,29 @@
 INSERT INTO p2_c3_c1 SELECT i, i % 100 FROM (SELECT generate_series(201, 250) i) t;
 INSERT INTO p2_c3_c2 SELECT i, i % 100 FROM (SELECT generate_series(251, 300) i) t;
 INSERT INTO p2_c4 SELECT i, i % 100 FROM (SELECT generate_series(301, 400) i) t;
+*/
 CREATE INDEX t1_val ON t1 (val);
 CREATE INDEX t2_val ON t2 (val);
 CREATE INDEX t5_id1 ON t5 (id);
 CREATE INDEX t5_id2 ON t5 (id);
 CREATE INDEX t5_id3 ON t5 (id);
 CREATE INDEX t5_val ON t5 (val);
+-- Queries that are dependent on tables that are created using including all and inherits.
+/*
 DROP INDEX p2_c4_val_id_idx;
+*/
 CREATE INDEX p2_id2_val ON p2 (id, id, val);
+/*
 CREATE INDEX p2_c1_id2_val ON p2_c1 (id, id, val);
 CREATE INDEX p2_c2_id2_val ON p2_c2 (id, id, val);
+*/
 CREATE INDEX p2_val2_id ON p2 (val, id, val);
 CREATE INDEX t5_idaaaaaaaaaaaaaaaaaaaaaaaaaaaaaaaaaaaaaaaaaaaaaaaaaaaaaaaaaa ON t5 (id);
 CREATE INDEX p1_val1 ON p1 (val);
 CREATE INDEX p1_val2 ON p1 (val);
 CREATE INDEX p1_val3 ON p1 (val);
+-- Queries that are dependent on tables that are created using including all and inherits.
+/*
 CREATE INDEX p1_c1_val1 ON p1_c1 (val);
 CREATE INDEX p1_c1_val2 ON p1_c1 (val);
 CREATE INDEX p1_c1_val3 ON p1_c1 (val);
@@ -126,14 +111,17 @@
 CREATE INDEX p1_c4_val1 ON p1_c4 (val);
 CREATE INDEX p1_c4_val2 ON p1_c4 (val);
 CREATE INDEX p1_c4_val3 ON p1_c4 (val);
+*/
 ANALYZE t1;
 ANALYZE t2;
 ANALYZE t3;
 ANALYZE t4;
 ANALYZE t5;
 ANALYZE p1;
+/*
 ANALYZE p1_c1;
 ANALYZE p1_c2;
+*/
 ANALYZE p2;
 CREATE VIEW v1 AS SELECT id, val FROM t1;
 CREATE VIEW v2 AS SELECT t1.id t1_id, t1.val t1_val, t2.id t2_id, t2.val t2_val FROM t1, t2 WHERE t1.id = t2.id;
@@ -145,21 +133,27 @@
  */
 /* Fix auto-tunable parameters */
 ALTER SYSTEM SET effective_cache_size TO 16384;
+ERROR:  ALTER SYSTEM not supported yet
+LINE 6: ALTER SYSTEM SET effective_cache_size TO 16384;
+        ^
+HINT:  Please report the issue on https://github.com/YugaByte/yugabyte-db/issues
 SELECT pg_reload_conf();
- pg_reload_conf 
+ pg_reload_conf
 ----------------
  t
 (1 row)
 
 SET effective_cache_size TO 16384;
+-- YB: modify view to avoid yb_ settings.
 CREATE VIEW settings AS
 SELECT name, setting, category
   FROM pg_settings
  WHERE category LIKE 'Query Tuning%'
+   AND name NOT LIKE 'yb_%'
     OR name = 'client_min_messages'
  ORDER BY category, name;
 SELECT * FROM settings;
-              name              |  setting  |                    category                     
+              name              |  setting  |                    category
 --------------------------------+-----------+-------------------------------------------------
  client_min_messages            | notice    | Client Connection Defaults / Statement Behavior
  geqo                           | on        | Query Tuning / Genetic Query Optimizer
@@ -210,10 +204,6 @@
  enable_seqscan                 | on        | Query Tuning / Planner Method Configuration
  enable_sort                    | on        | Query Tuning / Planner Method Configuration
  enable_tidscan                 | on        | Query Tuning / Planner Method Configuration
-<<<<<<< HEAD
 (49 rows)
-=======
-(45 rows)
->>>>>>> ac30b061
 
 ANALYZE;